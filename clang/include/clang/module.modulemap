module Clang_Analysis {
  requires cplusplus
  umbrella "Analysis"

  textual header "Analysis/Analyses/ThreadSafetyOps.def"

  module * { export * }

  // FIXME: Exclude these headers to avoid pulling all of the AST matchers
  // library into clang. Due to inline key functions in the headers,
  // importing the AST matchers library gives a link dependency on the AST
  // matchers (and thus the AST), which clang-format should not have.
  exclude header "Analysis/Analyses/ExprMutationAnalyzer.h"
}

module Clang_AST {
  requires cplusplus
  umbrella "AST"

  textual header "AST/BuiltinTypes.def"
  textual header "AST/OperationKinds.def"
  textual header "AST/TypeLocNodes.def"
  textual header "AST/TypeNodes.def"

  module * { export * }
}

module Clang_ASTMatchers { requires cplusplus umbrella "ASTMatchers" module * { export * } }

module Clang_Basic {
  requires cplusplus
  umbrella "Basic"

  textual header "Basic/BuiltinsAArch64.def"
  textual header "Basic/BuiltinsAMDGPU.def"
  textual header "Basic/BuiltinsARM.def"
  textual header "Basic/Builtins.def"
  textual header "Basic/BuiltinsHexagon.def"
  textual header "Basic/BuiltinsLe64.def"
  textual header "Basic/BuiltinsMips.def"
  textual header "Basic/BuiltinsNEON.def"
  textual header "Basic/BuiltinsNios2.def"
  textual header "Basic/BuiltinsNVPTX.def"
  textual header "Basic/BuiltinsPPC.def"
  textual header "Basic/BuiltinsSystemZ.def"
  textual header "Basic/BuiltinsWebAssembly.def"
  textual header "Basic/BuiltinsX86.def"
  textual header "Basic/BuiltinsX86_64.def"
  textual header "Basic/BuiltinsXCore.def"
<<<<<<< HEAD
  textual header "Basic/BuiltinsVE.def"
=======
  textual header "Basic/CodeGenOptions.def"
>>>>>>> 2000170e
  textual header "Basic/DiagnosticOptions.def"
  textual header "Basic/Features.def"
  textual header "Basic/LangOptions.def"
  textual header "Basic/OpenCLExtensions.def"
  textual header "Basic/OpenCLImageTypes.def"
  textual header "Basic/OpenCLExtensionTypes.def"
  textual header "Basic/OpenMPKinds.def"
  textual header "Basic/OperatorKinds.def"
  textual header "Basic/Sanitizers.def"
  textual header "Basic/TokenKinds.def"
  textual header "Basic/X86Target.def"

  module * { export * }
}

module Clang_CodeGen { requires cplusplus umbrella "CodeGen" module * { export * } }
module Clang_Config { requires cplusplus umbrella "Config" module * { export * } }

// Files for diagnostic groups are spread all over the include/clang/ tree, but
// logically form a single module.
module Clang_Diagnostics {
  requires cplusplus

  module All { header "Basic/AllDiagnostics.h" export * }
  module Analysis { header "Analysis/AnalysisDiagnostic.h" export * }
  module AST { header "AST/ASTDiagnostic.h" export * }
  module Comment { header "AST/CommentDiagnostic.h" export * }
  module Driver { header "Driver/DriverDiagnostic.h" export * }
  module Frontend { header "Frontend/FrontendDiagnostic.h" export * }
  module Lex { header "Lex/LexDiagnostic.h" export * }
  module Parse { header "Parse/ParseDiagnostic.h" export * }
  module Sema { header "Sema/SemaDiagnostic.h" export * }
  module Serialization { header "Serialization/SerializationDiagnostic.h" export * }
  module Refactoring { header "Tooling/Refactoring/RefactoringDiagnostic.h" export * }
}

module Clang_Driver {
  requires cplusplus
  umbrella "Driver"

  textual header "Driver/Types.def"

  module * { export * }
}

module Clang_Edit { requires cplusplus umbrella "Edit" module * { export * } }
module Clang_Format { requires cplusplus umbrella "Format" module * { export * } }

module Clang_Frontend {
  requires cplusplus
  umbrella "Frontend"

  textual header "Frontend/LangStandards.def"

  module * { export * }
}

module Clang_FrontendTool { requires cplusplus umbrella "FrontendTool" module * { export * } }
module Clang_Index { requires cplusplus umbrella "Index" module * { export * } }
module Clang_Lex { requires cplusplus umbrella "Lex" module * { export * } }
module Clang_Parse { requires cplusplus umbrella "Parse" module * { export * } }
module Clang_Rewrite { requires cplusplus umbrella "Rewrite/Core" module * { export * } }
module Clang_RewriteFrontend { requires cplusplus umbrella "Rewrite/Frontend" module * { export * } }
module Clang_Sema { requires cplusplus umbrella "Sema" module * { export * } }
module Clang_Serialization { requires cplusplus umbrella "Serialization" module * { export * } }

module Clang_StaticAnalyzer_Core {
  requires cplusplus
  umbrella "StaticAnalyzer/Core"

  textual header "StaticAnalyzer/Core/Analyses.def"
  textual header "StaticAnalyzer/Core/AnalyzerOptions.def"
  textual header "StaticAnalyzer/Core/PathSensitive/SVals.def"
  textual header "StaticAnalyzer/Core/PathSensitive/Symbols.def"
  textual header "StaticAnalyzer/Core/PathSensitive/Regions.def"

  module * { export * }
}

module Clang_StaticAnalyzer_Checkers {
  requires cplusplus
  umbrella "StaticAnalyzer/Checkers"
  module * { export * }
}

module Clang_StaticAnalyzer_Frontend {
  requires cplusplus
  umbrella "StaticAnalyzer/Frontend"
  module * { export * }
}

module Clang_Tooling {
  requires cplusplus umbrella "Tooling" module * { export * }
  // FIXME: Exclude these headers to avoid pulling all of the AST matchers
  // library into clang-format. Due to inline key functions in the headers,
  // importing the AST matchers library gives a link dependency on the AST
  // matchers (and thus the AST), which clang-format should not have.
  exclude header "Tooling/RefactoringCallbacks.h"
}

module Clang_ToolingCore {
  requires cplusplus
  umbrella "Tooling/Core" module * { export * }
}

module Clang_ToolingInclusions {
  requires cplusplus
  umbrella "Tooling/Inclusions" module * { export * }
}<|MERGE_RESOLUTION|>--- conflicted
+++ resolved
@@ -47,11 +47,8 @@
   textual header "Basic/BuiltinsX86.def"
   textual header "Basic/BuiltinsX86_64.def"
   textual header "Basic/BuiltinsXCore.def"
-<<<<<<< HEAD
   textual header "Basic/BuiltinsVE.def"
-=======
   textual header "Basic/CodeGenOptions.def"
->>>>>>> 2000170e
   textual header "Basic/DiagnosticOptions.def"
   textual header "Basic/Features.def"
   textual header "Basic/LangOptions.def"
