//===---- TargetInfo.cpp - Encapsulate target details -----------*- C++ -*-===//
//
// Part of the LLVM Project, under the Apache License v2.0 with LLVM Exceptions.
// See https://llvm.org/LICENSE.txt for license information.
// SPDX-License-Identifier: Apache-2.0 WITH LLVM-exception
//
//===----------------------------------------------------------------------===//
//
// These classes wrap the information about a call or function
// definition used to handle ABI compliancy.
//
//===----------------------------------------------------------------------===//

#include "TargetInfo.h"
#include "ABIInfo.h"
#include "CGBlocks.h"
#include "CGCXXABI.h"
#include "CGValue.h"
#include "CodeGenFunction.h"
#include "clang/AST/Attr.h"
#include "clang/AST/RecordLayout.h"
#include "clang/Basic/CodeGenOptions.h"
#include "clang/CodeGen/CGFunctionInfo.h"
#include "clang/CodeGen/SwiftCallingConv.h"
#include "llvm/ADT/SmallBitVector.h"
#include "llvm/ADT/StringExtras.h"
#include "llvm/ADT/StringSwitch.h"
#include "llvm/ADT/Triple.h"
#include "llvm/ADT/Twine.h"
#include "llvm/IR/DataLayout.h"
#include "llvm/IR/IntrinsicsNVPTX.h"
#include "llvm/IR/Type.h"
#include "llvm/Support/raw_ostream.h"
#include <algorithm> // std::sort

using namespace clang;
using namespace CodeGen;

// Helper for coercing an aggregate argument or return value into an integer
// array of the same size (including padding) and alignment.  This alternate
// coercion happens only for the RenderScript ABI and can be removed after
// runtimes that rely on it are no longer supported.
//
// RenderScript assumes that the size of the argument / return value in the IR
// is the same as the size of the corresponding qualified type. This helper
// coerces the aggregate type into an array of the same size (including
// padding).  This coercion is used in lieu of expansion of struct members or
// other canonical coercions that return a coerced-type of larger size.
//
// Ty          - The argument / return value type
// Context     - The associated ASTContext
// LLVMContext - The associated LLVMContext
static ABIArgInfo coerceToIntArray(QualType Ty,
                                   ASTContext &Context,
                                   llvm::LLVMContext &LLVMContext) {
  // Alignment and Size are measured in bits.
  const uint64_t Size = Context.getTypeSize(Ty);
  const uint64_t Alignment = Context.getTypeAlign(Ty);
  llvm::Type *IntType = llvm::Type::getIntNTy(LLVMContext, Alignment);
  const uint64_t NumElements = (Size + Alignment - 1) / Alignment;
  return ABIArgInfo::getDirect(llvm::ArrayType::get(IntType, NumElements));
}

static void AssignToArrayRange(CodeGen::CGBuilderTy &Builder,
                               llvm::Value *Array,
                               llvm::Value *Value,
                               unsigned FirstIndex,
                               unsigned LastIndex) {
  // Alternatively, we could emit this as a loop in the source.
  for (unsigned I = FirstIndex; I <= LastIndex; ++I) {
    llvm::Value *Cell =
        Builder.CreateConstInBoundsGEP1_32(Builder.getInt8Ty(), Array, I);
    Builder.CreateAlignedStore(Value, Cell, CharUnits::One());
  }
}

static bool isAggregateTypeForABI(QualType T) {
  return !CodeGenFunction::hasScalarEvaluationKind(T) ||
         T->isMemberFunctionPointerType();
}

ABIArgInfo
ABIInfo::getNaturalAlignIndirect(QualType Ty, bool ByRef, bool Realign,
                                 llvm::Type *Padding) const {
  return ABIArgInfo::getIndirect(getContext().getTypeAlignInChars(Ty),
                                 ByRef, Realign, Padding);
}

ABIArgInfo
ABIInfo::getNaturalAlignIndirectInReg(QualType Ty, bool Realign) const {
  return ABIArgInfo::getIndirectInReg(getContext().getTypeAlignInChars(Ty),
                                      /*ByRef*/ false, Realign);
}

Address ABIInfo::EmitMSVAArg(CodeGenFunction &CGF, Address VAListAddr,
                             QualType Ty) const {
  return Address::invalid();
}

bool ABIInfo::isPromotableIntegerTypeForABI(QualType Ty) const {
  if (Ty->isPromotableIntegerType())
    return true;

  if (const auto *EIT = Ty->getAs<ExtIntType>())
    if (EIT->getNumBits() < getContext().getTypeSize(getContext().IntTy))
      return true;

  return false;
}

ABIInfo::~ABIInfo() {}

/// Does the given lowering require more than the given number of
/// registers when expanded?
///
/// This is intended to be the basis of a reasonable basic implementation
/// of should{Pass,Return}IndirectlyForSwift.
///
/// For most targets, a limit of four total registers is reasonable; this
/// limits the amount of code required in order to move around the value
/// in case it wasn't produced immediately prior to the call by the caller
/// (or wasn't produced in exactly the right registers) or isn't used
/// immediately within the callee.  But some targets may need to further
/// limit the register count due to an inability to support that many
/// return registers.
static bool occupiesMoreThan(CodeGenTypes &cgt,
                             ArrayRef<llvm::Type*> scalarTypes,
                             unsigned maxAllRegisters) {
  unsigned intCount = 0, fpCount = 0;
  for (llvm::Type *type : scalarTypes) {
    if (type->isPointerTy()) {
      intCount++;
    } else if (auto intTy = dyn_cast<llvm::IntegerType>(type)) {
      auto ptrWidth = cgt.getTarget().getPointerWidth(0);
      intCount += (intTy->getBitWidth() + ptrWidth - 1) / ptrWidth;
    } else {
      assert(type->isVectorTy() || type->isFloatingPointTy());
      fpCount++;
    }
  }

  return (intCount + fpCount > maxAllRegisters);
}

bool SwiftABIInfo::isLegalVectorTypeForSwift(CharUnits vectorSize,
                                             llvm::Type *eltTy,
                                             unsigned numElts) const {
  // The default implementation of this assumes that the target guarantees
  // 128-bit SIMD support but nothing more.
  return (vectorSize.getQuantity() > 8 && vectorSize.getQuantity() <= 16);
}

static CGCXXABI::RecordArgABI getRecordArgABI(const RecordType *RT,
                                              CGCXXABI &CXXABI) {
  const CXXRecordDecl *RD = dyn_cast<CXXRecordDecl>(RT->getDecl());
  if (!RD) {
    if (!RT->getDecl()->canPassInRegisters())
      return CGCXXABI::RAA_Indirect;
    return CGCXXABI::RAA_Default;
  }
  return CXXABI.getRecordArgABI(RD);
}

static CGCXXABI::RecordArgABI getRecordArgABI(QualType T,
                                              CGCXXABI &CXXABI) {
  const RecordType *RT = T->getAs<RecordType>();
  if (!RT)
    return CGCXXABI::RAA_Default;
  return getRecordArgABI(RT, CXXABI);
}

static bool classifyReturnType(const CGCXXABI &CXXABI, CGFunctionInfo &FI,
                               const ABIInfo &Info) {
  QualType Ty = FI.getReturnType();

  if (const auto *RT = Ty->getAs<RecordType>())
    if (!isa<CXXRecordDecl>(RT->getDecl()) &&
        !RT->getDecl()->canPassInRegisters()) {
      FI.getReturnInfo() = Info.getNaturalAlignIndirect(Ty);
      return true;
    }

  return CXXABI.classifyReturnType(FI);
}

/// Pass transparent unions as if they were the type of the first element. Sema
/// should ensure that all elements of the union have the same "machine type".
static QualType useFirstFieldIfTransparentUnion(QualType Ty) {
  if (const RecordType *UT = Ty->getAsUnionType()) {
    const RecordDecl *UD = UT->getDecl();
    if (UD->hasAttr<TransparentUnionAttr>()) {
      assert(!UD->field_empty() && "sema created an empty transparent union");
      return UD->field_begin()->getType();
    }
  }
  return Ty;
}

CGCXXABI &ABIInfo::getCXXABI() const {
  return CGT.getCXXABI();
}

ASTContext &ABIInfo::getContext() const {
  return CGT.getContext();
}

llvm::LLVMContext &ABIInfo::getVMContext() const {
  return CGT.getLLVMContext();
}

const llvm::DataLayout &ABIInfo::getDataLayout() const {
  return CGT.getDataLayout();
}

const TargetInfo &ABIInfo::getTarget() const {
  return CGT.getTarget();
}

const CodeGenOptions &ABIInfo::getCodeGenOpts() const {
  return CGT.getCodeGenOpts();
}

bool ABIInfo::isAndroid() const { return getTarget().getTriple().isAndroid(); }

bool ABIInfo::isHomogeneousAggregateBaseType(QualType Ty) const {
  return false;
}

bool ABIInfo::isHomogeneousAggregateSmallEnough(const Type *Base,
                                                uint64_t Members) const {
  return false;
}

LLVM_DUMP_METHOD void ABIArgInfo::dump() const {
  raw_ostream &OS = llvm::errs();
  OS << "(ABIArgInfo Kind=";
  switch (TheKind) {
  case Direct:
    OS << "Direct Type=";
    if (llvm::Type *Ty = getCoerceToType())
      Ty->print(OS);
    else
      OS << "null";
    break;
  case Extend:
    OS << "Extend";
    break;
  case Ignore:
    OS << "Ignore";
    break;
  case InAlloca:
    OS << "InAlloca Offset=" << getInAllocaFieldIndex();
    break;
  case Indirect:
    OS << "Indirect Align=" << getIndirectAlign().getQuantity()
       << " ByVal=" << getIndirectByVal()
       << " Realign=" << getIndirectRealign();
    break;
  case Expand:
    OS << "Expand";
    break;
  case CoerceAndExpand:
    OS << "CoerceAndExpand Type=";
    getCoerceAndExpandType()->print(OS);
    break;
  }
  OS << ")\n";
}

// Dynamically round a pointer up to a multiple of the given alignment.
static llvm::Value *emitRoundPointerUpToAlignment(CodeGenFunction &CGF,
                                                  llvm::Value *Ptr,
                                                  CharUnits Align) {
  llvm::Value *PtrAsInt = Ptr;
  // OverflowArgArea = (OverflowArgArea + Align - 1) & -Align;
  PtrAsInt = CGF.Builder.CreatePtrToInt(PtrAsInt, CGF.IntPtrTy);
  PtrAsInt = CGF.Builder.CreateAdd(PtrAsInt,
        llvm::ConstantInt::get(CGF.IntPtrTy, Align.getQuantity() - 1));
  PtrAsInt = CGF.Builder.CreateAnd(PtrAsInt,
           llvm::ConstantInt::get(CGF.IntPtrTy, -Align.getQuantity()));
  PtrAsInt = CGF.Builder.CreateIntToPtr(PtrAsInt,
                                        Ptr->getType(),
                                        Ptr->getName() + ".aligned");
  return PtrAsInt;
}

/// Emit va_arg for a platform using the common void* representation,
/// where arguments are simply emitted in an array of slots on the stack.
///
/// This version implements the core direct-value passing rules.
///
/// \param SlotSize - The size and alignment of a stack slot.
///   Each argument will be allocated to a multiple of this number of
///   slots, and all the slots will be aligned to this value.
/// \param AllowHigherAlign - The slot alignment is not a cap;
///   an argument type with an alignment greater than the slot size
///   will be emitted on a higher-alignment address, potentially
///   leaving one or more empty slots behind as padding.  If this
///   is false, the returned address might be less-aligned than
///   DirectAlign.
static Address emitVoidPtrDirectVAArg(CodeGenFunction &CGF,
                                      Address VAListAddr,
                                      llvm::Type *DirectTy,
                                      CharUnits DirectSize,
                                      CharUnits DirectAlign,
                                      CharUnits SlotSize,
                                      bool AllowHigherAlign) {
  // Cast the element type to i8* if necessary.  Some platforms define
  // va_list as a struct containing an i8* instead of just an i8*.
  if (VAListAddr.getElementType() != CGF.Int8PtrTy)
    VAListAddr = CGF.Builder.CreateElementBitCast(VAListAddr, CGF.Int8PtrTy);

  llvm::Value *Ptr = CGF.Builder.CreateLoad(VAListAddr, "argp.cur");

  // If the CC aligns values higher than the slot size, do so if needed.
  Address Addr = Address::invalid();
  if (AllowHigherAlign && DirectAlign > SlotSize) {
    Addr = Address(emitRoundPointerUpToAlignment(CGF, Ptr, DirectAlign),
                                                 DirectAlign);
  } else {
    Addr = Address(Ptr, SlotSize);
  }

  // Advance the pointer past the argument, then store that back.
  CharUnits FullDirectSize = DirectSize.alignTo(SlotSize);
  Address NextPtr =
      CGF.Builder.CreateConstInBoundsByteGEP(Addr, FullDirectSize, "argp.next");
  CGF.Builder.CreateStore(NextPtr.getPointer(), VAListAddr);

  // If the argument is smaller than a slot, and this is a big-endian
  // target, the argument will be right-adjusted in its slot.
  if (DirectSize < SlotSize && CGF.CGM.getDataLayout().isBigEndian() &&
      !DirectTy->isStructTy()) {
    Addr = CGF.Builder.CreateConstInBoundsByteGEP(Addr, SlotSize - DirectSize);
  }

  Addr = CGF.Builder.CreateElementBitCast(Addr, DirectTy);
  return Addr;
}

/// Emit va_arg for a platform using the common void* representation,
/// where arguments are simply emitted in an array of slots on the stack.
///
/// \param IsIndirect - Values of this type are passed indirectly.
/// \param ValueInfo - The size and alignment of this type, generally
///   computed with getContext().getTypeInfoInChars(ValueTy).
/// \param SlotSizeAndAlign - The size and alignment of a stack slot.
///   Each argument will be allocated to a multiple of this number of
///   slots, and all the slots will be aligned to this value.
/// \param AllowHigherAlign - The slot alignment is not a cap;
///   an argument type with an alignment greater than the slot size
///   will be emitted on a higher-alignment address, potentially
///   leaving one or more empty slots behind as padding.
static Address emitVoidPtrVAArg(CodeGenFunction &CGF, Address VAListAddr,
                                QualType ValueTy, bool IsIndirect,
                                std::pair<CharUnits, CharUnits> ValueInfo,
                                CharUnits SlotSizeAndAlign,
                                bool AllowHigherAlign) {
  // The size and alignment of the value that was passed directly.
  CharUnits DirectSize, DirectAlign;
  if (IsIndirect) {
    DirectSize = CGF.getPointerSize();
    DirectAlign = CGF.getPointerAlign();
  } else {
    DirectSize = ValueInfo.first;
    DirectAlign = ValueInfo.second;
  }

  // Cast the address we've calculated to the right type.
  llvm::Type *DirectTy = CGF.ConvertTypeForMem(ValueTy);
  if (IsIndirect)
    DirectTy = DirectTy->getPointerTo(0);

  Address Addr = emitVoidPtrDirectVAArg(CGF, VAListAddr, DirectTy,
                                        DirectSize, DirectAlign,
                                        SlotSizeAndAlign,
                                        AllowHigherAlign);

  if (IsIndirect) {
    Addr = Address(CGF.Builder.CreateLoad(Addr), ValueInfo.second);
  }

  return Addr;

}

static Address emitMergePHI(CodeGenFunction &CGF,
                            Address Addr1, llvm::BasicBlock *Block1,
                            Address Addr2, llvm::BasicBlock *Block2,
                            const llvm::Twine &Name = "") {
  assert(Addr1.getType() == Addr2.getType());
  llvm::PHINode *PHI = CGF.Builder.CreatePHI(Addr1.getType(), 2, Name);
  PHI->addIncoming(Addr1.getPointer(), Block1);
  PHI->addIncoming(Addr2.getPointer(), Block2);
  CharUnits Align = std::min(Addr1.getAlignment(), Addr2.getAlignment());
  return Address(PHI, Align);
}

TargetCodeGenInfo::~TargetCodeGenInfo() = default;

// If someone can figure out a general rule for this, that would be great.
// It's probably just doomed to be platform-dependent, though.
unsigned TargetCodeGenInfo::getSizeOfUnwindException() const {
  // Verified for:
  //   x86-64     FreeBSD, Linux, Darwin
  //   x86-32     FreeBSD, Linux, Darwin
  //   PowerPC    Linux, Darwin
  //   ARM        Darwin (*not* EABI)
  //   AArch64    Linux
  return 32;
}

bool TargetCodeGenInfo::isNoProtoCallVariadic(const CallArgList &args,
                                     const FunctionNoProtoType *fnType) const {
  // The following conventions are known to require this to be false:
  //   x86_stdcall
  //   MIPS
  // For everything else, we just prefer false unless we opt out.
  return false;
}

void
TargetCodeGenInfo::getDependentLibraryOption(llvm::StringRef Lib,
                                             llvm::SmallString<24> &Opt) const {
  // This assumes the user is passing a library name like "rt" instead of a
  // filename like "librt.a/so", and that they don't care whether it's static or
  // dynamic.
  Opt = "-l";
  Opt += Lib;
}

unsigned TargetCodeGenInfo::getOpenCLKernelCallingConv() const {
  // OpenCL kernels are called via an explicit runtime API with arguments
  // set with clSetKernelArg(), not as normal sub-functions.
  // Return SPIR_KERNEL by default as the kernel calling convention to
  // ensure the fingerprint is fixed such way that each OpenCL argument
  // gets one matching argument in the produced kernel function argument
  // list to enable feasible implementation of clSetKernelArg() with
  // aggregates etc. In case we would use the default C calling conv here,
  // clSetKernelArg() might break depending on the target-specific
  // conventions; different targets might split structs passed as values
  // to multiple function arguments etc.
  return llvm::CallingConv::SPIR_KERNEL;
}

llvm::Constant *TargetCodeGenInfo::getNullPointer(const CodeGen::CodeGenModule &CGM,
    llvm::PointerType *T, QualType QT) const {
  return llvm::ConstantPointerNull::get(T);
}

LangAS TargetCodeGenInfo::getGlobalVarAddressSpace(CodeGenModule &CGM,
                                                   const VarDecl *D) const {
  assert(!CGM.getLangOpts().OpenCL &&
         !(CGM.getLangOpts().CUDA && CGM.getLangOpts().CUDAIsDevice) &&
         "Address space agnostic languages only");
  return D ? D->getType().getAddressSpace() : LangAS::Default;
}

llvm::Value *TargetCodeGenInfo::performAddrSpaceCast(
    CodeGen::CodeGenFunction &CGF, llvm::Value *Src, LangAS SrcAddr,
    LangAS DestAddr, llvm::Type *DestTy, bool isNonNull) const {
  // Since target may map different address spaces in AST to the same address
  // space, an address space conversion may end up as a bitcast.
  if (auto *C = dyn_cast<llvm::Constant>(Src))
    return performAddrSpaceCast(CGF.CGM, C, SrcAddr, DestAddr, DestTy);
  // Try to preserve the source's name to make IR more readable.
  return CGF.Builder.CreatePointerBitCastOrAddrSpaceCast(
      Src, DestTy, Src->hasName() ? Src->getName() + ".ascast" : "");
}

llvm::Constant *
TargetCodeGenInfo::performAddrSpaceCast(CodeGenModule &CGM, llvm::Constant *Src,
                                        LangAS SrcAddr, LangAS DestAddr,
                                        llvm::Type *DestTy) const {
  // Since target may map different address spaces in AST to the same address
  // space, an address space conversion may end up as a bitcast.
  return llvm::ConstantExpr::getPointerCast(Src, DestTy);
}

llvm::SyncScope::ID
TargetCodeGenInfo::getLLVMSyncScopeID(const LangOptions &LangOpts,
                                      SyncScope Scope,
                                      llvm::AtomicOrdering Ordering,
                                      llvm::LLVMContext &Ctx) const {
  return Ctx.getOrInsertSyncScopeID(""); /* default sync scope */
}

static bool isEmptyRecord(ASTContext &Context, QualType T, bool AllowArrays);

/// isEmptyField - Return true iff a the field is "empty", that is it
/// is an unnamed bit-field or an (array of) empty record(s).
static bool isEmptyField(ASTContext &Context, const FieldDecl *FD,
                         bool AllowArrays) {
  if (FD->isUnnamedBitfield())
    return true;

  QualType FT = FD->getType();

  // Constant arrays of empty records count as empty, strip them off.
  // Constant arrays of zero length always count as empty.
  if (AllowArrays)
    while (const ConstantArrayType *AT = Context.getAsConstantArrayType(FT)) {
      if (AT->getSize() == 0)
        return true;
      FT = AT->getElementType();
    }

  const RecordType *RT = FT->getAs<RecordType>();
  if (!RT)
    return false;

  // C++ record fields are never empty, at least in the Itanium ABI.
  //
  // FIXME: We should use a predicate for whether this behavior is true in the
  // current ABI.
  if (isa<CXXRecordDecl>(RT->getDecl()))
    return false;

  return isEmptyRecord(Context, FT, AllowArrays);
}

/// isEmptyRecord - Return true iff a structure contains only empty
/// fields. Note that a structure with a flexible array member is not
/// considered empty.
static bool isEmptyRecord(ASTContext &Context, QualType T, bool AllowArrays) {
  const RecordType *RT = T->getAs<RecordType>();
  if (!RT)
    return false;
  const RecordDecl *RD = RT->getDecl();
  if (RD->hasFlexibleArrayMember())
    return false;

  // If this is a C++ record, check the bases first.
  if (const CXXRecordDecl *CXXRD = dyn_cast<CXXRecordDecl>(RD))
    for (const auto &I : CXXRD->bases())
      if (!isEmptyRecord(Context, I.getType(), true))
        return false;

  for (const auto *I : RD->fields())
    if (!isEmptyField(Context, I, AllowArrays))
      return false;
  return true;
}

/// isSingleElementStruct - Determine if a structure is a "single
/// element struct", i.e. it has exactly one non-empty field or
/// exactly one field which is itself a single element
/// struct. Structures with flexible array members are never
/// considered single element structs.
///
/// \return The field declaration for the single non-empty field, if
/// it exists.
static const Type *isSingleElementStruct(QualType T, ASTContext &Context) {
  const RecordType *RT = T->getAs<RecordType>();
  if (!RT)
    return nullptr;

  const RecordDecl *RD = RT->getDecl();
  if (RD->hasFlexibleArrayMember())
    return nullptr;

  const Type *Found = nullptr;

  // If this is a C++ record, check the bases first.
  if (const CXXRecordDecl *CXXRD = dyn_cast<CXXRecordDecl>(RD)) {
    for (const auto &I : CXXRD->bases()) {
      // Ignore empty records.
      if (isEmptyRecord(Context, I.getType(), true))
        continue;

      // If we already found an element then this isn't a single-element struct.
      if (Found)
        return nullptr;

      // If this is non-empty and not a single element struct, the composite
      // cannot be a single element struct.
      Found = isSingleElementStruct(I.getType(), Context);
      if (!Found)
        return nullptr;
    }
  }

  // Check for single element.
  for (const auto *FD : RD->fields()) {
    QualType FT = FD->getType();

    // Ignore empty fields.
    if (isEmptyField(Context, FD, true))
      continue;

    // If we already found an element then this isn't a single-element
    // struct.
    if (Found)
      return nullptr;

    // Treat single element arrays as the element.
    while (const ConstantArrayType *AT = Context.getAsConstantArrayType(FT)) {
      if (AT->getSize().getZExtValue() != 1)
        break;
      FT = AT->getElementType();
    }

    if (!isAggregateTypeForABI(FT)) {
      Found = FT.getTypePtr();
    } else {
      Found = isSingleElementStruct(FT, Context);
      if (!Found)
        return nullptr;
    }
  }

  // We don't consider a struct a single-element struct if it has
  // padding beyond the element type.
  if (Found && Context.getTypeSize(Found) != Context.getTypeSize(T))
    return nullptr;

  return Found;
}

namespace {
Address EmitVAArgInstr(CodeGenFunction &CGF, Address VAListAddr, QualType Ty,
                       const ABIArgInfo &AI) {
  // This default implementation defers to the llvm backend's va_arg
  // instruction. It can handle only passing arguments directly
  // (typically only handled in the backend for primitive types), or
  // aggregates passed indirectly by pointer (NOTE: if the "byval"
  // flag has ABI impact in the callee, this implementation cannot
  // work.)

  // Only a few cases are covered here at the moment -- those needed
  // by the default abi.
  llvm::Value *Val;

  if (AI.isIndirect()) {
    assert(!AI.getPaddingType() &&
           "Unexpected PaddingType seen in arginfo in generic VAArg emitter!");
    assert(
        !AI.getIndirectRealign() &&
        "Unexpected IndirectRealign seen in arginfo in generic VAArg emitter!");

    auto TyInfo = CGF.getContext().getTypeInfoInChars(Ty);
    CharUnits TyAlignForABI = TyInfo.second;

    llvm::Type *BaseTy =
        llvm::PointerType::getUnqual(CGF.ConvertTypeForMem(Ty));
    llvm::Value *Addr =
        CGF.Builder.CreateVAArg(VAListAddr.getPointer(), BaseTy);
    return Address(Addr, TyAlignForABI);
  } else {
    assert((AI.isDirect() || AI.isExtend()) &&
           "Unexpected ArgInfo Kind in generic VAArg emitter!");

    assert(!AI.getInReg() &&
           "Unexpected InReg seen in arginfo in generic VAArg emitter!");
    assert(!AI.getPaddingType() &&
           "Unexpected PaddingType seen in arginfo in generic VAArg emitter!");
    assert(!AI.getDirectOffset() &&
           "Unexpected DirectOffset seen in arginfo in generic VAArg emitter!");
    assert(!AI.getCoerceToType() &&
           "Unexpected CoerceToType seen in arginfo in generic VAArg emitter!");

    Address Temp = CGF.CreateMemTemp(Ty, "varet");
    Val = CGF.Builder.CreateVAArg(VAListAddr.getPointer(), CGF.ConvertType(Ty));
    CGF.Builder.CreateStore(Val, Temp);
    return Temp;
  }
}

/// DefaultABIInfo - The default implementation for ABI specific
/// details. This implementation provides information which results in
/// self-consistent and sensible LLVM IR generation, but does not
/// conform to any particular ABI.
class DefaultABIInfo : public ABIInfo {
public:
  DefaultABIInfo(CodeGen::CodeGenTypes &CGT) : ABIInfo(CGT) {}

  ABIArgInfo classifyReturnType(QualType RetTy) const;
  ABIArgInfo classifyArgumentType(QualType RetTy) const;

  void computeInfo(CGFunctionInfo &FI) const override {
    if (!getCXXABI().classifyReturnType(FI))
      FI.getReturnInfo() = classifyReturnType(FI.getReturnType());
    for (auto &I : FI.arguments())
      I.info = classifyArgumentType(I.type);
  }

  Address EmitVAArg(CodeGenFunction &CGF, Address VAListAddr,
                    QualType Ty) const override {
    return EmitVAArgInstr(CGF, VAListAddr, Ty, classifyArgumentType(Ty));
  }
};

class DefaultTargetCodeGenInfo : public TargetCodeGenInfo {
public:
  DefaultTargetCodeGenInfo(CodeGen::CodeGenTypes &CGT)
      : TargetCodeGenInfo(std::make_unique<DefaultABIInfo>(CGT)) {}
};

ABIArgInfo DefaultABIInfo::classifyArgumentType(QualType Ty) const {
  Ty = useFirstFieldIfTransparentUnion(Ty);

  if (isAggregateTypeForABI(Ty)) {
    // Records with non-trivial destructors/copy-constructors should not be
    // passed by value.
    if (CGCXXABI::RecordArgABI RAA = getRecordArgABI(Ty, getCXXABI()))
      return getNaturalAlignIndirect(Ty, RAA == CGCXXABI::RAA_DirectInMemory);

    return getNaturalAlignIndirect(Ty);
  }

  // Treat an enum type as its underlying type.
  if (const EnumType *EnumTy = Ty->getAs<EnumType>())
    Ty = EnumTy->getDecl()->getIntegerType();

  ASTContext &Context = getContext();
  if (const auto *EIT = Ty->getAs<ExtIntType>())
    if (EIT->getNumBits() >
        Context.getTypeSize(Context.getTargetInfo().hasInt128Type()
                                ? Context.Int128Ty
                                : Context.LongLongTy))
      return getNaturalAlignIndirect(Ty);

  return (isPromotableIntegerTypeForABI(Ty) ? ABIArgInfo::getExtend(Ty)
                                            : ABIArgInfo::getDirect());
}

ABIArgInfo DefaultABIInfo::classifyReturnType(QualType RetTy) const {
  if (RetTy->isVoidType())
    return ABIArgInfo::getIgnore();

  if (isAggregateTypeForABI(RetTy))
    return getNaturalAlignIndirect(RetTy);

  // Treat an enum type as its underlying type.
  if (const EnumType *EnumTy = RetTy->getAs<EnumType>())
    RetTy = EnumTy->getDecl()->getIntegerType();

  if (const auto *EIT = RetTy->getAs<ExtIntType>())
    if (EIT->getNumBits() >
        getContext().getTypeSize(getContext().getTargetInfo().hasInt128Type()
                                     ? getContext().Int128Ty
                                     : getContext().LongLongTy))
      return getNaturalAlignIndirect(RetTy);

  return (isPromotableIntegerTypeForABI(RetTy) ? ABIArgInfo::getExtend(RetTy)
                                               : ABIArgInfo::getDirect());
}

//===----------------------------------------------------------------------===//
// WebAssembly ABI Implementation
//
// This is a very simple ABI that relies a lot on DefaultABIInfo.
//===----------------------------------------------------------------------===//

class WebAssemblyABIInfo final : public SwiftABIInfo {
public:
  enum ABIKind {
    MVP = 0,
    ExperimentalMV = 1,
  };

private:
  DefaultABIInfo defaultInfo;
  ABIKind Kind;

public:
  explicit WebAssemblyABIInfo(CodeGen::CodeGenTypes &CGT, ABIKind Kind)
      : SwiftABIInfo(CGT), defaultInfo(CGT), Kind(Kind) {}

private:
  ABIArgInfo classifyReturnType(QualType RetTy) const;
  ABIArgInfo classifyArgumentType(QualType Ty) const;

  // DefaultABIInfo's classifyReturnType and classifyArgumentType are
  // non-virtual, but computeInfo and EmitVAArg are virtual, so we
  // overload them.
  void computeInfo(CGFunctionInfo &FI) const override {
    if (!getCXXABI().classifyReturnType(FI))
      FI.getReturnInfo() = classifyReturnType(FI.getReturnType());
    for (auto &Arg : FI.arguments())
      Arg.info = classifyArgumentType(Arg.type);
  }

  Address EmitVAArg(CodeGenFunction &CGF, Address VAListAddr,
                    QualType Ty) const override;

  bool shouldPassIndirectlyForSwift(ArrayRef<llvm::Type*> scalars,
                                    bool asReturnValue) const override {
    return occupiesMoreThan(CGT, scalars, /*total*/ 4);
  }

  bool isSwiftErrorInRegister() const override {
    return false;
  }
};

class WebAssemblyTargetCodeGenInfo final : public TargetCodeGenInfo {
public:
  explicit WebAssemblyTargetCodeGenInfo(CodeGen::CodeGenTypes &CGT,
                                        WebAssemblyABIInfo::ABIKind K)
      : TargetCodeGenInfo(std::make_unique<WebAssemblyABIInfo>(CGT, K)) {}

  void setTargetAttributes(const Decl *D, llvm::GlobalValue *GV,
                           CodeGen::CodeGenModule &CGM) const override {
    TargetCodeGenInfo::setTargetAttributes(D, GV, CGM);
    if (const auto *FD = dyn_cast_or_null<FunctionDecl>(D)) {
      if (const auto *Attr = FD->getAttr<WebAssemblyImportModuleAttr>()) {
        llvm::Function *Fn = cast<llvm::Function>(GV);
        llvm::AttrBuilder B;
        B.addAttribute("wasm-import-module", Attr->getImportModule());
        Fn->addAttributes(llvm::AttributeList::FunctionIndex, B);
      }
      if (const auto *Attr = FD->getAttr<WebAssemblyImportNameAttr>()) {
        llvm::Function *Fn = cast<llvm::Function>(GV);
        llvm::AttrBuilder B;
        B.addAttribute("wasm-import-name", Attr->getImportName());
        Fn->addAttributes(llvm::AttributeList::FunctionIndex, B);
      }
      if (const auto *Attr = FD->getAttr<WebAssemblyExportNameAttr>()) {
        llvm::Function *Fn = cast<llvm::Function>(GV);
        llvm::AttrBuilder B;
        B.addAttribute("wasm-export-name", Attr->getExportName());
        Fn->addAttributes(llvm::AttributeList::FunctionIndex, B);
      }
    }

    if (auto *FD = dyn_cast_or_null<FunctionDecl>(D)) {
      llvm::Function *Fn = cast<llvm::Function>(GV);
      if (!FD->doesThisDeclarationHaveABody() && !FD->hasPrototype())
        Fn->addFnAttr("no-prototype");
    }
  }
};

/// Classify argument of given type \p Ty.
ABIArgInfo WebAssemblyABIInfo::classifyArgumentType(QualType Ty) const {
  Ty = useFirstFieldIfTransparentUnion(Ty);

  if (isAggregateTypeForABI(Ty)) {
    // Records with non-trivial destructors/copy-constructors should not be
    // passed by value.
    if (auto RAA = getRecordArgABI(Ty, getCXXABI()))
      return getNaturalAlignIndirect(Ty, RAA == CGCXXABI::RAA_DirectInMemory);
    // Ignore empty structs/unions.
    if (isEmptyRecord(getContext(), Ty, true))
      return ABIArgInfo::getIgnore();
    // Lower single-element structs to just pass a regular value. TODO: We
    // could do reasonable-size multiple-element structs too, using getExpand(),
    // though watch out for things like bitfields.
    if (const Type *SeltTy = isSingleElementStruct(Ty, getContext()))
      return ABIArgInfo::getDirect(CGT.ConvertType(QualType(SeltTy, 0)));
    // For the experimental multivalue ABI, fully expand all other aggregates
    if (Kind == ABIKind::ExperimentalMV) {
      const RecordType *RT = Ty->getAs<RecordType>();
      assert(RT);
      bool HasBitField = false;
      for (auto *Field : RT->getDecl()->fields()) {
        if (Field->isBitField()) {
          HasBitField = true;
          break;
        }
      }
      if (!HasBitField)
        return ABIArgInfo::getExpand();
    }
  }

  // Otherwise just do the default thing.
  return defaultInfo.classifyArgumentType(Ty);
}

ABIArgInfo WebAssemblyABIInfo::classifyReturnType(QualType RetTy) const {
  if (isAggregateTypeForABI(RetTy)) {
    // Records with non-trivial destructors/copy-constructors should not be
    // returned by value.
    if (!getRecordArgABI(RetTy, getCXXABI())) {
      // Ignore empty structs/unions.
      if (isEmptyRecord(getContext(), RetTy, true))
        return ABIArgInfo::getIgnore();
      // Lower single-element structs to just return a regular value. TODO: We
      // could do reasonable-size multiple-element structs too, using
      // ABIArgInfo::getDirect().
      if (const Type *SeltTy = isSingleElementStruct(RetTy, getContext()))
        return ABIArgInfo::getDirect(CGT.ConvertType(QualType(SeltTy, 0)));
      // For the experimental multivalue ABI, return all other aggregates
      if (Kind == ABIKind::ExperimentalMV)
        return ABIArgInfo::getDirect();
    }
  }

  // Otherwise just do the default thing.
  return defaultInfo.classifyReturnType(RetTy);
}

Address WebAssemblyABIInfo::EmitVAArg(CodeGenFunction &CGF, Address VAListAddr,
                                      QualType Ty) const {
  bool IsIndirect = isAggregateTypeForABI(Ty) &&
                    !isEmptyRecord(getContext(), Ty, true) &&
                    !isSingleElementStruct(Ty, getContext());
  return emitVoidPtrVAArg(CGF, VAListAddr, Ty, IsIndirect,
                          getContext().getTypeInfoInChars(Ty),
                          CharUnits::fromQuantity(4),
                          /*AllowHigherAlign=*/true);
}

//===----------------------------------------------------------------------===//
// le32/PNaCl bitcode ABI Implementation
//
// This is a simplified version of the x86_32 ABI.  Arguments and return values
// are always passed on the stack.
//===----------------------------------------------------------------------===//

class PNaClABIInfo : public ABIInfo {
 public:
  PNaClABIInfo(CodeGen::CodeGenTypes &CGT) : ABIInfo(CGT) {}

  ABIArgInfo classifyReturnType(QualType RetTy) const;
  ABIArgInfo classifyArgumentType(QualType RetTy) const;

  void computeInfo(CGFunctionInfo &FI) const override;
  Address EmitVAArg(CodeGenFunction &CGF,
                    Address VAListAddr, QualType Ty) const override;
};

class PNaClTargetCodeGenInfo : public TargetCodeGenInfo {
 public:
   PNaClTargetCodeGenInfo(CodeGen::CodeGenTypes &CGT)
       : TargetCodeGenInfo(std::make_unique<PNaClABIInfo>(CGT)) {}
};

void PNaClABIInfo::computeInfo(CGFunctionInfo &FI) const {
  if (!getCXXABI().classifyReturnType(FI))
    FI.getReturnInfo() = classifyReturnType(FI.getReturnType());

  for (auto &I : FI.arguments())
    I.info = classifyArgumentType(I.type);
}

Address PNaClABIInfo::EmitVAArg(CodeGenFunction &CGF, Address VAListAddr,
                                QualType Ty) const {
  // The PNaCL ABI is a bit odd, in that varargs don't use normal
  // function classification. Structs get passed directly for varargs
  // functions, through a rewriting transform in
  // pnacl-llvm/lib/Transforms/NaCl/ExpandVarArgs.cpp, which allows
  // this target to actually support a va_arg instructions with an
  // aggregate type, unlike other targets.
  return EmitVAArgInstr(CGF, VAListAddr, Ty, ABIArgInfo::getDirect());
}

/// Classify argument of given type \p Ty.
ABIArgInfo PNaClABIInfo::classifyArgumentType(QualType Ty) const {
  if (isAggregateTypeForABI(Ty)) {
    if (CGCXXABI::RecordArgABI RAA = getRecordArgABI(Ty, getCXXABI()))
      return getNaturalAlignIndirect(Ty, RAA == CGCXXABI::RAA_DirectInMemory);
    return getNaturalAlignIndirect(Ty);
  } else if (const EnumType *EnumTy = Ty->getAs<EnumType>()) {
    // Treat an enum type as its underlying type.
    Ty = EnumTy->getDecl()->getIntegerType();
  } else if (Ty->isFloatingType()) {
    // Floating-point types don't go inreg.
    return ABIArgInfo::getDirect();
  } else if (const auto *EIT = Ty->getAs<ExtIntType>()) {
    // Treat extended integers as integers if <=64, otherwise pass indirectly.
    if (EIT->getNumBits() > 64)
      return getNaturalAlignIndirect(Ty);
    return ABIArgInfo::getDirect();
  }

  return (isPromotableIntegerTypeForABI(Ty) ? ABIArgInfo::getExtend(Ty)
                                            : ABIArgInfo::getDirect());
}

ABIArgInfo PNaClABIInfo::classifyReturnType(QualType RetTy) const {
  if (RetTy->isVoidType())
    return ABIArgInfo::getIgnore();

  // In the PNaCl ABI we always return records/structures on the stack.
  if (isAggregateTypeForABI(RetTy))
    return getNaturalAlignIndirect(RetTy);

  // Treat extended integers as integers if <=64, otherwise pass indirectly.
  if (const auto *EIT = RetTy->getAs<ExtIntType>()) {
    if (EIT->getNumBits() > 64)
      return getNaturalAlignIndirect(RetTy);
    return ABIArgInfo::getDirect();
  }

  // Treat an enum type as its underlying type.
  if (const EnumType *EnumTy = RetTy->getAs<EnumType>())
    RetTy = EnumTy->getDecl()->getIntegerType();

  return (isPromotableIntegerTypeForABI(RetTy) ? ABIArgInfo::getExtend(RetTy)
                                               : ABIArgInfo::getDirect());
}

/// IsX86_MMXType - Return true if this is an MMX type.
bool IsX86_MMXType(llvm::Type *IRType) {
  // Return true if the type is an MMX type <2 x i32>, <4 x i16>, or <8 x i8>.
  return IRType->isVectorTy() && IRType->getPrimitiveSizeInBits() == 64 &&
    cast<llvm::VectorType>(IRType)->getElementType()->isIntegerTy() &&
    IRType->getScalarSizeInBits() != 64;
}

static llvm::Type* X86AdjustInlineAsmType(CodeGen::CodeGenFunction &CGF,
                                          StringRef Constraint,
                                          llvm::Type* Ty) {
  bool IsMMXCons = llvm::StringSwitch<bool>(Constraint)
                     .Cases("y", "&y", "^Ym", true)
                     .Default(false);
  if (IsMMXCons && Ty->isVectorTy()) {
    if (cast<llvm::VectorType>(Ty)->getPrimitiveSizeInBits().getFixedSize() !=
        64) {
      // Invalid MMX constraint
      return nullptr;
    }

    return llvm::Type::getX86_MMXTy(CGF.getLLVMContext());
  }

  // No operation needed
  return Ty;
}

/// Returns true if this type can be passed in SSE registers with the
/// X86_VectorCall calling convention. Shared between x86_32 and x86_64.
static bool isX86VectorTypeForVectorCall(ASTContext &Context, QualType Ty) {
  if (const BuiltinType *BT = Ty->getAs<BuiltinType>()) {
    if (BT->isFloatingPoint() && BT->getKind() != BuiltinType::Half) {
      if (BT->getKind() == BuiltinType::LongDouble) {
        if (&Context.getTargetInfo().getLongDoubleFormat() ==
            &llvm::APFloat::x87DoubleExtended())
          return false;
      }
      return true;
    }
  } else if (const VectorType *VT = Ty->getAs<VectorType>()) {
    // vectorcall can pass XMM, YMM, and ZMM vectors. We don't pass SSE1 MMX
    // registers specially.
    unsigned VecSize = Context.getTypeSize(VT);
    if (VecSize == 128 || VecSize == 256 || VecSize == 512)
      return true;
  }
  return false;
}

/// Returns true if this aggregate is small enough to be passed in SSE registers
/// in the X86_VectorCall calling convention. Shared between x86_32 and x86_64.
static bool isX86VectorCallAggregateSmallEnough(uint64_t NumMembers) {
  return NumMembers <= 4;
}

/// Returns a Homogeneous Vector Aggregate ABIArgInfo, used in X86.
static ABIArgInfo getDirectX86Hva(llvm::Type* T = nullptr) {
  auto AI = ABIArgInfo::getDirect(T);
  AI.setInReg(true);
  AI.setCanBeFlattened(false);
  return AI;
}

//===----------------------------------------------------------------------===//
// X86-32 ABI Implementation
//===----------------------------------------------------------------------===//

/// Similar to llvm::CCState, but for Clang.
struct CCState {
  CCState(CGFunctionInfo &FI)
      : IsPreassigned(FI.arg_size()), CC(FI.getCallingConvention()) {}

  llvm::SmallBitVector IsPreassigned;
  unsigned CC = CallingConv::CC_C;
  unsigned FreeRegs = 0;
  unsigned FreeSSERegs = 0;
};

enum {
  // Vectorcall only allows the first 6 parameters to be passed in registers.
  VectorcallMaxParamNumAsReg = 6
};

/// X86_32ABIInfo - The X86-32 ABI information.
class X86_32ABIInfo : public SwiftABIInfo {
  enum Class {
    Integer,
    Float
  };

  static const unsigned MinABIStackAlignInBytes = 4;

  bool IsDarwinVectorABI;
  bool IsRetSmallStructInRegABI;
  bool IsWin32StructABI;
  bool IsSoftFloatABI;
  bool IsMCUABI;
  unsigned DefaultNumRegisterParameters;

  static bool isRegisterSize(unsigned Size) {
    return (Size == 8 || Size == 16 || Size == 32 || Size == 64);
  }

  bool isHomogeneousAggregateBaseType(QualType Ty) const override {
    // FIXME: Assumes vectorcall is in use.
    return isX86VectorTypeForVectorCall(getContext(), Ty);
  }

  bool isHomogeneousAggregateSmallEnough(const Type *Ty,
                                         uint64_t NumMembers) const override {
    // FIXME: Assumes vectorcall is in use.
    return isX86VectorCallAggregateSmallEnough(NumMembers);
  }

  bool shouldReturnTypeInRegister(QualType Ty, ASTContext &Context) const;

  /// getIndirectResult - Give a source type \arg Ty, return a suitable result
  /// such that the argument will be passed in memory.
  ABIArgInfo getIndirectResult(QualType Ty, bool ByVal, CCState &State) const;

  ABIArgInfo getIndirectReturnResult(QualType Ty, CCState &State) const;

  /// Return the alignment to use for the given type on the stack.
  unsigned getTypeStackAlignInBytes(QualType Ty, unsigned Align) const;

  Class classify(QualType Ty) const;
  ABIArgInfo classifyReturnType(QualType RetTy, CCState &State) const;
  ABIArgInfo classifyArgumentType(QualType RetTy, CCState &State) const;

  /// Updates the number of available free registers, returns
  /// true if any registers were allocated.
  bool updateFreeRegs(QualType Ty, CCState &State) const;

  bool shouldAggregateUseDirect(QualType Ty, CCState &State, bool &InReg,
                                bool &NeedsPadding) const;
  bool shouldPrimitiveUseInReg(QualType Ty, CCState &State) const;

  bool canExpandIndirectArgument(QualType Ty) const;

  /// Rewrite the function info so that all memory arguments use
  /// inalloca.
  void rewriteWithInAlloca(CGFunctionInfo &FI) const;

  void addFieldToArgStruct(SmallVector<llvm::Type *, 6> &FrameFields,
                           CharUnits &StackOffset, ABIArgInfo &Info,
                           QualType Type) const;
  void runVectorCallFirstPass(CGFunctionInfo &FI, CCState &State) const;

public:

  void computeInfo(CGFunctionInfo &FI) const override;
  Address EmitVAArg(CodeGenFunction &CGF, Address VAListAddr,
                    QualType Ty) const override;

  X86_32ABIInfo(CodeGen::CodeGenTypes &CGT, bool DarwinVectorABI,
                bool RetSmallStructInRegABI, bool Win32StructABI,
                unsigned NumRegisterParameters, bool SoftFloatABI)
    : SwiftABIInfo(CGT), IsDarwinVectorABI(DarwinVectorABI),
      IsRetSmallStructInRegABI(RetSmallStructInRegABI),
      IsWin32StructABI(Win32StructABI),
      IsSoftFloatABI(SoftFloatABI),
      IsMCUABI(CGT.getTarget().getTriple().isOSIAMCU()),
      DefaultNumRegisterParameters(NumRegisterParameters) {}

  bool shouldPassIndirectlyForSwift(ArrayRef<llvm::Type*> scalars,
                                    bool asReturnValue) const override {
    // LLVM's x86-32 lowering currently only assigns up to three
    // integer registers and three fp registers.  Oddly, it'll use up to
    // four vector registers for vectors, but those can overlap with the
    // scalar registers.
    return occupiesMoreThan(CGT, scalars, /*total*/ 3);
  }

  bool isSwiftErrorInRegister() const override {
    // x86-32 lowering does not support passing swifterror in a register.
    return false;
  }
};

class X86_32TargetCodeGenInfo : public TargetCodeGenInfo {
public:
  X86_32TargetCodeGenInfo(CodeGen::CodeGenTypes &CGT, bool DarwinVectorABI,
                          bool RetSmallStructInRegABI, bool Win32StructABI,
                          unsigned NumRegisterParameters, bool SoftFloatABI)
      : TargetCodeGenInfo(std::make_unique<X86_32ABIInfo>(
            CGT, DarwinVectorABI, RetSmallStructInRegABI, Win32StructABI,
            NumRegisterParameters, SoftFloatABI)) {}

  static bool isStructReturnInRegABI(
      const llvm::Triple &Triple, const CodeGenOptions &Opts);

  void setTargetAttributes(const Decl *D, llvm::GlobalValue *GV,
                           CodeGen::CodeGenModule &CGM) const override;

  int getDwarfEHStackPointer(CodeGen::CodeGenModule &CGM) const override {
    // Darwin uses different dwarf register numbers for EH.
    if (CGM.getTarget().getTriple().isOSDarwin()) return 5;
    return 4;
  }

  bool initDwarfEHRegSizeTable(CodeGen::CodeGenFunction &CGF,
                               llvm::Value *Address) const override;

  llvm::Type* adjustInlineAsmType(CodeGen::CodeGenFunction &CGF,
                                  StringRef Constraint,
                                  llvm::Type* Ty) const override {
    return X86AdjustInlineAsmType(CGF, Constraint, Ty);
  }

  void addReturnRegisterOutputs(CodeGenFunction &CGF, LValue ReturnValue,
                                std::string &Constraints,
                                std::vector<llvm::Type *> &ResultRegTypes,
                                std::vector<llvm::Type *> &ResultTruncRegTypes,
                                std::vector<LValue> &ResultRegDests,
                                std::string &AsmString,
                                unsigned NumOutputs) const override;

  llvm::Constant *
  getUBSanFunctionSignature(CodeGen::CodeGenModule &CGM) const override {
    unsigned Sig = (0xeb << 0) |  // jmp rel8
                   (0x06 << 8) |  //           .+0x08
                   ('v' << 16) |
                   ('2' << 24);
    return llvm::ConstantInt::get(CGM.Int32Ty, Sig);
  }

  StringRef getARCRetainAutoreleasedReturnValueMarker() const override {
    return "movl\t%ebp, %ebp"
           "\t\t// marker for objc_retainAutoreleaseReturnValue";
  }
};

}

/// Rewrite input constraint references after adding some output constraints.
/// In the case where there is one output and one input and we add one output,
/// we need to replace all operand references greater than or equal to 1:
///     mov $0, $1
///     mov eax, $1
/// The result will be:
///     mov $0, $2
///     mov eax, $2
static void rewriteInputConstraintReferences(unsigned FirstIn,
                                             unsigned NumNewOuts,
                                             std::string &AsmString) {
  std::string Buf;
  llvm::raw_string_ostream OS(Buf);
  size_t Pos = 0;
  while (Pos < AsmString.size()) {
    size_t DollarStart = AsmString.find('$', Pos);
    if (DollarStart == std::string::npos)
      DollarStart = AsmString.size();
    size_t DollarEnd = AsmString.find_first_not_of('$', DollarStart);
    if (DollarEnd == std::string::npos)
      DollarEnd = AsmString.size();
    OS << StringRef(&AsmString[Pos], DollarEnd - Pos);
    Pos = DollarEnd;
    size_t NumDollars = DollarEnd - DollarStart;
    if (NumDollars % 2 != 0 && Pos < AsmString.size()) {
      // We have an operand reference.
      size_t DigitStart = Pos;
      if (AsmString[DigitStart] == '{') {
        OS << '{';
        ++DigitStart;
      }
      size_t DigitEnd = AsmString.find_first_not_of("0123456789", DigitStart);
      if (DigitEnd == std::string::npos)
        DigitEnd = AsmString.size();
      StringRef OperandStr(&AsmString[DigitStart], DigitEnd - DigitStart);
      unsigned OperandIndex;
      if (!OperandStr.getAsInteger(10, OperandIndex)) {
        if (OperandIndex >= FirstIn)
          OperandIndex += NumNewOuts;
        OS << OperandIndex;
      } else {
        OS << OperandStr;
      }
      Pos = DigitEnd;
    }
  }
  AsmString = std::move(OS.str());
}

/// Add output constraints for EAX:EDX because they are return registers.
void X86_32TargetCodeGenInfo::addReturnRegisterOutputs(
    CodeGenFunction &CGF, LValue ReturnSlot, std::string &Constraints,
    std::vector<llvm::Type *> &ResultRegTypes,
    std::vector<llvm::Type *> &ResultTruncRegTypes,
    std::vector<LValue> &ResultRegDests, std::string &AsmString,
    unsigned NumOutputs) const {
  uint64_t RetWidth = CGF.getContext().getTypeSize(ReturnSlot.getType());

  // Use the EAX constraint if the width is 32 or smaller and EAX:EDX if it is
  // larger.
  if (!Constraints.empty())
    Constraints += ',';
  if (RetWidth <= 32) {
    Constraints += "={eax}";
    ResultRegTypes.push_back(CGF.Int32Ty);
  } else {
    // Use the 'A' constraint for EAX:EDX.
    Constraints += "=A";
    ResultRegTypes.push_back(CGF.Int64Ty);
  }

  // Truncate EAX or EAX:EDX to an integer of the appropriate size.
  llvm::Type *CoerceTy = llvm::IntegerType::get(CGF.getLLVMContext(), RetWidth);
  ResultTruncRegTypes.push_back(CoerceTy);

  // Coerce the integer by bitcasting the return slot pointer.
  ReturnSlot.setAddress(CGF.Builder.CreateBitCast(ReturnSlot.getAddress(CGF),
                                                  CoerceTy->getPointerTo()));
  ResultRegDests.push_back(ReturnSlot);

  rewriteInputConstraintReferences(NumOutputs, 1, AsmString);
}

/// shouldReturnTypeInRegister - Determine if the given type should be
/// returned in a register (for the Darwin and MCU ABI).
bool X86_32ABIInfo::shouldReturnTypeInRegister(QualType Ty,
                                               ASTContext &Context) const {
  uint64_t Size = Context.getTypeSize(Ty);

  // For i386, type must be register sized.
  // For the MCU ABI, it only needs to be <= 8-byte
  if ((IsMCUABI && Size > 64) || (!IsMCUABI && !isRegisterSize(Size)))
   return false;

  if (Ty->isVectorType()) {
    // 64- and 128- bit vectors inside structures are not returned in
    // registers.
    if (Size == 64 || Size == 128)
      return false;

    return true;
  }

  // If this is a builtin, pointer, enum, complex type, member pointer, or
  // member function pointer it is ok.
  if (Ty->getAs<BuiltinType>() || Ty->hasPointerRepresentation() ||
      Ty->isAnyComplexType() || Ty->isEnumeralType() ||
      Ty->isBlockPointerType() || Ty->isMemberPointerType())
    return true;

  // Arrays are treated like records.
  if (const ConstantArrayType *AT = Context.getAsConstantArrayType(Ty))
    return shouldReturnTypeInRegister(AT->getElementType(), Context);

  // Otherwise, it must be a record type.
  const RecordType *RT = Ty->getAs<RecordType>();
  if (!RT) return false;

  // FIXME: Traverse bases here too.

  // Structure types are passed in register if all fields would be
  // passed in a register.
  for (const auto *FD : RT->getDecl()->fields()) {
    // Empty fields are ignored.
    if (isEmptyField(Context, FD, true))
      continue;

    // Check fields recursively.
    if (!shouldReturnTypeInRegister(FD->getType(), Context))
      return false;
  }
  return true;
}

static bool is32Or64BitBasicType(QualType Ty, ASTContext &Context) {
  // Treat complex types as the element type.
  if (const ComplexType *CTy = Ty->getAs<ComplexType>())
    Ty = CTy->getElementType();

  // Check for a type which we know has a simple scalar argument-passing
  // convention without any padding.  (We're specifically looking for 32
  // and 64-bit integer and integer-equivalents, float, and double.)
  if (!Ty->getAs<BuiltinType>() && !Ty->hasPointerRepresentation() &&
      !Ty->isEnumeralType() && !Ty->isBlockPointerType())
    return false;

  uint64_t Size = Context.getTypeSize(Ty);
  return Size == 32 || Size == 64;
}

static bool addFieldSizes(ASTContext &Context, const RecordDecl *RD,
                          uint64_t &Size) {
  for (const auto *FD : RD->fields()) {
    // Scalar arguments on the stack get 4 byte alignment on x86. If the
    // argument is smaller than 32-bits, expanding the struct will create
    // alignment padding.
    if (!is32Or64BitBasicType(FD->getType(), Context))
      return false;

    // FIXME: Reject bit-fields wholesale; there are two problems, we don't know
    // how to expand them yet, and the predicate for telling if a bitfield still
    // counts as "basic" is more complicated than what we were doing previously.
    if (FD->isBitField())
      return false;

    Size += Context.getTypeSize(FD->getType());
  }
  return true;
}

static bool addBaseAndFieldSizes(ASTContext &Context, const CXXRecordDecl *RD,
                                 uint64_t &Size) {
  // Don't do this if there are any non-empty bases.
  for (const CXXBaseSpecifier &Base : RD->bases()) {
    if (!addBaseAndFieldSizes(Context, Base.getType()->getAsCXXRecordDecl(),
                              Size))
      return false;
  }
  if (!addFieldSizes(Context, RD, Size))
    return false;
  return true;
}

/// Test whether an argument type which is to be passed indirectly (on the
/// stack) would have the equivalent layout if it was expanded into separate
/// arguments. If so, we prefer to do the latter to avoid inhibiting
/// optimizations.
bool X86_32ABIInfo::canExpandIndirectArgument(QualType Ty) const {
  // We can only expand structure types.
  const RecordType *RT = Ty->getAs<RecordType>();
  if (!RT)
    return false;
  const RecordDecl *RD = RT->getDecl();
  uint64_t Size = 0;
  if (const CXXRecordDecl *CXXRD = dyn_cast<CXXRecordDecl>(RD)) {
    if (!IsWin32StructABI) {
      // On non-Windows, we have to conservatively match our old bitcode
      // prototypes in order to be ABI-compatible at the bitcode level.
      if (!CXXRD->isCLike())
        return false;
    } else {
      // Don't do this for dynamic classes.
      if (CXXRD->isDynamicClass())
        return false;
    }
    if (!addBaseAndFieldSizes(getContext(), CXXRD, Size))
      return false;
  } else {
    if (!addFieldSizes(getContext(), RD, Size))
      return false;
  }

  // We can do this if there was no alignment padding.
  return Size == getContext().getTypeSize(Ty);
}

ABIArgInfo X86_32ABIInfo::getIndirectReturnResult(QualType RetTy, CCState &State) const {
  // If the return value is indirect, then the hidden argument is consuming one
  // integer register.
  if (State.FreeRegs) {
    --State.FreeRegs;
    if (!IsMCUABI)
      return getNaturalAlignIndirectInReg(RetTy);
  }
  return getNaturalAlignIndirect(RetTy, /*ByVal=*/false);
}

ABIArgInfo X86_32ABIInfo::classifyReturnType(QualType RetTy,
                                             CCState &State) const {
  if (RetTy->isVoidType())
    return ABIArgInfo::getIgnore();

  const Type *Base = nullptr;
  uint64_t NumElts = 0;
  if ((State.CC == llvm::CallingConv::X86_VectorCall ||
       State.CC == llvm::CallingConv::X86_RegCall) &&
      isHomogeneousAggregate(RetTy, Base, NumElts)) {
    // The LLVM struct type for such an aggregate should lower properly.
    return ABIArgInfo::getDirect();
  }

  if (const VectorType *VT = RetTy->getAs<VectorType>()) {
    // On Darwin, some vectors are returned in registers.
    if (IsDarwinVectorABI) {
      uint64_t Size = getContext().getTypeSize(RetTy);

      // 128-bit vectors are a special case; they are returned in
      // registers and we need to make sure to pick a type the LLVM
      // backend will like.
      if (Size == 128)
        return ABIArgInfo::getDirect(llvm::FixedVectorType::get(
            llvm::Type::getInt64Ty(getVMContext()), 2));

      // Always return in register if it fits in a general purpose
      // register, or if it is 64 bits and has a single element.
      if ((Size == 8 || Size == 16 || Size == 32) ||
          (Size == 64 && VT->getNumElements() == 1))
        return ABIArgInfo::getDirect(llvm::IntegerType::get(getVMContext(),
                                                            Size));

      return getIndirectReturnResult(RetTy, State);
    }

    return ABIArgInfo::getDirect();
  }

  if (isAggregateTypeForABI(RetTy)) {
    if (const RecordType *RT = RetTy->getAs<RecordType>()) {
      // Structures with flexible arrays are always indirect.
      if (RT->getDecl()->hasFlexibleArrayMember())
        return getIndirectReturnResult(RetTy, State);
    }

    // If specified, structs and unions are always indirect.
    if (!IsRetSmallStructInRegABI && !RetTy->isAnyComplexType())
      return getIndirectReturnResult(RetTy, State);

    // Ignore empty structs/unions.
    if (isEmptyRecord(getContext(), RetTy, true))
      return ABIArgInfo::getIgnore();

    // Small structures which are register sized are generally returned
    // in a register.
    if (shouldReturnTypeInRegister(RetTy, getContext())) {
      uint64_t Size = getContext().getTypeSize(RetTy);

      // As a special-case, if the struct is a "single-element" struct, and
      // the field is of type "float" or "double", return it in a
      // floating-point register. (MSVC does not apply this special case.)
      // We apply a similar transformation for pointer types to improve the
      // quality of the generated IR.
      if (const Type *SeltTy = isSingleElementStruct(RetTy, getContext()))
        if ((!IsWin32StructABI && SeltTy->isRealFloatingType())
            || SeltTy->hasPointerRepresentation())
          return ABIArgInfo::getDirect(CGT.ConvertType(QualType(SeltTy, 0)));

      // FIXME: We should be able to narrow this integer in cases with dead
      // padding.
      return ABIArgInfo::getDirect(llvm::IntegerType::get(getVMContext(),Size));
    }

    return getIndirectReturnResult(RetTy, State);
  }

  // Treat an enum type as its underlying type.
  if (const EnumType *EnumTy = RetTy->getAs<EnumType>())
    RetTy = EnumTy->getDecl()->getIntegerType();

  if (const auto *EIT = RetTy->getAs<ExtIntType>())
    if (EIT->getNumBits() > 64)
      return getIndirectReturnResult(RetTy, State);

  return (isPromotableIntegerTypeForABI(RetTy) ? ABIArgInfo::getExtend(RetTy)
                                               : ABIArgInfo::getDirect());
}

static bool isSIMDVectorType(ASTContext &Context, QualType Ty) {
  return Ty->getAs<VectorType>() && Context.getTypeSize(Ty) == 128;
}

static bool isRecordWithSIMDVectorType(ASTContext &Context, QualType Ty) {
  const RecordType *RT = Ty->getAs<RecordType>();
  if (!RT)
    return 0;
  const RecordDecl *RD = RT->getDecl();

  // If this is a C++ record, check the bases first.
  if (const CXXRecordDecl *CXXRD = dyn_cast<CXXRecordDecl>(RD))
    for (const auto &I : CXXRD->bases())
      if (!isRecordWithSIMDVectorType(Context, I.getType()))
        return false;

  for (const auto *i : RD->fields()) {
    QualType FT = i->getType();

    if (isSIMDVectorType(Context, FT))
      return true;

    if (isRecordWithSIMDVectorType(Context, FT))
      return true;
  }

  return false;
}

unsigned X86_32ABIInfo::getTypeStackAlignInBytes(QualType Ty,
                                                 unsigned Align) const {
  // Otherwise, if the alignment is less than or equal to the minimum ABI
  // alignment, just use the default; the backend will handle this.
  if (Align <= MinABIStackAlignInBytes)
    return 0; // Use default alignment.

  // On non-Darwin, the stack type alignment is always 4.
  if (!IsDarwinVectorABI) {
    // Set explicit alignment, since we may need to realign the top.
    return MinABIStackAlignInBytes;
  }

  // Otherwise, if the type contains an SSE vector type, the alignment is 16.
  if (Align >= 16 && (isSIMDVectorType(getContext(), Ty) ||
                      isRecordWithSIMDVectorType(getContext(), Ty)))
    return 16;

  return MinABIStackAlignInBytes;
}

ABIArgInfo X86_32ABIInfo::getIndirectResult(QualType Ty, bool ByVal,
                                            CCState &State) const {
  if (!ByVal) {
    if (State.FreeRegs) {
      --State.FreeRegs; // Non-byval indirects just use one pointer.
      if (!IsMCUABI)
        return getNaturalAlignIndirectInReg(Ty);
    }
    return getNaturalAlignIndirect(Ty, false);
  }

  // Compute the byval alignment.
  unsigned TypeAlign = getContext().getTypeAlign(Ty) / 8;
  unsigned StackAlign = getTypeStackAlignInBytes(Ty, TypeAlign);
  if (StackAlign == 0)
    return ABIArgInfo::getIndirect(CharUnits::fromQuantity(4), /*ByVal=*/true);

  // If the stack alignment is less than the type alignment, realign the
  // argument.
  bool Realign = TypeAlign > StackAlign;
  return ABIArgInfo::getIndirect(CharUnits::fromQuantity(StackAlign),
                                 /*ByVal=*/true, Realign);
}

X86_32ABIInfo::Class X86_32ABIInfo::classify(QualType Ty) const {
  const Type *T = isSingleElementStruct(Ty, getContext());
  if (!T)
    T = Ty.getTypePtr();

  if (const BuiltinType *BT = T->getAs<BuiltinType>()) {
    BuiltinType::Kind K = BT->getKind();
    if (K == BuiltinType::Float || K == BuiltinType::Double)
      return Float;
  }
  return Integer;
}

bool X86_32ABIInfo::updateFreeRegs(QualType Ty, CCState &State) const {
  if (!IsSoftFloatABI) {
    Class C = classify(Ty);
    if (C == Float)
      return false;
  }

  unsigned Size = getContext().getTypeSize(Ty);
  unsigned SizeInRegs = (Size + 31) / 32;

  if (SizeInRegs == 0)
    return false;

  if (!IsMCUABI) {
    if (SizeInRegs > State.FreeRegs) {
      State.FreeRegs = 0;
      return false;
    }
  } else {
    // The MCU psABI allows passing parameters in-reg even if there are
    // earlier parameters that are passed on the stack. Also,
    // it does not allow passing >8-byte structs in-register,
    // even if there are 3 free registers available.
    if (SizeInRegs > State.FreeRegs || SizeInRegs > 2)
      return false;
  }

  State.FreeRegs -= SizeInRegs;
  return true;
}

bool X86_32ABIInfo::shouldAggregateUseDirect(QualType Ty, CCState &State,
                                             bool &InReg,
                                             bool &NeedsPadding) const {
  // On Windows, aggregates other than HFAs are never passed in registers, and
  // they do not consume register slots. Homogenous floating-point aggregates
  // (HFAs) have already been dealt with at this point.
  if (IsWin32StructABI && isAggregateTypeForABI(Ty))
    return false;

  NeedsPadding = false;
  InReg = !IsMCUABI;

  if (!updateFreeRegs(Ty, State))
    return false;

  if (IsMCUABI)
    return true;

  if (State.CC == llvm::CallingConv::X86_FastCall ||
      State.CC == llvm::CallingConv::X86_VectorCall ||
      State.CC == llvm::CallingConv::X86_RegCall) {
    if (getContext().getTypeSize(Ty) <= 32 && State.FreeRegs)
      NeedsPadding = true;

    return false;
  }

  return true;
}

bool X86_32ABIInfo::shouldPrimitiveUseInReg(QualType Ty, CCState &State) const {
  if (!updateFreeRegs(Ty, State))
    return false;

  if (IsMCUABI)
    return false;

  if (State.CC == llvm::CallingConv::X86_FastCall ||
      State.CC == llvm::CallingConv::X86_VectorCall ||
      State.CC == llvm::CallingConv::X86_RegCall) {
    if (getContext().getTypeSize(Ty) > 32)
      return false;

    return (Ty->isIntegralOrEnumerationType() || Ty->isPointerType() ||
        Ty->isReferenceType());
  }

  return true;
}

void X86_32ABIInfo::runVectorCallFirstPass(CGFunctionInfo &FI, CCState &State) const {
  // Vectorcall x86 works subtly different than in x64, so the format is
  // a bit different than the x64 version.  First, all vector types (not HVAs)
  // are assigned, with the first 6 ending up in the [XYZ]MM0-5 registers.
  // This differs from the x64 implementation, where the first 6 by INDEX get
  // registers.
  // In the second pass over the arguments, HVAs are passed in the remaining
  // vector registers if possible, or indirectly by address. The address will be
  // passed in ECX/EDX if available. Any other arguments are passed according to
  // the usual fastcall rules.
  MutableArrayRef<CGFunctionInfoArgInfo> Args = FI.arguments();
  for (int I = 0, E = Args.size(); I < E; ++I) {
    const Type *Base = nullptr;
    uint64_t NumElts = 0;
    const QualType &Ty = Args[I].type;
    if ((Ty->isVectorType() || Ty->isBuiltinType()) &&
        isHomogeneousAggregate(Ty, Base, NumElts)) {
      if (State.FreeSSERegs >= NumElts) {
        State.FreeSSERegs -= NumElts;
        Args[I].info = ABIArgInfo::getDirectInReg();
        State.IsPreassigned.set(I);
      }
    }
  }
}

ABIArgInfo X86_32ABIInfo::classifyArgumentType(QualType Ty,
                                               CCState &State) const {
  // FIXME: Set alignment on indirect arguments.
  bool IsFastCall = State.CC == llvm::CallingConv::X86_FastCall;
  bool IsRegCall = State.CC == llvm::CallingConv::X86_RegCall;
  bool IsVectorCall = State.CC == llvm::CallingConv::X86_VectorCall;

  Ty = useFirstFieldIfTransparentUnion(Ty);
  TypeInfo TI = getContext().getTypeInfo(Ty);

  // Check with the C++ ABI first.
  const RecordType *RT = Ty->getAs<RecordType>();
  if (RT) {
    CGCXXABI::RecordArgABI RAA = getRecordArgABI(RT, getCXXABI());
    if (RAA == CGCXXABI::RAA_Indirect) {
      return getIndirectResult(Ty, false, State);
    } else if (RAA == CGCXXABI::RAA_DirectInMemory) {
      // The field index doesn't matter, we'll fix it up later.
      return ABIArgInfo::getInAlloca(/*FieldIndex=*/0);
    }
  }

  // Regcall uses the concept of a homogenous vector aggregate, similar
  // to other targets.
  const Type *Base = nullptr;
  uint64_t NumElts = 0;
  if ((IsRegCall || IsVectorCall) &&
      isHomogeneousAggregate(Ty, Base, NumElts)) {
    if (State.FreeSSERegs >= NumElts) {
      State.FreeSSERegs -= NumElts;

      // Vectorcall passes HVAs directly and does not flatten them, but regcall
      // does.
      if (IsVectorCall)
        return getDirectX86Hva();

      if (Ty->isBuiltinType() || Ty->isVectorType())
        return ABIArgInfo::getDirect();
      return ABIArgInfo::getExpand();
    }
    return getIndirectResult(Ty, /*ByVal=*/false, State);
  }

  if (isAggregateTypeForABI(Ty)) {
    // Structures with flexible arrays are always indirect.
    // FIXME: This should not be byval!
    if (RT && RT->getDecl()->hasFlexibleArrayMember())
      return getIndirectResult(Ty, true, State);

    // Ignore empty structs/unions on non-Windows.
    if (!IsWin32StructABI && isEmptyRecord(getContext(), Ty, true))
      return ABIArgInfo::getIgnore();

    llvm::LLVMContext &LLVMContext = getVMContext();
    llvm::IntegerType *Int32 = llvm::Type::getInt32Ty(LLVMContext);
    bool NeedsPadding = false;
    bool InReg;
    if (shouldAggregateUseDirect(Ty, State, InReg, NeedsPadding)) {
      unsigned SizeInRegs = (TI.Width + 31) / 32;
      SmallVector<llvm::Type*, 3> Elements(SizeInRegs, Int32);
      llvm::Type *Result = llvm::StructType::get(LLVMContext, Elements);
      if (InReg)
        return ABIArgInfo::getDirectInReg(Result);
      else
        return ABIArgInfo::getDirect(Result);
    }
    llvm::IntegerType *PaddingType = NeedsPadding ? Int32 : nullptr;

    // Pass over-aligned aggregates on Windows indirectly. This behavior was
    // added in MSVC 2015.
    if (IsWin32StructABI && TI.AlignIsRequired && TI.Align > 32)
      return getIndirectResult(Ty, /*ByVal=*/false, State);

    // Expand small (<= 128-bit) record types when we know that the stack layout
    // of those arguments will match the struct. This is important because the
    // LLVM backend isn't smart enough to remove byval, which inhibits many
    // optimizations.
    // Don't do this for the MCU if there are still free integer registers
    // (see X86_64 ABI for full explanation).
    if (TI.Width <= 4 * 32 && (!IsMCUABI || State.FreeRegs == 0) &&
        canExpandIndirectArgument(Ty))
      return ABIArgInfo::getExpandWithPadding(
          IsFastCall || IsVectorCall || IsRegCall, PaddingType);

    return getIndirectResult(Ty, true, State);
  }

  if (const VectorType *VT = Ty->getAs<VectorType>()) {
    // On Windows, vectors are passed directly if registers are available, or
    // indirectly if not. This avoids the need to align argument memory. Pass
    // user-defined vector types larger than 512 bits indirectly for simplicity.
    if (IsWin32StructABI) {
      if (TI.Width <= 512 && State.FreeSSERegs > 0) {
        --State.FreeSSERegs;
        return ABIArgInfo::getDirectInReg();
      }
      return getIndirectResult(Ty, /*ByVal=*/false, State);
    }

    // On Darwin, some vectors are passed in memory, we handle this by passing
    // it as an i8/i16/i32/i64.
    if (IsDarwinVectorABI) {
      if ((TI.Width == 8 || TI.Width == 16 || TI.Width == 32) ||
          (TI.Width == 64 && VT->getNumElements() == 1))
        return ABIArgInfo::getDirect(
            llvm::IntegerType::get(getVMContext(), TI.Width));
    }

    if (IsX86_MMXType(CGT.ConvertType(Ty)))
      return ABIArgInfo::getDirect(llvm::IntegerType::get(getVMContext(), 64));

    return ABIArgInfo::getDirect();
  }


  if (const EnumType *EnumTy = Ty->getAs<EnumType>())
    Ty = EnumTy->getDecl()->getIntegerType();

  bool InReg = shouldPrimitiveUseInReg(Ty, State);

  if (isPromotableIntegerTypeForABI(Ty)) {
    if (InReg)
      return ABIArgInfo::getExtendInReg(Ty);
    return ABIArgInfo::getExtend(Ty);
  }

  if (const auto * EIT = Ty->getAs<ExtIntType>()) {
    if (EIT->getNumBits() <= 64) {
      if (InReg)
        return ABIArgInfo::getDirectInReg();
      return ABIArgInfo::getDirect();
    }
    return getIndirectResult(Ty, /*ByVal=*/false, State);
  }

  if (InReg)
    return ABIArgInfo::getDirectInReg();
  return ABIArgInfo::getDirect();
}

void X86_32ABIInfo::computeInfo(CGFunctionInfo &FI) const {
  CCState State(FI);
  if (IsMCUABI)
    State.FreeRegs = 3;
  else if (State.CC == llvm::CallingConv::X86_FastCall) {
    State.FreeRegs = 2;
    State.FreeSSERegs = 3;
  } else if (State.CC == llvm::CallingConv::X86_VectorCall) {
    State.FreeRegs = 2;
    State.FreeSSERegs = 6;
  } else if (FI.getHasRegParm())
    State.FreeRegs = FI.getRegParm();
  else if (State.CC == llvm::CallingConv::X86_RegCall) {
    State.FreeRegs = 5;
    State.FreeSSERegs = 8;
  } else if (IsWin32StructABI) {
    // Since MSVC 2015, the first three SSE vectors have been passed in
    // registers. The rest are passed indirectly.
    State.FreeRegs = DefaultNumRegisterParameters;
    State.FreeSSERegs = 3;
  } else
    State.FreeRegs = DefaultNumRegisterParameters;

  if (!::classifyReturnType(getCXXABI(), FI, *this)) {
    FI.getReturnInfo() = classifyReturnType(FI.getReturnType(), State);
  } else if (FI.getReturnInfo().isIndirect()) {
    // The C++ ABI is not aware of register usage, so we have to check if the
    // return value was sret and put it in a register ourselves if appropriate.
    if (State.FreeRegs) {
      --State.FreeRegs;  // The sret parameter consumes a register.
      if (!IsMCUABI)
        FI.getReturnInfo().setInReg(true);
    }
  }

  // The chain argument effectively gives us another free register.
  if (FI.isChainCall())
    ++State.FreeRegs;

  // For vectorcall, do a first pass over the arguments, assigning FP and vector
  // arguments to XMM registers as available.
  if (State.CC == llvm::CallingConv::X86_VectorCall)
    runVectorCallFirstPass(FI, State);

  bool UsedInAlloca = false;
  MutableArrayRef<CGFunctionInfoArgInfo> Args = FI.arguments();
  for (int I = 0, E = Args.size(); I < E; ++I) {
    // Skip arguments that have already been assigned.
    if (State.IsPreassigned.test(I))
      continue;

    Args[I].info = classifyArgumentType(Args[I].type, State);
    UsedInAlloca |= (Args[I].info.getKind() == ABIArgInfo::InAlloca);
  }

  // If we needed to use inalloca for any argument, do a second pass and rewrite
  // all the memory arguments to use inalloca.
  if (UsedInAlloca)
    rewriteWithInAlloca(FI);
}

void
X86_32ABIInfo::addFieldToArgStruct(SmallVector<llvm::Type *, 6> &FrameFields,
                                   CharUnits &StackOffset, ABIArgInfo &Info,
                                   QualType Type) const {
  // Arguments are always 4-byte-aligned.
  CharUnits WordSize = CharUnits::fromQuantity(4);
  assert(StackOffset.isMultipleOf(WordSize) && "unaligned inalloca struct");

  // sret pointers and indirect things will require an extra pointer
  // indirection, unless they are byval. Most things are byval, and will not
  // require this indirection.
  bool IsIndirect = false;
  if (Info.isIndirect() && !Info.getIndirectByVal())
    IsIndirect = true;
  Info = ABIArgInfo::getInAlloca(FrameFields.size(), IsIndirect);
  llvm::Type *LLTy = CGT.ConvertTypeForMem(Type);
  if (IsIndirect)
    LLTy = LLTy->getPointerTo(0);
  FrameFields.push_back(LLTy);
  StackOffset += IsIndirect ? WordSize : getContext().getTypeSizeInChars(Type);

  // Insert padding bytes to respect alignment.
  CharUnits FieldEnd = StackOffset;
  StackOffset = FieldEnd.alignTo(WordSize);
  if (StackOffset != FieldEnd) {
    CharUnits NumBytes = StackOffset - FieldEnd;
    llvm::Type *Ty = llvm::Type::getInt8Ty(getVMContext());
    Ty = llvm::ArrayType::get(Ty, NumBytes.getQuantity());
    FrameFields.push_back(Ty);
  }
}

static bool isArgInAlloca(const ABIArgInfo &Info) {
  // Leave ignored and inreg arguments alone.
  switch (Info.getKind()) {
  case ABIArgInfo::InAlloca:
    return true;
  case ABIArgInfo::Ignore:
    return false;
  case ABIArgInfo::Indirect:
  case ABIArgInfo::Direct:
  case ABIArgInfo::Extend:
    return !Info.getInReg();
  case ABIArgInfo::Expand:
  case ABIArgInfo::CoerceAndExpand:
    // These are aggregate types which are never passed in registers when
    // inalloca is involved.
    return true;
  }
  llvm_unreachable("invalid enum");
}

void X86_32ABIInfo::rewriteWithInAlloca(CGFunctionInfo &FI) const {
  assert(IsWin32StructABI && "inalloca only supported on win32");

  // Build a packed struct type for all of the arguments in memory.
  SmallVector<llvm::Type *, 6> FrameFields;

  // The stack alignment is always 4.
  CharUnits StackAlign = CharUnits::fromQuantity(4);

  CharUnits StackOffset;
  CGFunctionInfo::arg_iterator I = FI.arg_begin(), E = FI.arg_end();

  // Put 'this' into the struct before 'sret', if necessary.
  bool IsThisCall =
      FI.getCallingConvention() == llvm::CallingConv::X86_ThisCall;
  ABIArgInfo &Ret = FI.getReturnInfo();
  if (Ret.isIndirect() && Ret.isSRetAfterThis() && !IsThisCall &&
      isArgInAlloca(I->info)) {
    addFieldToArgStruct(FrameFields, StackOffset, I->info, I->type);
    ++I;
  }

  // Put the sret parameter into the inalloca struct if it's in memory.
  if (Ret.isIndirect() && !Ret.getInReg()) {
    addFieldToArgStruct(FrameFields, StackOffset, Ret, FI.getReturnType());
    // On Windows, the hidden sret parameter is always returned in eax.
    Ret.setInAllocaSRet(IsWin32StructABI);
  }

  // Skip the 'this' parameter in ecx.
  if (IsThisCall)
    ++I;

  // Put arguments passed in memory into the struct.
  for (; I != E; ++I) {
    if (isArgInAlloca(I->info))
      addFieldToArgStruct(FrameFields, StackOffset, I->info, I->type);
  }

  FI.setArgStruct(llvm::StructType::get(getVMContext(), FrameFields,
                                        /*isPacked=*/true),
                  StackAlign);
}

Address X86_32ABIInfo::EmitVAArg(CodeGenFunction &CGF,
                                 Address VAListAddr, QualType Ty) const {

  auto TypeInfo = getContext().getTypeInfoInChars(Ty);

  // x86-32 changes the alignment of certain arguments on the stack.
  //
  // Just messing with TypeInfo like this works because we never pass
  // anything indirectly.
  TypeInfo.second = CharUnits::fromQuantity(
                getTypeStackAlignInBytes(Ty, TypeInfo.second.getQuantity()));

  return emitVoidPtrVAArg(CGF, VAListAddr, Ty, /*Indirect*/ false,
                          TypeInfo, CharUnits::fromQuantity(4),
                          /*AllowHigherAlign*/ true);
}

bool X86_32TargetCodeGenInfo::isStructReturnInRegABI(
    const llvm::Triple &Triple, const CodeGenOptions &Opts) {
  assert(Triple.getArch() == llvm::Triple::x86);

  switch (Opts.getStructReturnConvention()) {
  case CodeGenOptions::SRCK_Default:
    break;
  case CodeGenOptions::SRCK_OnStack:  // -fpcc-struct-return
    return false;
  case CodeGenOptions::SRCK_InRegs:  // -freg-struct-return
    return true;
  }

  if (Triple.isOSDarwin() || Triple.isOSIAMCU())
    return true;

  switch (Triple.getOS()) {
  case llvm::Triple::DragonFly:
  case llvm::Triple::FreeBSD:
  case llvm::Triple::OpenBSD:
  case llvm::Triple::Win32:
    return true;
  default:
    return false;
  }
}

void X86_32TargetCodeGenInfo::setTargetAttributes(
    const Decl *D, llvm::GlobalValue *GV, CodeGen::CodeGenModule &CGM) const {
  if (GV->isDeclaration())
    return;
  if (const FunctionDecl *FD = dyn_cast_or_null<FunctionDecl>(D)) {
    if (FD->hasAttr<X86ForceAlignArgPointerAttr>()) {
      llvm::Function *Fn = cast<llvm::Function>(GV);
      Fn->addFnAttr("stackrealign");
    }
    if (FD->hasAttr<AnyX86InterruptAttr>()) {
      llvm::Function *Fn = cast<llvm::Function>(GV);
      Fn->setCallingConv(llvm::CallingConv::X86_INTR);
    }
  }
}

bool X86_32TargetCodeGenInfo::initDwarfEHRegSizeTable(
                                               CodeGen::CodeGenFunction &CGF,
                                               llvm::Value *Address) const {
  CodeGen::CGBuilderTy &Builder = CGF.Builder;

  llvm::Value *Four8 = llvm::ConstantInt::get(CGF.Int8Ty, 4);

  // 0-7 are the eight integer registers;  the order is different
  //   on Darwin (for EH), but the range is the same.
  // 8 is %eip.
  AssignToArrayRange(Builder, Address, Four8, 0, 8);

  if (CGF.CGM.getTarget().getTriple().isOSDarwin()) {
    // 12-16 are st(0..4).  Not sure why we stop at 4.
    // These have size 16, which is sizeof(long double) on
    // platforms with 8-byte alignment for that type.
    llvm::Value *Sixteen8 = llvm::ConstantInt::get(CGF.Int8Ty, 16);
    AssignToArrayRange(Builder, Address, Sixteen8, 12, 16);

  } else {
    // 9 is %eflags, which doesn't get a size on Darwin for some
    // reason.
    Builder.CreateAlignedStore(
        Four8, Builder.CreateConstInBoundsGEP1_32(CGF.Int8Ty, Address, 9),
                               CharUnits::One());

    // 11-16 are st(0..5).  Not sure why we stop at 5.
    // These have size 12, which is sizeof(long double) on
    // platforms with 4-byte alignment for that type.
    llvm::Value *Twelve8 = llvm::ConstantInt::get(CGF.Int8Ty, 12);
    AssignToArrayRange(Builder, Address, Twelve8, 11, 16);
  }

  return false;
}

//===----------------------------------------------------------------------===//
// X86-64 ABI Implementation
//===----------------------------------------------------------------------===//


namespace {
/// The AVX ABI level for X86 targets.
enum class X86AVXABILevel {
  None,
  AVX,
  AVX512
};

/// \p returns the size in bits of the largest (native) vector for \p AVXLevel.
static unsigned getNativeVectorSizeForAVXABI(X86AVXABILevel AVXLevel) {
  switch (AVXLevel) {
  case X86AVXABILevel::AVX512:
    return 512;
  case X86AVXABILevel::AVX:
    return 256;
  case X86AVXABILevel::None:
    return 128;
  }
  llvm_unreachable("Unknown AVXLevel");
}

/// X86_64ABIInfo - The X86_64 ABI information.
class X86_64ABIInfo : public SwiftABIInfo {
  enum Class {
    Integer = 0,
    SSE,
    SSEUp,
    X87,
    X87Up,
    ComplexX87,
    NoClass,
    Memory
  };

  /// merge - Implement the X86_64 ABI merging algorithm.
  ///
  /// Merge an accumulating classification \arg Accum with a field
  /// classification \arg Field.
  ///
  /// \param Accum - The accumulating classification. This should
  /// always be either NoClass or the result of a previous merge
  /// call. In addition, this should never be Memory (the caller
  /// should just return Memory for the aggregate).
  static Class merge(Class Accum, Class Field);

  /// postMerge - Implement the X86_64 ABI post merging algorithm.
  ///
  /// Post merger cleanup, reduces a malformed Hi and Lo pair to
  /// final MEMORY or SSE classes when necessary.
  ///
  /// \param AggregateSize - The size of the current aggregate in
  /// the classification process.
  ///
  /// \param Lo - The classification for the parts of the type
  /// residing in the low word of the containing object.
  ///
  /// \param Hi - The classification for the parts of the type
  /// residing in the higher words of the containing object.
  ///
  void postMerge(unsigned AggregateSize, Class &Lo, Class &Hi) const;

  /// classify - Determine the x86_64 register classes in which the
  /// given type T should be passed.
  ///
  /// \param Lo - The classification for the parts of the type
  /// residing in the low word of the containing object.
  ///
  /// \param Hi - The classification for the parts of the type
  /// residing in the high word of the containing object.
  ///
  /// \param OffsetBase - The bit offset of this type in the
  /// containing object.  Some parameters are classified different
  /// depending on whether they straddle an eightbyte boundary.
  ///
  /// \param isNamedArg - Whether the argument in question is a "named"
  /// argument, as used in AMD64-ABI 3.5.7.
  ///
  /// If a word is unused its result will be NoClass; if a type should
  /// be passed in Memory then at least the classification of \arg Lo
  /// will be Memory.
  ///
  /// The \arg Lo class will be NoClass iff the argument is ignored.
  ///
  /// If the \arg Lo class is ComplexX87, then the \arg Hi class will
  /// also be ComplexX87.
  void classify(QualType T, uint64_t OffsetBase, Class &Lo, Class &Hi,
                bool isNamedArg) const;

  llvm::Type *GetByteVectorType(QualType Ty) const;
  llvm::Type *GetSSETypeAtOffset(llvm::Type *IRType,
                                 unsigned IROffset, QualType SourceTy,
                                 unsigned SourceOffset) const;
  llvm::Type *GetINTEGERTypeAtOffset(llvm::Type *IRType,
                                     unsigned IROffset, QualType SourceTy,
                                     unsigned SourceOffset) const;

  /// getIndirectResult - Give a source type \arg Ty, return a suitable result
  /// such that the argument will be returned in memory.
  ABIArgInfo getIndirectReturnResult(QualType Ty) const;

  /// getIndirectResult - Give a source type \arg Ty, return a suitable result
  /// such that the argument will be passed in memory.
  ///
  /// \param freeIntRegs - The number of free integer registers remaining
  /// available.
  ABIArgInfo getIndirectResult(QualType Ty, unsigned freeIntRegs) const;

  ABIArgInfo classifyReturnType(QualType RetTy) const;

  ABIArgInfo classifyArgumentType(QualType Ty, unsigned freeIntRegs,
                                  unsigned &neededInt, unsigned &neededSSE,
                                  bool isNamedArg) const;

  ABIArgInfo classifyRegCallStructType(QualType Ty, unsigned &NeededInt,
                                       unsigned &NeededSSE) const;

  ABIArgInfo classifyRegCallStructTypeImpl(QualType Ty, unsigned &NeededInt,
                                           unsigned &NeededSSE) const;

  bool IsIllegalVectorType(QualType Ty) const;

  /// The 0.98 ABI revision clarified a lot of ambiguities,
  /// unfortunately in ways that were not always consistent with
  /// certain previous compilers.  In particular, platforms which
  /// required strict binary compatibility with older versions of GCC
  /// may need to exempt themselves.
  bool honorsRevision0_98() const {
    return !getTarget().getTriple().isOSDarwin();
  }

  /// GCC classifies <1 x long long> as SSE but some platform ABIs choose to
  /// classify it as INTEGER (for compatibility with older clang compilers).
  bool classifyIntegerMMXAsSSE() const {
    // Clang <= 3.8 did not do this.
    if (getContext().getLangOpts().getClangABICompat() <=
        LangOptions::ClangABI::Ver3_8)
      return false;

    const llvm::Triple &Triple = getTarget().getTriple();
    if (Triple.isOSDarwin() || Triple.getOS() == llvm::Triple::PS4)
      return false;
    if (Triple.isOSFreeBSD() && Triple.getOSMajorVersion() >= 10)
      return false;
    return true;
  }

  // GCC classifies vectors of __int128 as memory.
  bool passInt128VectorsInMem() const {
    // Clang <= 9.0 did not do this.
    if (getContext().getLangOpts().getClangABICompat() <=
        LangOptions::ClangABI::Ver9)
      return false;

    const llvm::Triple &T = getTarget().getTriple();
    return T.isOSLinux() || T.isOSNetBSD();
  }

  X86AVXABILevel AVXLevel;
  // Some ABIs (e.g. X32 ABI and Native Client OS) use 32 bit pointers on
  // 64-bit hardware.
  bool Has64BitPointers;

public:
  X86_64ABIInfo(CodeGen::CodeGenTypes &CGT, X86AVXABILevel AVXLevel) :
      SwiftABIInfo(CGT), AVXLevel(AVXLevel),
      Has64BitPointers(CGT.getDataLayout().getPointerSize(0) == 8) {
  }

  bool isPassedUsingAVXType(QualType type) const {
    unsigned neededInt, neededSSE;
    // The freeIntRegs argument doesn't matter here.
    ABIArgInfo info = classifyArgumentType(type, 0, neededInt, neededSSE,
                                           /*isNamedArg*/true);
    if (info.isDirect()) {
      llvm::Type *ty = info.getCoerceToType();
      if (llvm::VectorType *vectorTy = dyn_cast_or_null<llvm::VectorType>(ty))
        return vectorTy->getPrimitiveSizeInBits().getFixedSize() > 128;
    }
    return false;
  }

  void computeInfo(CGFunctionInfo &FI) const override;

  Address EmitVAArg(CodeGenFunction &CGF, Address VAListAddr,
                    QualType Ty) const override;
  Address EmitMSVAArg(CodeGenFunction &CGF, Address VAListAddr,
                      QualType Ty) const override;

  bool has64BitPointers() const {
    return Has64BitPointers;
  }

  bool shouldPassIndirectlyForSwift(ArrayRef<llvm::Type*> scalars,
                                    bool asReturnValue) const override {
    return occupiesMoreThan(CGT, scalars, /*total*/ 4);
  }
  bool isSwiftErrorInRegister() const override {
    return true;
  }
};

/// WinX86_64ABIInfo - The Windows X86_64 ABI information.
class WinX86_64ABIInfo : public SwiftABIInfo {
public:
  WinX86_64ABIInfo(CodeGen::CodeGenTypes &CGT, X86AVXABILevel AVXLevel)
      : SwiftABIInfo(CGT), AVXLevel(AVXLevel),
        IsMingw64(getTarget().getTriple().isWindowsGNUEnvironment()) {}

  void computeInfo(CGFunctionInfo &FI) const override;

  Address EmitVAArg(CodeGenFunction &CGF, Address VAListAddr,
                    QualType Ty) const override;

  bool isHomogeneousAggregateBaseType(QualType Ty) const override {
    // FIXME: Assumes vectorcall is in use.
    return isX86VectorTypeForVectorCall(getContext(), Ty);
  }

  bool isHomogeneousAggregateSmallEnough(const Type *Ty,
                                         uint64_t NumMembers) const override {
    // FIXME: Assumes vectorcall is in use.
    return isX86VectorCallAggregateSmallEnough(NumMembers);
  }

  bool shouldPassIndirectlyForSwift(ArrayRef<llvm::Type *> scalars,
                                    bool asReturnValue) const override {
    return occupiesMoreThan(CGT, scalars, /*total*/ 4);
  }

  bool isSwiftErrorInRegister() const override {
    return true;
  }

private:
  ABIArgInfo classify(QualType Ty, unsigned &FreeSSERegs, bool IsReturnType,
                      bool IsVectorCall, bool IsRegCall) const;
  ABIArgInfo reclassifyHvaArgType(QualType Ty, unsigned &FreeSSERegs,
                                      const ABIArgInfo &current) const;
  void computeVectorCallArgs(CGFunctionInfo &FI, unsigned FreeSSERegs,
                             bool IsVectorCall, bool IsRegCall) const;

  X86AVXABILevel AVXLevel;

  bool IsMingw64;
};

class X86_64TargetCodeGenInfo : public TargetCodeGenInfo {
public:
  X86_64TargetCodeGenInfo(CodeGen::CodeGenTypes &CGT, X86AVXABILevel AVXLevel)
      : TargetCodeGenInfo(std::make_unique<X86_64ABIInfo>(CGT, AVXLevel)) {}

  const X86_64ABIInfo &getABIInfo() const {
    return static_cast<const X86_64ABIInfo&>(TargetCodeGenInfo::getABIInfo());
  }

  /// Disable tail call on x86-64. The epilogue code before the tail jump blocks
  /// the autoreleaseRV/retainRV optimization.
  bool shouldSuppressTailCallsOfRetainAutoreleasedReturnValue() const override {
    return true;
  }

  int getDwarfEHStackPointer(CodeGen::CodeGenModule &CGM) const override {
    return 7;
  }

  bool initDwarfEHRegSizeTable(CodeGen::CodeGenFunction &CGF,
                               llvm::Value *Address) const override {
    llvm::Value *Eight8 = llvm::ConstantInt::get(CGF.Int8Ty, 8);

    // 0-15 are the 16 integer registers.
    // 16 is %rip.
    AssignToArrayRange(CGF.Builder, Address, Eight8, 0, 16);
    return false;
  }

  llvm::Type* adjustInlineAsmType(CodeGen::CodeGenFunction &CGF,
                                  StringRef Constraint,
                                  llvm::Type* Ty) const override {
    return X86AdjustInlineAsmType(CGF, Constraint, Ty);
  }

  bool isNoProtoCallVariadic(const CallArgList &args,
                             const FunctionNoProtoType *fnType) const override {
    // The default CC on x86-64 sets %al to the number of SSA
    // registers used, and GCC sets this when calling an unprototyped
    // function, so we override the default behavior.  However, don't do
    // that when AVX types are involved: the ABI explicitly states it is
    // undefined, and it doesn't work in practice because of how the ABI
    // defines varargs anyway.
    if (fnType->getCallConv() == CC_C) {
      bool HasAVXType = false;
      for (CallArgList::const_iterator
             it = args.begin(), ie = args.end(); it != ie; ++it) {
        if (getABIInfo().isPassedUsingAVXType(it->Ty)) {
          HasAVXType = true;
          break;
        }
      }

      if (!HasAVXType)
        return true;
    }

    return TargetCodeGenInfo::isNoProtoCallVariadic(args, fnType);
  }

  llvm::Constant *
  getUBSanFunctionSignature(CodeGen::CodeGenModule &CGM) const override {
    unsigned Sig = (0xeb << 0) | // jmp rel8
                   (0x06 << 8) | //           .+0x08
                   ('v' << 16) |
                   ('2' << 24);
    return llvm::ConstantInt::get(CGM.Int32Ty, Sig);
  }

  void setTargetAttributes(const Decl *D, llvm::GlobalValue *GV,
                           CodeGen::CodeGenModule &CGM) const override {
    if (GV->isDeclaration())
      return;
    if (const FunctionDecl *FD = dyn_cast_or_null<FunctionDecl>(D)) {
      if (FD->hasAttr<X86ForceAlignArgPointerAttr>()) {
        llvm::Function *Fn = cast<llvm::Function>(GV);
        Fn->addFnAttr("stackrealign");
      }
      if (FD->hasAttr<AnyX86InterruptAttr>()) {
        llvm::Function *Fn = cast<llvm::Function>(GV);
        Fn->setCallingConv(llvm::CallingConv::X86_INTR);
      }
    }
  }
};

static std::string qualifyWindowsLibrary(llvm::StringRef Lib) {
  // If the argument does not end in .lib, automatically add the suffix.
  // If the argument contains a space, enclose it in quotes.
  // This matches the behavior of MSVC.
  bool Quote = (Lib.find(" ") != StringRef::npos);
  std::string ArgStr = Quote ? "\"" : "";
  ArgStr += Lib;
  if (!Lib.endswith_lower(".lib") && !Lib.endswith_lower(".a"))
    ArgStr += ".lib";
  ArgStr += Quote ? "\"" : "";
  return ArgStr;
}

class WinX86_32TargetCodeGenInfo : public X86_32TargetCodeGenInfo {
public:
  WinX86_32TargetCodeGenInfo(CodeGen::CodeGenTypes &CGT,
        bool DarwinVectorABI, bool RetSmallStructInRegABI, bool Win32StructABI,
        unsigned NumRegisterParameters)
    : X86_32TargetCodeGenInfo(CGT, DarwinVectorABI, RetSmallStructInRegABI,
        Win32StructABI, NumRegisterParameters, false) {}

  void setTargetAttributes(const Decl *D, llvm::GlobalValue *GV,
                           CodeGen::CodeGenModule &CGM) const override;

  void getDependentLibraryOption(llvm::StringRef Lib,
                                 llvm::SmallString<24> &Opt) const override {
    Opt = "/DEFAULTLIB:";
    Opt += qualifyWindowsLibrary(Lib);
  }

  void getDetectMismatchOption(llvm::StringRef Name,
                               llvm::StringRef Value,
                               llvm::SmallString<32> &Opt) const override {
    Opt = "/FAILIFMISMATCH:\"" + Name.str() + "=" + Value.str() + "\"";
  }
};

static void addStackProbeTargetAttributes(const Decl *D, llvm::GlobalValue *GV,
                                          CodeGen::CodeGenModule &CGM) {
  if (llvm::Function *Fn = dyn_cast_or_null<llvm::Function>(GV)) {

    if (CGM.getCodeGenOpts().StackProbeSize != 4096)
      Fn->addFnAttr("stack-probe-size",
                    llvm::utostr(CGM.getCodeGenOpts().StackProbeSize));
    if (CGM.getCodeGenOpts().NoStackArgProbe)
      Fn->addFnAttr("no-stack-arg-probe");
  }
}

void WinX86_32TargetCodeGenInfo::setTargetAttributes(
    const Decl *D, llvm::GlobalValue *GV, CodeGen::CodeGenModule &CGM) const {
  X86_32TargetCodeGenInfo::setTargetAttributes(D, GV, CGM);
  if (GV->isDeclaration())
    return;
  addStackProbeTargetAttributes(D, GV, CGM);
}

class WinX86_64TargetCodeGenInfo : public TargetCodeGenInfo {
public:
  WinX86_64TargetCodeGenInfo(CodeGen::CodeGenTypes &CGT,
                             X86AVXABILevel AVXLevel)
      : TargetCodeGenInfo(std::make_unique<WinX86_64ABIInfo>(CGT, AVXLevel)) {}

  void setTargetAttributes(const Decl *D, llvm::GlobalValue *GV,
                           CodeGen::CodeGenModule &CGM) const override;

  int getDwarfEHStackPointer(CodeGen::CodeGenModule &CGM) const override {
    return 7;
  }

  bool initDwarfEHRegSizeTable(CodeGen::CodeGenFunction &CGF,
                               llvm::Value *Address) const override {
    llvm::Value *Eight8 = llvm::ConstantInt::get(CGF.Int8Ty, 8);

    // 0-15 are the 16 integer registers.
    // 16 is %rip.
    AssignToArrayRange(CGF.Builder, Address, Eight8, 0, 16);
    return false;
  }

  void getDependentLibraryOption(llvm::StringRef Lib,
                                 llvm::SmallString<24> &Opt) const override {
    Opt = "/DEFAULTLIB:";
    Opt += qualifyWindowsLibrary(Lib);
  }

  void getDetectMismatchOption(llvm::StringRef Name,
                               llvm::StringRef Value,
                               llvm::SmallString<32> &Opt) const override {
    Opt = "/FAILIFMISMATCH:\"" + Name.str() + "=" + Value.str() + "\"";
  }
};

void WinX86_64TargetCodeGenInfo::setTargetAttributes(
    const Decl *D, llvm::GlobalValue *GV, CodeGen::CodeGenModule &CGM) const {
  TargetCodeGenInfo::setTargetAttributes(D, GV, CGM);
  if (GV->isDeclaration())
    return;
  if (const FunctionDecl *FD = dyn_cast_or_null<FunctionDecl>(D)) {
    if (FD->hasAttr<X86ForceAlignArgPointerAttr>()) {
      llvm::Function *Fn = cast<llvm::Function>(GV);
      Fn->addFnAttr("stackrealign");
    }
    if (FD->hasAttr<AnyX86InterruptAttr>()) {
      llvm::Function *Fn = cast<llvm::Function>(GV);
      Fn->setCallingConv(llvm::CallingConv::X86_INTR);
    }
  }

  addStackProbeTargetAttributes(D, GV, CGM);
}
}

void X86_64ABIInfo::postMerge(unsigned AggregateSize, Class &Lo,
                              Class &Hi) const {
  // AMD64-ABI 3.2.3p2: Rule 5. Then a post merger cleanup is done:
  //
  // (a) If one of the classes is Memory, the whole argument is passed in
  //     memory.
  //
  // (b) If X87UP is not preceded by X87, the whole argument is passed in
  //     memory.
  //
  // (c) If the size of the aggregate exceeds two eightbytes and the first
  //     eightbyte isn't SSE or any other eightbyte isn't SSEUP, the whole
  //     argument is passed in memory. NOTE: This is necessary to keep the
  //     ABI working for processors that don't support the __m256 type.
  //
  // (d) If SSEUP is not preceded by SSE or SSEUP, it is converted to SSE.
  //
  // Some of these are enforced by the merging logic.  Others can arise
  // only with unions; for example:
  //   union { _Complex double; unsigned; }
  //
  // Note that clauses (b) and (c) were added in 0.98.
  //
  if (Hi == Memory)
    Lo = Memory;
  if (Hi == X87Up && Lo != X87 && honorsRevision0_98())
    Lo = Memory;
  if (AggregateSize > 128 && (Lo != SSE || Hi != SSEUp))
    Lo = Memory;
  if (Hi == SSEUp && Lo != SSE)
    Hi = SSE;
}

X86_64ABIInfo::Class X86_64ABIInfo::merge(Class Accum, Class Field) {
  // AMD64-ABI 3.2.3p2: Rule 4. Each field of an object is
  // classified recursively so that always two fields are
  // considered. The resulting class is calculated according to
  // the classes of the fields in the eightbyte:
  //
  // (a) If both classes are equal, this is the resulting class.
  //
  // (b) If one of the classes is NO_CLASS, the resulting class is
  // the other class.
  //
  // (c) If one of the classes is MEMORY, the result is the MEMORY
  // class.
  //
  // (d) If one of the classes is INTEGER, the result is the
  // INTEGER.
  //
  // (e) If one of the classes is X87, X87UP, COMPLEX_X87 class,
  // MEMORY is used as class.
  //
  // (f) Otherwise class SSE is used.

  // Accum should never be memory (we should have returned) or
  // ComplexX87 (because this cannot be passed in a structure).
  assert((Accum != Memory && Accum != ComplexX87) &&
         "Invalid accumulated classification during merge.");
  if (Accum == Field || Field == NoClass)
    return Accum;
  if (Field == Memory)
    return Memory;
  if (Accum == NoClass)
    return Field;
  if (Accum == Integer || Field == Integer)
    return Integer;
  if (Field == X87 || Field == X87Up || Field == ComplexX87 ||
      Accum == X87 || Accum == X87Up)
    return Memory;
  return SSE;
}

void X86_64ABIInfo::classify(QualType Ty, uint64_t OffsetBase,
                             Class &Lo, Class &Hi, bool isNamedArg) const {
  // FIXME: This code can be simplified by introducing a simple value class for
  // Class pairs with appropriate constructor methods for the various
  // situations.

  // FIXME: Some of the split computations are wrong; unaligned vectors
  // shouldn't be passed in registers for example, so there is no chance they
  // can straddle an eightbyte. Verify & simplify.

  Lo = Hi = NoClass;

  Class &Current = OffsetBase < 64 ? Lo : Hi;
  Current = Memory;

  if (const BuiltinType *BT = Ty->getAs<BuiltinType>()) {
    BuiltinType::Kind k = BT->getKind();

    if (k == BuiltinType::Void) {
      Current = NoClass;
    } else if (k == BuiltinType::Int128 || k == BuiltinType::UInt128) {
      Lo = Integer;
      Hi = Integer;
    } else if (k >= BuiltinType::Bool && k <= BuiltinType::LongLong) {
      Current = Integer;
    } else if (k == BuiltinType::Float || k == BuiltinType::Double) {
      Current = SSE;
    } else if (k == BuiltinType::LongDouble) {
      const llvm::fltSemantics *LDF = &getTarget().getLongDoubleFormat();
      if (LDF == &llvm::APFloat::IEEEquad()) {
        Lo = SSE;
        Hi = SSEUp;
      } else if (LDF == &llvm::APFloat::x87DoubleExtended()) {
        Lo = X87;
        Hi = X87Up;
      } else if (LDF == &llvm::APFloat::IEEEdouble()) {
        Current = SSE;
      } else
        llvm_unreachable("unexpected long double representation!");
    }
    // FIXME: _Decimal32 and _Decimal64 are SSE.
    // FIXME: _float128 and _Decimal128 are (SSE, SSEUp).
    return;
  }

  if (const EnumType *ET = Ty->getAs<EnumType>()) {
    // Classify the underlying integer type.
    classify(ET->getDecl()->getIntegerType(), OffsetBase, Lo, Hi, isNamedArg);
    return;
  }

  if (Ty->hasPointerRepresentation()) {
    Current = Integer;
    return;
  }

  if (Ty->isMemberPointerType()) {
    if (Ty->isMemberFunctionPointerType()) {
      if (Has64BitPointers) {
        // If Has64BitPointers, this is an {i64, i64}, so classify both
        // Lo and Hi now.
        Lo = Hi = Integer;
      } else {
        // Otherwise, with 32-bit pointers, this is an {i32, i32}. If that
        // straddles an eightbyte boundary, Hi should be classified as well.
        uint64_t EB_FuncPtr = (OffsetBase) / 64;
        uint64_t EB_ThisAdj = (OffsetBase + 64 - 1) / 64;
        if (EB_FuncPtr != EB_ThisAdj) {
          Lo = Hi = Integer;
        } else {
          Current = Integer;
        }
      }
    } else {
      Current = Integer;
    }
    return;
  }

  if (const VectorType *VT = Ty->getAs<VectorType>()) {
    uint64_t Size = getContext().getTypeSize(VT);
    if (Size == 1 || Size == 8 || Size == 16 || Size == 32) {
      // gcc passes the following as integer:
      // 4 bytes - <4 x char>, <2 x short>, <1 x int>, <1 x float>
      // 2 bytes - <2 x char>, <1 x short>
      // 1 byte  - <1 x char>
      Current = Integer;

      // If this type crosses an eightbyte boundary, it should be
      // split.
      uint64_t EB_Lo = (OffsetBase) / 64;
      uint64_t EB_Hi = (OffsetBase + Size - 1) / 64;
      if (EB_Lo != EB_Hi)
        Hi = Lo;
    } else if (Size == 64) {
      QualType ElementType = VT->getElementType();

      // gcc passes <1 x double> in memory. :(
      if (ElementType->isSpecificBuiltinType(BuiltinType::Double))
        return;

      // gcc passes <1 x long long> as SSE but clang used to unconditionally
      // pass them as integer.  For platforms where clang is the de facto
      // platform compiler, we must continue to use integer.
      if (!classifyIntegerMMXAsSSE() &&
          (ElementType->isSpecificBuiltinType(BuiltinType::LongLong) ||
           ElementType->isSpecificBuiltinType(BuiltinType::ULongLong) ||
           ElementType->isSpecificBuiltinType(BuiltinType::Long) ||
           ElementType->isSpecificBuiltinType(BuiltinType::ULong)))
        Current = Integer;
      else
        Current = SSE;

      // If this type crosses an eightbyte boundary, it should be
      // split.
      if (OffsetBase && OffsetBase != 64)
        Hi = Lo;
    } else if (Size == 128 ||
               (isNamedArg && Size <= getNativeVectorSizeForAVXABI(AVXLevel))) {
      QualType ElementType = VT->getElementType();

      // gcc passes 256 and 512 bit <X x __int128> vectors in memory. :(
      if (passInt128VectorsInMem() && Size != 128 &&
          (ElementType->isSpecificBuiltinType(BuiltinType::Int128) ||
           ElementType->isSpecificBuiltinType(BuiltinType::UInt128)))
        return;

      // Arguments of 256-bits are split into four eightbyte chunks. The
      // least significant one belongs to class SSE and all the others to class
      // SSEUP. The original Lo and Hi design considers that types can't be
      // greater than 128-bits, so a 64-bit split in Hi and Lo makes sense.
      // This design isn't correct for 256-bits, but since there're no cases
      // where the upper parts would need to be inspected, avoid adding
      // complexity and just consider Hi to match the 64-256 part.
      //
      // Note that per 3.5.7 of AMD64-ABI, 256-bit args are only passed in
      // registers if they are "named", i.e. not part of the "..." of a
      // variadic function.
      //
      // Similarly, per 3.2.3. of the AVX512 draft, 512-bits ("named") args are
      // split into eight eightbyte chunks, one SSE and seven SSEUP.
      Lo = SSE;
      Hi = SSEUp;
    }
    return;
  }

  if (const ComplexType *CT = Ty->getAs<ComplexType>()) {
    QualType ET = getContext().getCanonicalType(CT->getElementType());

    uint64_t Size = getContext().getTypeSize(Ty);
    if (ET->isIntegralOrEnumerationType()) {
      if (Size <= 64)
        Current = Integer;
      else if (Size <= 128)
        Lo = Hi = Integer;
    } else if (ET == getContext().FloatTy) {
      Current = SSE;
    } else if (ET == getContext().DoubleTy) {
      Lo = Hi = SSE;
    } else if (ET == getContext().LongDoubleTy) {
      const llvm::fltSemantics *LDF = &getTarget().getLongDoubleFormat();
      if (LDF == &llvm::APFloat::IEEEquad())
        Current = Memory;
      else if (LDF == &llvm::APFloat::x87DoubleExtended())
        Current = ComplexX87;
      else if (LDF == &llvm::APFloat::IEEEdouble())
        Lo = Hi = SSE;
      else
        llvm_unreachable("unexpected long double representation!");
    }

    // If this complex type crosses an eightbyte boundary then it
    // should be split.
    uint64_t EB_Real = (OffsetBase) / 64;
    uint64_t EB_Imag = (OffsetBase + getContext().getTypeSize(ET)) / 64;
    if (Hi == NoClass && EB_Real != EB_Imag)
      Hi = Lo;

    return;
  }

  if (const auto *EITy = Ty->getAs<ExtIntType>()) {
    if (EITy->getNumBits() <= 64)
      Current = Integer;
    else if (EITy->getNumBits() <= 128)
      Lo = Hi = Integer;
    // Larger values need to get passed in memory.
    return;
  }

  if (const ConstantArrayType *AT = getContext().getAsConstantArrayType(Ty)) {
    // Arrays are treated like structures.

    uint64_t Size = getContext().getTypeSize(Ty);

    // AMD64-ABI 3.2.3p2: Rule 1. If the size of an object is larger
    // than eight eightbytes, ..., it has class MEMORY.
    if (Size > 512)
      return;

    // AMD64-ABI 3.2.3p2: Rule 1. If ..., or it contains unaligned
    // fields, it has class MEMORY.
    //
    // Only need to check alignment of array base.
    if (OffsetBase % getContext().getTypeAlign(AT->getElementType()))
      return;

    // Otherwise implement simplified merge. We could be smarter about
    // this, but it isn't worth it and would be harder to verify.
    Current = NoClass;
    uint64_t EltSize = getContext().getTypeSize(AT->getElementType());
    uint64_t ArraySize = AT->getSize().getZExtValue();

    // The only case a 256-bit wide vector could be used is when the array
    // contains a single 256-bit element. Since Lo and Hi logic isn't extended
    // to work for sizes wider than 128, early check and fallback to memory.
    //
    if (Size > 128 &&
        (Size != EltSize || Size > getNativeVectorSizeForAVXABI(AVXLevel)))
      return;

    for (uint64_t i=0, Offset=OffsetBase; i<ArraySize; ++i, Offset += EltSize) {
      Class FieldLo, FieldHi;
      classify(AT->getElementType(), Offset, FieldLo, FieldHi, isNamedArg);
      Lo = merge(Lo, FieldLo);
      Hi = merge(Hi, FieldHi);
      if (Lo == Memory || Hi == Memory)
        break;
    }

    postMerge(Size, Lo, Hi);
    assert((Hi != SSEUp || Lo == SSE) && "Invalid SSEUp array classification.");
    return;
  }

  if (const RecordType *RT = Ty->getAs<RecordType>()) {
    uint64_t Size = getContext().getTypeSize(Ty);

    // AMD64-ABI 3.2.3p2: Rule 1. If the size of an object is larger
    // than eight eightbytes, ..., it has class MEMORY.
    if (Size > 512)
      return;

    // AMD64-ABI 3.2.3p2: Rule 2. If a C++ object has either a non-trivial
    // copy constructor or a non-trivial destructor, it is passed by invisible
    // reference.
    if (getRecordArgABI(RT, getCXXABI()))
      return;

    const RecordDecl *RD = RT->getDecl();

    // Assume variable sized types are passed in memory.
    if (RD->hasFlexibleArrayMember())
      return;

    const ASTRecordLayout &Layout = getContext().getASTRecordLayout(RD);

    // Reset Lo class, this will be recomputed.
    Current = NoClass;

    // If this is a C++ record, classify the bases first.
    if (const CXXRecordDecl *CXXRD = dyn_cast<CXXRecordDecl>(RD)) {
      for (const auto &I : CXXRD->bases()) {
        assert(!I.isVirtual() && !I.getType()->isDependentType() &&
               "Unexpected base class!");
        const auto *Base =
            cast<CXXRecordDecl>(I.getType()->castAs<RecordType>()->getDecl());

        // Classify this field.
        //
        // AMD64-ABI 3.2.3p2: Rule 3. If the size of the aggregate exceeds a
        // single eightbyte, each is classified separately. Each eightbyte gets
        // initialized to class NO_CLASS.
        Class FieldLo, FieldHi;
        uint64_t Offset =
          OffsetBase + getContext().toBits(Layout.getBaseClassOffset(Base));
        classify(I.getType(), Offset, FieldLo, FieldHi, isNamedArg);
        Lo = merge(Lo, FieldLo);
        Hi = merge(Hi, FieldHi);
        if (Lo == Memory || Hi == Memory) {
          postMerge(Size, Lo, Hi);
          return;
        }
      }
    }

    // Classify the fields one at a time, merging the results.
    unsigned idx = 0;
    for (RecordDecl::field_iterator i = RD->field_begin(), e = RD->field_end();
           i != e; ++i, ++idx) {
      uint64_t Offset = OffsetBase + Layout.getFieldOffset(idx);
      bool BitField = i->isBitField();

      // Ignore padding bit-fields.
      if (BitField && i->isUnnamedBitfield())
        continue;

      // AMD64-ABI 3.2.3p2: Rule 1. If the size of an object is larger than
      // four eightbytes, or it contains unaligned fields, it has class MEMORY.
      //
      // The only case a 256-bit wide vector could be used is when the struct
      // contains a single 256-bit element. Since Lo and Hi logic isn't extended
      // to work for sizes wider than 128, early check and fallback to memory.
      //
      if (Size > 128 && (Size != getContext().getTypeSize(i->getType()) ||
                         Size > getNativeVectorSizeForAVXABI(AVXLevel))) {
        Lo = Memory;
        postMerge(Size, Lo, Hi);
        return;
      }
      // Note, skip this test for bit-fields, see below.
      if (!BitField && Offset % getContext().getTypeAlign(i->getType())) {
        Lo = Memory;
        postMerge(Size, Lo, Hi);
        return;
      }

      // Classify this field.
      //
      // AMD64-ABI 3.2.3p2: Rule 3. If the size of the aggregate
      // exceeds a single eightbyte, each is classified
      // separately. Each eightbyte gets initialized to class
      // NO_CLASS.
      Class FieldLo, FieldHi;

      // Bit-fields require special handling, they do not force the
      // structure to be passed in memory even if unaligned, and
      // therefore they can straddle an eightbyte.
      if (BitField) {
        assert(!i->isUnnamedBitfield());
        uint64_t Offset = OffsetBase + Layout.getFieldOffset(idx);
        uint64_t Size = i->getBitWidthValue(getContext());

        uint64_t EB_Lo = Offset / 64;
        uint64_t EB_Hi = (Offset + Size - 1) / 64;

        if (EB_Lo) {
          assert(EB_Hi == EB_Lo && "Invalid classification, type > 16 bytes.");
          FieldLo = NoClass;
          FieldHi = Integer;
        } else {
          FieldLo = Integer;
          FieldHi = EB_Hi ? Integer : NoClass;
        }
      } else
        classify(i->getType(), Offset, FieldLo, FieldHi, isNamedArg);
      Lo = merge(Lo, FieldLo);
      Hi = merge(Hi, FieldHi);
      if (Lo == Memory || Hi == Memory)
        break;
    }

    postMerge(Size, Lo, Hi);
  }
}

ABIArgInfo X86_64ABIInfo::getIndirectReturnResult(QualType Ty) const {
  // If this is a scalar LLVM value then assume LLVM will pass it in the right
  // place naturally.
  if (!isAggregateTypeForABI(Ty)) {
    // Treat an enum type as its underlying type.
    if (const EnumType *EnumTy = Ty->getAs<EnumType>())
      Ty = EnumTy->getDecl()->getIntegerType();

    if (Ty->isExtIntType())
      return getNaturalAlignIndirect(Ty);

    return (isPromotableIntegerTypeForABI(Ty) ? ABIArgInfo::getExtend(Ty)
                                              : ABIArgInfo::getDirect());
  }

  return getNaturalAlignIndirect(Ty);
}

bool X86_64ABIInfo::IsIllegalVectorType(QualType Ty) const {
  if (const VectorType *VecTy = Ty->getAs<VectorType>()) {
    uint64_t Size = getContext().getTypeSize(VecTy);
    unsigned LargestVector = getNativeVectorSizeForAVXABI(AVXLevel);
    if (Size <= 64 || Size > LargestVector)
      return true;
    QualType EltTy = VecTy->getElementType();
    if (passInt128VectorsInMem() &&
        (EltTy->isSpecificBuiltinType(BuiltinType::Int128) ||
         EltTy->isSpecificBuiltinType(BuiltinType::UInt128)))
      return true;
  }

  return false;
}

ABIArgInfo X86_64ABIInfo::getIndirectResult(QualType Ty,
                                            unsigned freeIntRegs) const {
  // If this is a scalar LLVM value then assume LLVM will pass it in the right
  // place naturally.
  //
  // This assumption is optimistic, as there could be free registers available
  // when we need to pass this argument in memory, and LLVM could try to pass
  // the argument in the free register. This does not seem to happen currently,
  // but this code would be much safer if we could mark the argument with
  // 'onstack'. See PR12193.
  if (!isAggregateTypeForABI(Ty) && !IsIllegalVectorType(Ty) &&
      !Ty->isExtIntType()) {
    // Treat an enum type as its underlying type.
    if (const EnumType *EnumTy = Ty->getAs<EnumType>())
      Ty = EnumTy->getDecl()->getIntegerType();

    return (isPromotableIntegerTypeForABI(Ty) ? ABIArgInfo::getExtend(Ty)
                                              : ABIArgInfo::getDirect());
  }

  if (CGCXXABI::RecordArgABI RAA = getRecordArgABI(Ty, getCXXABI()))
    return getNaturalAlignIndirect(Ty, RAA == CGCXXABI::RAA_DirectInMemory);

  // Compute the byval alignment. We specify the alignment of the byval in all
  // cases so that the mid-level optimizer knows the alignment of the byval.
  unsigned Align = std::max(getContext().getTypeAlign(Ty) / 8, 8U);

  // Attempt to avoid passing indirect results using byval when possible. This
  // is important for good codegen.
  //
  // We do this by coercing the value into a scalar type which the backend can
  // handle naturally (i.e., without using byval).
  //
  // For simplicity, we currently only do this when we have exhausted all of the
  // free integer registers. Doing this when there are free integer registers
  // would require more care, as we would have to ensure that the coerced value
  // did not claim the unused register. That would require either reording the
  // arguments to the function (so that any subsequent inreg values came first),
  // or only doing this optimization when there were no following arguments that
  // might be inreg.
  //
  // We currently expect it to be rare (particularly in well written code) for
  // arguments to be passed on the stack when there are still free integer
  // registers available (this would typically imply large structs being passed
  // by value), so this seems like a fair tradeoff for now.
  //
  // We can revisit this if the backend grows support for 'onstack' parameter
  // attributes. See PR12193.
  if (freeIntRegs == 0) {
    uint64_t Size = getContext().getTypeSize(Ty);

    // If this type fits in an eightbyte, coerce it into the matching integral
    // type, which will end up on the stack (with alignment 8).
    if (Align == 8 && Size <= 64)
      return ABIArgInfo::getDirect(llvm::IntegerType::get(getVMContext(),
                                                          Size));
  }

  return ABIArgInfo::getIndirect(CharUnits::fromQuantity(Align));
}

/// The ABI specifies that a value should be passed in a full vector XMM/YMM
/// register. Pick an LLVM IR type that will be passed as a vector register.
llvm::Type *X86_64ABIInfo::GetByteVectorType(QualType Ty) const {
  // Wrapper structs/arrays that only contain vectors are passed just like
  // vectors; strip them off if present.
  if (const Type *InnerTy = isSingleElementStruct(Ty, getContext()))
    Ty = QualType(InnerTy, 0);

  llvm::Type *IRType = CGT.ConvertType(Ty);
  if (isa<llvm::VectorType>(IRType)) {
    // Don't pass vXi128 vectors in their native type, the backend can't
    // legalize them.
    if (passInt128VectorsInMem() &&
        cast<llvm::VectorType>(IRType)->getElementType()->isIntegerTy(128)) {
      // Use a vXi64 vector.
      uint64_t Size = getContext().getTypeSize(Ty);
      return llvm::FixedVectorType::get(llvm::Type::getInt64Ty(getVMContext()),
                                        Size / 64);
    }

    return IRType;
  }

  if (IRType->getTypeID() == llvm::Type::FP128TyID)
    return IRType;

  // We couldn't find the preferred IR vector type for 'Ty'.
  uint64_t Size = getContext().getTypeSize(Ty);
  assert((Size == 128 || Size == 256 || Size == 512) && "Invalid type found!");


  // Return a LLVM IR vector type based on the size of 'Ty'.
  return llvm::FixedVectorType::get(llvm::Type::getDoubleTy(getVMContext()),
                                    Size / 64);
}

/// BitsContainNoUserData - Return true if the specified [start,end) bit range
/// is known to either be off the end of the specified type or being in
/// alignment padding.  The user type specified is known to be at most 128 bits
/// in size, and have passed through X86_64ABIInfo::classify with a successful
/// classification that put one of the two halves in the INTEGER class.
///
/// It is conservatively correct to return false.
static bool BitsContainNoUserData(QualType Ty, unsigned StartBit,
                                  unsigned EndBit, ASTContext &Context) {
  // If the bytes being queried are off the end of the type, there is no user
  // data hiding here.  This handles analysis of builtins, vectors and other
  // types that don't contain interesting padding.
  unsigned TySize = (unsigned)Context.getTypeSize(Ty);
  if (TySize <= StartBit)
    return true;

  if (const ConstantArrayType *AT = Context.getAsConstantArrayType(Ty)) {
    unsigned EltSize = (unsigned)Context.getTypeSize(AT->getElementType());
    unsigned NumElts = (unsigned)AT->getSize().getZExtValue();

    // Check each element to see if the element overlaps with the queried range.
    for (unsigned i = 0; i != NumElts; ++i) {
      // If the element is after the span we care about, then we're done..
      unsigned EltOffset = i*EltSize;
      if (EltOffset >= EndBit) break;

      unsigned EltStart = EltOffset < StartBit ? StartBit-EltOffset :0;
      if (!BitsContainNoUserData(AT->getElementType(), EltStart,
                                 EndBit-EltOffset, Context))
        return false;
    }
    // If it overlaps no elements, then it is safe to process as padding.
    return true;
  }

  if (const RecordType *RT = Ty->getAs<RecordType>()) {
    const RecordDecl *RD = RT->getDecl();
    const ASTRecordLayout &Layout = Context.getASTRecordLayout(RD);

    // If this is a C++ record, check the bases first.
    if (const CXXRecordDecl *CXXRD = dyn_cast<CXXRecordDecl>(RD)) {
      for (const auto &I : CXXRD->bases()) {
        assert(!I.isVirtual() && !I.getType()->isDependentType() &&
               "Unexpected base class!");
        const auto *Base =
            cast<CXXRecordDecl>(I.getType()->castAs<RecordType>()->getDecl());

        // If the base is after the span we care about, ignore it.
        unsigned BaseOffset = Context.toBits(Layout.getBaseClassOffset(Base));
        if (BaseOffset >= EndBit) continue;

        unsigned BaseStart = BaseOffset < StartBit ? StartBit-BaseOffset :0;
        if (!BitsContainNoUserData(I.getType(), BaseStart,
                                   EndBit-BaseOffset, Context))
          return false;
      }
    }

    // Verify that no field has data that overlaps the region of interest.  Yes
    // this could be sped up a lot by being smarter about queried fields,
    // however we're only looking at structs up to 16 bytes, so we don't care
    // much.
    unsigned idx = 0;
    for (RecordDecl::field_iterator i = RD->field_begin(), e = RD->field_end();
         i != e; ++i, ++idx) {
      unsigned FieldOffset = (unsigned)Layout.getFieldOffset(idx);

      // If we found a field after the region we care about, then we're done.
      if (FieldOffset >= EndBit) break;

      unsigned FieldStart = FieldOffset < StartBit ? StartBit-FieldOffset :0;
      if (!BitsContainNoUserData(i->getType(), FieldStart, EndBit-FieldOffset,
                                 Context))
        return false;
    }

    // If nothing in this record overlapped the area of interest, then we're
    // clean.
    return true;
  }

  return false;
}

/// ContainsFloatAtOffset - Return true if the specified LLVM IR type has a
/// float member at the specified offset.  For example, {int,{float}} has a
/// float at offset 4.  It is conservatively correct for this routine to return
/// false.
static bool ContainsFloatAtOffset(llvm::Type *IRType, unsigned IROffset,
                                  const llvm::DataLayout &TD) {
  // Base case if we find a float.
  if (IROffset == 0 && IRType->isFloatTy())
    return true;

  // If this is a struct, recurse into the field at the specified offset.
  if (llvm::StructType *STy = dyn_cast<llvm::StructType>(IRType)) {
    const llvm::StructLayout *SL = TD.getStructLayout(STy);
    unsigned Elt = SL->getElementContainingOffset(IROffset);
    IROffset -= SL->getElementOffset(Elt);
    return ContainsFloatAtOffset(STy->getElementType(Elt), IROffset, TD);
  }

  // If this is an array, recurse into the field at the specified offset.
  if (llvm::ArrayType *ATy = dyn_cast<llvm::ArrayType>(IRType)) {
    llvm::Type *EltTy = ATy->getElementType();
    unsigned EltSize = TD.getTypeAllocSize(EltTy);
    IROffset -= IROffset/EltSize*EltSize;
    return ContainsFloatAtOffset(EltTy, IROffset, TD);
  }

  return false;
}


/// GetSSETypeAtOffset - Return a type that will be passed by the backend in the
/// low 8 bytes of an XMM register, corresponding to the SSE class.
llvm::Type *X86_64ABIInfo::
GetSSETypeAtOffset(llvm::Type *IRType, unsigned IROffset,
                   QualType SourceTy, unsigned SourceOffset) const {
  // The only three choices we have are either double, <2 x float>, or float. We
  // pass as float if the last 4 bytes is just padding.  This happens for
  // structs that contain 3 floats.
  if (BitsContainNoUserData(SourceTy, SourceOffset*8+32,
                            SourceOffset*8+64, getContext()))
    return llvm::Type::getFloatTy(getVMContext());

  // We want to pass as <2 x float> if the LLVM IR type contains a float at
  // offset+0 and offset+4.  Walk the LLVM IR type to find out if this is the
  // case.
  if (ContainsFloatAtOffset(IRType, IROffset, getDataLayout()) &&
      ContainsFloatAtOffset(IRType, IROffset+4, getDataLayout()))
    return llvm::FixedVectorType::get(llvm::Type::getFloatTy(getVMContext()),
                                      2);

  return llvm::Type::getDoubleTy(getVMContext());
}


/// GetINTEGERTypeAtOffset - The ABI specifies that a value should be passed in
/// an 8-byte GPR.  This means that we either have a scalar or we are talking
/// about the high or low part of an up-to-16-byte struct.  This routine picks
/// the best LLVM IR type to represent this, which may be i64 or may be anything
/// else that the backend will pass in a GPR that works better (e.g. i8, %foo*,
/// etc).
///
/// PrefType is an LLVM IR type that corresponds to (part of) the IR type for
/// the source type.  IROffset is an offset in bytes into the LLVM IR type that
/// the 8-byte value references.  PrefType may be null.
///
/// SourceTy is the source-level type for the entire argument.  SourceOffset is
/// an offset into this that we're processing (which is always either 0 or 8).
///
llvm::Type *X86_64ABIInfo::
GetINTEGERTypeAtOffset(llvm::Type *IRType, unsigned IROffset,
                       QualType SourceTy, unsigned SourceOffset) const {
  // If we're dealing with an un-offset LLVM IR type, then it means that we're
  // returning an 8-byte unit starting with it.  See if we can safely use it.
  if (IROffset == 0) {
    // Pointers and int64's always fill the 8-byte unit.
    if ((isa<llvm::PointerType>(IRType) && Has64BitPointers) ||
        IRType->isIntegerTy(64))
      return IRType;

    // If we have a 1/2/4-byte integer, we can use it only if the rest of the
    // goodness in the source type is just tail padding.  This is allowed to
    // kick in for struct {double,int} on the int, but not on
    // struct{double,int,int} because we wouldn't return the second int.  We
    // have to do this analysis on the source type because we can't depend on
    // unions being lowered a specific way etc.
    if (IRType->isIntegerTy(8) || IRType->isIntegerTy(16) ||
        IRType->isIntegerTy(32) ||
        (isa<llvm::PointerType>(IRType) && !Has64BitPointers)) {
      unsigned BitWidth = isa<llvm::PointerType>(IRType) ? 32 :
          cast<llvm::IntegerType>(IRType)->getBitWidth();

      if (BitsContainNoUserData(SourceTy, SourceOffset*8+BitWidth,
                                SourceOffset*8+64, getContext()))
        return IRType;
    }
  }

  if (llvm::StructType *STy = dyn_cast<llvm::StructType>(IRType)) {
    // If this is a struct, recurse into the field at the specified offset.
    const llvm::StructLayout *SL = getDataLayout().getStructLayout(STy);
    if (IROffset < SL->getSizeInBytes()) {
      unsigned FieldIdx = SL->getElementContainingOffset(IROffset);
      IROffset -= SL->getElementOffset(FieldIdx);

      return GetINTEGERTypeAtOffset(STy->getElementType(FieldIdx), IROffset,
                                    SourceTy, SourceOffset);
    }
  }

  if (llvm::ArrayType *ATy = dyn_cast<llvm::ArrayType>(IRType)) {
    llvm::Type *EltTy = ATy->getElementType();
    unsigned EltSize = getDataLayout().getTypeAllocSize(EltTy);
    unsigned EltOffset = IROffset/EltSize*EltSize;
    return GetINTEGERTypeAtOffset(EltTy, IROffset-EltOffset, SourceTy,
                                  SourceOffset);
  }

  // Okay, we don't have any better idea of what to pass, so we pass this in an
  // integer register that isn't too big to fit the rest of the struct.
  unsigned TySizeInBytes =
    (unsigned)getContext().getTypeSizeInChars(SourceTy).getQuantity();

  assert(TySizeInBytes != SourceOffset && "Empty field?");

  // It is always safe to classify this as an integer type up to i64 that
  // isn't larger than the structure.
  return llvm::IntegerType::get(getVMContext(),
                                std::min(TySizeInBytes-SourceOffset, 8U)*8);
}


/// GetX86_64ByValArgumentPair - Given a high and low type that can ideally
/// be used as elements of a two register pair to pass or return, return a
/// first class aggregate to represent them.  For example, if the low part of
/// a by-value argument should be passed as i32* and the high part as float,
/// return {i32*, float}.
static llvm::Type *
GetX86_64ByValArgumentPair(llvm::Type *Lo, llvm::Type *Hi,
                           const llvm::DataLayout &TD) {
  // In order to correctly satisfy the ABI, we need to the high part to start
  // at offset 8.  If the high and low parts we inferred are both 4-byte types
  // (e.g. i32 and i32) then the resultant struct type ({i32,i32}) won't have
  // the second element at offset 8.  Check for this:
  unsigned LoSize = (unsigned)TD.getTypeAllocSize(Lo);
  unsigned HiAlign = TD.getABITypeAlignment(Hi);
  unsigned HiStart = llvm::alignTo(LoSize, HiAlign);
  assert(HiStart != 0 && HiStart <= 8 && "Invalid x86-64 argument pair!");

  // To handle this, we have to increase the size of the low part so that the
  // second element will start at an 8 byte offset.  We can't increase the size
  // of the second element because it might make us access off the end of the
  // struct.
  if (HiStart != 8) {
    // There are usually two sorts of types the ABI generation code can produce
    // for the low part of a pair that aren't 8 bytes in size: float or
    // i8/i16/i32.  This can also include pointers when they are 32-bit (X32 and
    // NaCl).
    // Promote these to a larger type.
    if (Lo->isFloatTy())
      Lo = llvm::Type::getDoubleTy(Lo->getContext());
    else {
      assert((Lo->isIntegerTy() || Lo->isPointerTy())
             && "Invalid/unknown lo type");
      Lo = llvm::Type::getInt64Ty(Lo->getContext());
    }
  }

  llvm::StructType *Result = llvm::StructType::get(Lo, Hi);

  // Verify that the second element is at an 8-byte offset.
  assert(TD.getStructLayout(Result)->getElementOffset(1) == 8 &&
         "Invalid x86-64 argument pair!");
  return Result;
}

ABIArgInfo X86_64ABIInfo::
classifyReturnType(QualType RetTy) const {
  // AMD64-ABI 3.2.3p4: Rule 1. Classify the return type with the
  // classification algorithm.
  X86_64ABIInfo::Class Lo, Hi;
  classify(RetTy, 0, Lo, Hi, /*isNamedArg*/ true);

  // Check some invariants.
  assert((Hi != Memory || Lo == Memory) && "Invalid memory classification.");
  assert((Hi != SSEUp || Lo == SSE) && "Invalid SSEUp classification.");

  llvm::Type *ResType = nullptr;
  switch (Lo) {
  case NoClass:
    if (Hi == NoClass)
      return ABIArgInfo::getIgnore();
    // If the low part is just padding, it takes no register, leave ResType
    // null.
    assert((Hi == SSE || Hi == Integer || Hi == X87Up) &&
           "Unknown missing lo part");
    break;

  case SSEUp:
  case X87Up:
    llvm_unreachable("Invalid classification for lo word.");

    // AMD64-ABI 3.2.3p4: Rule 2. Types of class memory are returned via
    // hidden argument.
  case Memory:
    return getIndirectReturnResult(RetTy);

    // AMD64-ABI 3.2.3p4: Rule 3. If the class is INTEGER, the next
    // available register of the sequence %rax, %rdx is used.
  case Integer:
    ResType = GetINTEGERTypeAtOffset(CGT.ConvertType(RetTy), 0, RetTy, 0);

    // If we have a sign or zero extended integer, make sure to return Extend
    // so that the parameter gets the right LLVM IR attributes.
    if (Hi == NoClass && isa<llvm::IntegerType>(ResType)) {
      // Treat an enum type as its underlying type.
      if (const EnumType *EnumTy = RetTy->getAs<EnumType>())
        RetTy = EnumTy->getDecl()->getIntegerType();

      if (RetTy->isIntegralOrEnumerationType() &&
          isPromotableIntegerTypeForABI(RetTy))
        return ABIArgInfo::getExtend(RetTy);
    }
    break;

    // AMD64-ABI 3.2.3p4: Rule 4. If the class is SSE, the next
    // available SSE register of the sequence %xmm0, %xmm1 is used.
  case SSE:
    ResType = GetSSETypeAtOffset(CGT.ConvertType(RetTy), 0, RetTy, 0);
    break;

    // AMD64-ABI 3.2.3p4: Rule 6. If the class is X87, the value is
    // returned on the X87 stack in %st0 as 80-bit x87 number.
  case X87:
    ResType = llvm::Type::getX86_FP80Ty(getVMContext());
    break;

    // AMD64-ABI 3.2.3p4: Rule 8. If the class is COMPLEX_X87, the real
    // part of the value is returned in %st0 and the imaginary part in
    // %st1.
  case ComplexX87:
    assert(Hi == ComplexX87 && "Unexpected ComplexX87 classification.");
    ResType = llvm::StructType::get(llvm::Type::getX86_FP80Ty(getVMContext()),
                                    llvm::Type::getX86_FP80Ty(getVMContext()));
    break;
  }

  llvm::Type *HighPart = nullptr;
  switch (Hi) {
    // Memory was handled previously and X87 should
    // never occur as a hi class.
  case Memory:
  case X87:
    llvm_unreachable("Invalid classification for hi word.");

  case ComplexX87: // Previously handled.
  case NoClass:
    break;

  case Integer:
    HighPart = GetINTEGERTypeAtOffset(CGT.ConvertType(RetTy), 8, RetTy, 8);
    if (Lo == NoClass)  // Return HighPart at offset 8 in memory.
      return ABIArgInfo::getDirect(HighPart, 8);
    break;
  case SSE:
    HighPart = GetSSETypeAtOffset(CGT.ConvertType(RetTy), 8, RetTy, 8);
    if (Lo == NoClass)  // Return HighPart at offset 8 in memory.
      return ABIArgInfo::getDirect(HighPart, 8);
    break;

    // AMD64-ABI 3.2.3p4: Rule 5. If the class is SSEUP, the eightbyte
    // is passed in the next available eightbyte chunk if the last used
    // vector register.
    //
    // SSEUP should always be preceded by SSE, just widen.
  case SSEUp:
    assert(Lo == SSE && "Unexpected SSEUp classification.");
    ResType = GetByteVectorType(RetTy);
    break;

    // AMD64-ABI 3.2.3p4: Rule 7. If the class is X87UP, the value is
    // returned together with the previous X87 value in %st0.
  case X87Up:
    // If X87Up is preceded by X87, we don't need to do
    // anything. However, in some cases with unions it may not be
    // preceded by X87. In such situations we follow gcc and pass the
    // extra bits in an SSE reg.
    if (Lo != X87) {
      HighPart = GetSSETypeAtOffset(CGT.ConvertType(RetTy), 8, RetTy, 8);
      if (Lo == NoClass)  // Return HighPart at offset 8 in memory.
        return ABIArgInfo::getDirect(HighPart, 8);
    }
    break;
  }

  // If a high part was specified, merge it together with the low part.  It is
  // known to pass in the high eightbyte of the result.  We do this by forming a
  // first class struct aggregate with the high and low part: {low, high}
  if (HighPart)
    ResType = GetX86_64ByValArgumentPair(ResType, HighPart, getDataLayout());

  return ABIArgInfo::getDirect(ResType);
}

ABIArgInfo X86_64ABIInfo::classifyArgumentType(
  QualType Ty, unsigned freeIntRegs, unsigned &neededInt, unsigned &neededSSE,
  bool isNamedArg)
  const
{
  Ty = useFirstFieldIfTransparentUnion(Ty);

  X86_64ABIInfo::Class Lo, Hi;
  classify(Ty, 0, Lo, Hi, isNamedArg);

  // Check some invariants.
  // FIXME: Enforce these by construction.
  assert((Hi != Memory || Lo == Memory) && "Invalid memory classification.");
  assert((Hi != SSEUp || Lo == SSE) && "Invalid SSEUp classification.");

  neededInt = 0;
  neededSSE = 0;
  llvm::Type *ResType = nullptr;
  switch (Lo) {
  case NoClass:
    if (Hi == NoClass)
      return ABIArgInfo::getIgnore();
    // If the low part is just padding, it takes no register, leave ResType
    // null.
    assert((Hi == SSE || Hi == Integer || Hi == X87Up) &&
           "Unknown missing lo part");
    break;

    // AMD64-ABI 3.2.3p3: Rule 1. If the class is MEMORY, pass the argument
    // on the stack.
  case Memory:

    // AMD64-ABI 3.2.3p3: Rule 5. If the class is X87, X87UP or
    // COMPLEX_X87, it is passed in memory.
  case X87:
  case ComplexX87:
    if (getRecordArgABI(Ty, getCXXABI()) == CGCXXABI::RAA_Indirect)
      ++neededInt;
    return getIndirectResult(Ty, freeIntRegs);

  case SSEUp:
  case X87Up:
    llvm_unreachable("Invalid classification for lo word.");

    // AMD64-ABI 3.2.3p3: Rule 2. If the class is INTEGER, the next
    // available register of the sequence %rdi, %rsi, %rdx, %rcx, %r8
    // and %r9 is used.
  case Integer:
    ++neededInt;

    // Pick an 8-byte type based on the preferred type.
    ResType = GetINTEGERTypeAtOffset(CGT.ConvertType(Ty), 0, Ty, 0);

    // If we have a sign or zero extended integer, make sure to return Extend
    // so that the parameter gets the right LLVM IR attributes.
    if (Hi == NoClass && isa<llvm::IntegerType>(ResType)) {
      // Treat an enum type as its underlying type.
      if (const EnumType *EnumTy = Ty->getAs<EnumType>())
        Ty = EnumTy->getDecl()->getIntegerType();

      if (Ty->isIntegralOrEnumerationType() &&
          isPromotableIntegerTypeForABI(Ty))
        return ABIArgInfo::getExtend(Ty);
    }

    break;

    // AMD64-ABI 3.2.3p3: Rule 3. If the class is SSE, the next
    // available SSE register is used, the registers are taken in the
    // order from %xmm0 to %xmm7.
  case SSE: {
    llvm::Type *IRType = CGT.ConvertType(Ty);
    ResType = GetSSETypeAtOffset(IRType, 0, Ty, 0);
    ++neededSSE;
    break;
  }
  }

  llvm::Type *HighPart = nullptr;
  switch (Hi) {
    // Memory was handled previously, ComplexX87 and X87 should
    // never occur as hi classes, and X87Up must be preceded by X87,
    // which is passed in memory.
  case Memory:
  case X87:
  case ComplexX87:
    llvm_unreachable("Invalid classification for hi word.");

  case NoClass: break;

  case Integer:
    ++neededInt;
    // Pick an 8-byte type based on the preferred type.
    HighPart = GetINTEGERTypeAtOffset(CGT.ConvertType(Ty), 8, Ty, 8);

    if (Lo == NoClass)  // Pass HighPart at offset 8 in memory.
      return ABIArgInfo::getDirect(HighPart, 8);
    break;

    // X87Up generally doesn't occur here (long double is passed in
    // memory), except in situations involving unions.
  case X87Up:
  case SSE:
    HighPart = GetSSETypeAtOffset(CGT.ConvertType(Ty), 8, Ty, 8);

    if (Lo == NoClass)  // Pass HighPart at offset 8 in memory.
      return ABIArgInfo::getDirect(HighPart, 8);

    ++neededSSE;
    break;

    // AMD64-ABI 3.2.3p3: Rule 4. If the class is SSEUP, the
    // eightbyte is passed in the upper half of the last used SSE
    // register.  This only happens when 128-bit vectors are passed.
  case SSEUp:
    assert(Lo == SSE && "Unexpected SSEUp classification");
    ResType = GetByteVectorType(Ty);
    break;
  }

  // If a high part was specified, merge it together with the low part.  It is
  // known to pass in the high eightbyte of the result.  We do this by forming a
  // first class struct aggregate with the high and low part: {low, high}
  if (HighPart)
    ResType = GetX86_64ByValArgumentPair(ResType, HighPart, getDataLayout());

  return ABIArgInfo::getDirect(ResType);
}

ABIArgInfo
X86_64ABIInfo::classifyRegCallStructTypeImpl(QualType Ty, unsigned &NeededInt,
                                             unsigned &NeededSSE) const {
  auto RT = Ty->getAs<RecordType>();
  assert(RT && "classifyRegCallStructType only valid with struct types");

  if (RT->getDecl()->hasFlexibleArrayMember())
    return getIndirectReturnResult(Ty);

  // Sum up bases
  if (auto CXXRD = dyn_cast<CXXRecordDecl>(RT->getDecl())) {
    if (CXXRD->isDynamicClass()) {
      NeededInt = NeededSSE = 0;
      return getIndirectReturnResult(Ty);
    }

    for (const auto &I : CXXRD->bases())
      if (classifyRegCallStructTypeImpl(I.getType(), NeededInt, NeededSSE)
              .isIndirect()) {
        NeededInt = NeededSSE = 0;
        return getIndirectReturnResult(Ty);
      }
  }

  // Sum up members
  for (const auto *FD : RT->getDecl()->fields()) {
    if (FD->getType()->isRecordType() && !FD->getType()->isUnionType()) {
      if (classifyRegCallStructTypeImpl(FD->getType(), NeededInt, NeededSSE)
              .isIndirect()) {
        NeededInt = NeededSSE = 0;
        return getIndirectReturnResult(Ty);
      }
    } else {
      unsigned LocalNeededInt, LocalNeededSSE;
      if (classifyArgumentType(FD->getType(), UINT_MAX, LocalNeededInt,
                               LocalNeededSSE, true)
              .isIndirect()) {
        NeededInt = NeededSSE = 0;
        return getIndirectReturnResult(Ty);
      }
      NeededInt += LocalNeededInt;
      NeededSSE += LocalNeededSSE;
    }
  }

  return ABIArgInfo::getDirect();
}

ABIArgInfo X86_64ABIInfo::classifyRegCallStructType(QualType Ty,
                                                    unsigned &NeededInt,
                                                    unsigned &NeededSSE) const {

  NeededInt = 0;
  NeededSSE = 0;

  return classifyRegCallStructTypeImpl(Ty, NeededInt, NeededSSE);
}

void X86_64ABIInfo::computeInfo(CGFunctionInfo &FI) const {

  const unsigned CallingConv = FI.getCallingConvention();
  // It is possible to force Win64 calling convention on any x86_64 target by
  // using __attribute__((ms_abi)). In such case to correctly emit Win64
  // compatible code delegate this call to WinX86_64ABIInfo::computeInfo.
  if (CallingConv == llvm::CallingConv::Win64) {
    WinX86_64ABIInfo Win64ABIInfo(CGT, AVXLevel);
    Win64ABIInfo.computeInfo(FI);
    return;
  }

  bool IsRegCall = CallingConv == llvm::CallingConv::X86_RegCall;

  // Keep track of the number of assigned registers.
  unsigned FreeIntRegs = IsRegCall ? 11 : 6;
  unsigned FreeSSERegs = IsRegCall ? 16 : 8;
  unsigned NeededInt, NeededSSE;

  if (!::classifyReturnType(getCXXABI(), FI, *this)) {
    if (IsRegCall && FI.getReturnType()->getTypePtr()->isRecordType() &&
        !FI.getReturnType()->getTypePtr()->isUnionType()) {
      FI.getReturnInfo() =
          classifyRegCallStructType(FI.getReturnType(), NeededInt, NeededSSE);
      if (FreeIntRegs >= NeededInt && FreeSSERegs >= NeededSSE) {
        FreeIntRegs -= NeededInt;
        FreeSSERegs -= NeededSSE;
      } else {
        FI.getReturnInfo() = getIndirectReturnResult(FI.getReturnType());
      }
    } else if (IsRegCall && FI.getReturnType()->getAs<ComplexType>() &&
               getContext().getCanonicalType(FI.getReturnType()
                                                 ->getAs<ComplexType>()
                                                 ->getElementType()) ==
                   getContext().LongDoubleTy)
      // Complex Long Double Type is passed in Memory when Regcall
      // calling convention is used.
      FI.getReturnInfo() = getIndirectReturnResult(FI.getReturnType());
    else
      FI.getReturnInfo() = classifyReturnType(FI.getReturnType());
  }

  // If the return value is indirect, then the hidden argument is consuming one
  // integer register.
  if (FI.getReturnInfo().isIndirect())
    --FreeIntRegs;

  // The chain argument effectively gives us another free register.
  if (FI.isChainCall())
    ++FreeIntRegs;

  unsigned NumRequiredArgs = FI.getNumRequiredArgs();
  // AMD64-ABI 3.2.3p3: Once arguments are classified, the registers
  // get assigned (in left-to-right order) for passing as follows...
  unsigned ArgNo = 0;
  for (CGFunctionInfo::arg_iterator it = FI.arg_begin(), ie = FI.arg_end();
       it != ie; ++it, ++ArgNo) {
    bool IsNamedArg = ArgNo < NumRequiredArgs;

    if (IsRegCall && it->type->isStructureOrClassType())
      it->info = classifyRegCallStructType(it->type, NeededInt, NeededSSE);
    else
      it->info = classifyArgumentType(it->type, FreeIntRegs, NeededInt,
                                      NeededSSE, IsNamedArg);

    // AMD64-ABI 3.2.3p3: If there are no registers available for any
    // eightbyte of an argument, the whole argument is passed on the
    // stack. If registers have already been assigned for some
    // eightbytes of such an argument, the assignments get reverted.
    if (FreeIntRegs >= NeededInt && FreeSSERegs >= NeededSSE) {
      FreeIntRegs -= NeededInt;
      FreeSSERegs -= NeededSSE;
    } else {
      it->info = getIndirectResult(it->type, FreeIntRegs);
    }
  }
}

static Address EmitX86_64VAArgFromMemory(CodeGenFunction &CGF,
                                         Address VAListAddr, QualType Ty) {
  Address overflow_arg_area_p =
      CGF.Builder.CreateStructGEP(VAListAddr, 2, "overflow_arg_area_p");
  llvm::Value *overflow_arg_area =
    CGF.Builder.CreateLoad(overflow_arg_area_p, "overflow_arg_area");

  // AMD64-ABI 3.5.7p5: Step 7. Align l->overflow_arg_area upwards to a 16
  // byte boundary if alignment needed by type exceeds 8 byte boundary.
  // It isn't stated explicitly in the standard, but in practice we use
  // alignment greater than 16 where necessary.
  CharUnits Align = CGF.getContext().getTypeAlignInChars(Ty);
  if (Align > CharUnits::fromQuantity(8)) {
    overflow_arg_area = emitRoundPointerUpToAlignment(CGF, overflow_arg_area,
                                                      Align);
  }

  // AMD64-ABI 3.5.7p5: Step 8. Fetch type from l->overflow_arg_area.
  llvm::Type *LTy = CGF.ConvertTypeForMem(Ty);
  llvm::Value *Res =
    CGF.Builder.CreateBitCast(overflow_arg_area,
                              llvm::PointerType::getUnqual(LTy));

  // AMD64-ABI 3.5.7p5: Step 9. Set l->overflow_arg_area to:
  // l->overflow_arg_area + sizeof(type).
  // AMD64-ABI 3.5.7p5: Step 10. Align l->overflow_arg_area upwards to
  // an 8 byte boundary.

  uint64_t SizeInBytes = (CGF.getContext().getTypeSize(Ty) + 7) / 8;
  llvm::Value *Offset =
      llvm::ConstantInt::get(CGF.Int32Ty, (SizeInBytes + 7)  & ~7);
  overflow_arg_area = CGF.Builder.CreateGEP(overflow_arg_area, Offset,
                                            "overflow_arg_area.next");
  CGF.Builder.CreateStore(overflow_arg_area, overflow_arg_area_p);

  // AMD64-ABI 3.5.7p5: Step 11. Return the fetched type.
  return Address(Res, Align);
}

Address X86_64ABIInfo::EmitVAArg(CodeGenFunction &CGF, Address VAListAddr,
                                 QualType Ty) const {
  // Assume that va_list type is correct; should be pointer to LLVM type:
  // struct {
  //   i32 gp_offset;
  //   i32 fp_offset;
  //   i8* overflow_arg_area;
  //   i8* reg_save_area;
  // };
  unsigned neededInt, neededSSE;

  Ty = getContext().getCanonicalType(Ty);
  ABIArgInfo AI = classifyArgumentType(Ty, 0, neededInt, neededSSE,
                                       /*isNamedArg*/false);

  // AMD64-ABI 3.5.7p5: Step 1. Determine whether type may be passed
  // in the registers. If not go to step 7.
  if (!neededInt && !neededSSE)
    return EmitX86_64VAArgFromMemory(CGF, VAListAddr, Ty);

  // AMD64-ABI 3.5.7p5: Step 2. Compute num_gp to hold the number of
  // general purpose registers needed to pass type and num_fp to hold
  // the number of floating point registers needed.

  // AMD64-ABI 3.5.7p5: Step 3. Verify whether arguments fit into
  // registers. In the case: l->gp_offset > 48 - num_gp * 8 or
  // l->fp_offset > 304 - num_fp * 16 go to step 7.
  //
  // NOTE: 304 is a typo, there are (6 * 8 + 8 * 16) = 176 bytes of
  // register save space).

  llvm::Value *InRegs = nullptr;
  Address gp_offset_p = Address::invalid(), fp_offset_p = Address::invalid();
  llvm::Value *gp_offset = nullptr, *fp_offset = nullptr;
  if (neededInt) {
    gp_offset_p = CGF.Builder.CreateStructGEP(VAListAddr, 0, "gp_offset_p");
    gp_offset = CGF.Builder.CreateLoad(gp_offset_p, "gp_offset");
    InRegs = llvm::ConstantInt::get(CGF.Int32Ty, 48 - neededInt * 8);
    InRegs = CGF.Builder.CreateICmpULE(gp_offset, InRegs, "fits_in_gp");
  }

  if (neededSSE) {
    fp_offset_p = CGF.Builder.CreateStructGEP(VAListAddr, 1, "fp_offset_p");
    fp_offset = CGF.Builder.CreateLoad(fp_offset_p, "fp_offset");
    llvm::Value *FitsInFP =
      llvm::ConstantInt::get(CGF.Int32Ty, 176 - neededSSE * 16);
    FitsInFP = CGF.Builder.CreateICmpULE(fp_offset, FitsInFP, "fits_in_fp");
    InRegs = InRegs ? CGF.Builder.CreateAnd(InRegs, FitsInFP) : FitsInFP;
  }

  llvm::BasicBlock *InRegBlock = CGF.createBasicBlock("vaarg.in_reg");
  llvm::BasicBlock *InMemBlock = CGF.createBasicBlock("vaarg.in_mem");
  llvm::BasicBlock *ContBlock = CGF.createBasicBlock("vaarg.end");
  CGF.Builder.CreateCondBr(InRegs, InRegBlock, InMemBlock);

  // Emit code to load the value if it was passed in registers.

  CGF.EmitBlock(InRegBlock);

  // AMD64-ABI 3.5.7p5: Step 4. Fetch type from l->reg_save_area with
  // an offset of l->gp_offset and/or l->fp_offset. This may require
  // copying to a temporary location in case the parameter is passed
  // in different register classes or requires an alignment greater
  // than 8 for general purpose registers and 16 for XMM registers.
  //
  // FIXME: This really results in shameful code when we end up needing to
  // collect arguments from different places; often what should result in a
  // simple assembling of a structure from scattered addresses has many more
  // loads than necessary. Can we clean this up?
  llvm::Type *LTy = CGF.ConvertTypeForMem(Ty);
  llvm::Value *RegSaveArea = CGF.Builder.CreateLoad(
      CGF.Builder.CreateStructGEP(VAListAddr, 3), "reg_save_area");

  Address RegAddr = Address::invalid();
  if (neededInt && neededSSE) {
    // FIXME: Cleanup.
    assert(AI.isDirect() && "Unexpected ABI info for mixed regs");
    llvm::StructType *ST = cast<llvm::StructType>(AI.getCoerceToType());
    Address Tmp = CGF.CreateMemTemp(Ty);
    Tmp = CGF.Builder.CreateElementBitCast(Tmp, ST);
    assert(ST->getNumElements() == 2 && "Unexpected ABI info for mixed regs");
    llvm::Type *TyLo = ST->getElementType(0);
    llvm::Type *TyHi = ST->getElementType(1);
    assert((TyLo->isFPOrFPVectorTy() ^ TyHi->isFPOrFPVectorTy()) &&
           "Unexpected ABI info for mixed regs");
    llvm::Type *PTyLo = llvm::PointerType::getUnqual(TyLo);
    llvm::Type *PTyHi = llvm::PointerType::getUnqual(TyHi);
    llvm::Value *GPAddr = CGF.Builder.CreateGEP(RegSaveArea, gp_offset);
    llvm::Value *FPAddr = CGF.Builder.CreateGEP(RegSaveArea, fp_offset);
    llvm::Value *RegLoAddr = TyLo->isFPOrFPVectorTy() ? FPAddr : GPAddr;
    llvm::Value *RegHiAddr = TyLo->isFPOrFPVectorTy() ? GPAddr : FPAddr;

    // Copy the first element.
    // FIXME: Our choice of alignment here and below is probably pessimistic.
    llvm::Value *V = CGF.Builder.CreateAlignedLoad(
        TyLo, CGF.Builder.CreateBitCast(RegLoAddr, PTyLo),
        CharUnits::fromQuantity(getDataLayout().getABITypeAlignment(TyLo)));
    CGF.Builder.CreateStore(V, CGF.Builder.CreateStructGEP(Tmp, 0));

    // Copy the second element.
    V = CGF.Builder.CreateAlignedLoad(
        TyHi, CGF.Builder.CreateBitCast(RegHiAddr, PTyHi),
        CharUnits::fromQuantity(getDataLayout().getABITypeAlignment(TyHi)));
    CGF.Builder.CreateStore(V, CGF.Builder.CreateStructGEP(Tmp, 1));

    RegAddr = CGF.Builder.CreateElementBitCast(Tmp, LTy);
  } else if (neededInt) {
    RegAddr = Address(CGF.Builder.CreateGEP(RegSaveArea, gp_offset),
                      CharUnits::fromQuantity(8));
    RegAddr = CGF.Builder.CreateElementBitCast(RegAddr, LTy);

    // Copy to a temporary if necessary to ensure the appropriate alignment.
    std::pair<CharUnits, CharUnits> SizeAlign =
        getContext().getTypeInfoInChars(Ty);
    uint64_t TySize = SizeAlign.first.getQuantity();
    CharUnits TyAlign = SizeAlign.second;

    // Copy into a temporary if the type is more aligned than the
    // register save area.
    if (TyAlign.getQuantity() > 8) {
      Address Tmp = CGF.CreateMemTemp(Ty);
      CGF.Builder.CreateMemCpy(Tmp, RegAddr, TySize, false);
      RegAddr = Tmp;
    }

  } else if (neededSSE == 1) {
    RegAddr = Address(CGF.Builder.CreateGEP(RegSaveArea, fp_offset),
                      CharUnits::fromQuantity(16));
    RegAddr = CGF.Builder.CreateElementBitCast(RegAddr, LTy);
  } else {
    assert(neededSSE == 2 && "Invalid number of needed registers!");
    // SSE registers are spaced 16 bytes apart in the register save
    // area, we need to collect the two eightbytes together.
    // The ABI isn't explicit about this, but it seems reasonable
    // to assume that the slots are 16-byte aligned, since the stack is
    // naturally 16-byte aligned and the prologue is expected to store
    // all the SSE registers to the RSA.
    Address RegAddrLo = Address(CGF.Builder.CreateGEP(RegSaveArea, fp_offset),
                                CharUnits::fromQuantity(16));
    Address RegAddrHi =
      CGF.Builder.CreateConstInBoundsByteGEP(RegAddrLo,
                                             CharUnits::fromQuantity(16));
    llvm::Type *ST = AI.canHaveCoerceToType()
                         ? AI.getCoerceToType()
                         : llvm::StructType::get(CGF.DoubleTy, CGF.DoubleTy);
    llvm::Value *V;
    Address Tmp = CGF.CreateMemTemp(Ty);
    Tmp = CGF.Builder.CreateElementBitCast(Tmp, ST);
    V = CGF.Builder.CreateLoad(CGF.Builder.CreateElementBitCast(
        RegAddrLo, ST->getStructElementType(0)));
    CGF.Builder.CreateStore(V, CGF.Builder.CreateStructGEP(Tmp, 0));
    V = CGF.Builder.CreateLoad(CGF.Builder.CreateElementBitCast(
        RegAddrHi, ST->getStructElementType(1)));
    CGF.Builder.CreateStore(V, CGF.Builder.CreateStructGEP(Tmp, 1));

    RegAddr = CGF.Builder.CreateElementBitCast(Tmp, LTy);
  }

  // AMD64-ABI 3.5.7p5: Step 5. Set:
  // l->gp_offset = l->gp_offset + num_gp * 8
  // l->fp_offset = l->fp_offset + num_fp * 16.
  if (neededInt) {
    llvm::Value *Offset = llvm::ConstantInt::get(CGF.Int32Ty, neededInt * 8);
    CGF.Builder.CreateStore(CGF.Builder.CreateAdd(gp_offset, Offset),
                            gp_offset_p);
  }
  if (neededSSE) {
    llvm::Value *Offset = llvm::ConstantInt::get(CGF.Int32Ty, neededSSE * 16);
    CGF.Builder.CreateStore(CGF.Builder.CreateAdd(fp_offset, Offset),
                            fp_offset_p);
  }
  CGF.EmitBranch(ContBlock);

  // Emit code to load the value if it was passed in memory.

  CGF.EmitBlock(InMemBlock);
  Address MemAddr = EmitX86_64VAArgFromMemory(CGF, VAListAddr, Ty);

  // Return the appropriate result.

  CGF.EmitBlock(ContBlock);
  Address ResAddr = emitMergePHI(CGF, RegAddr, InRegBlock, MemAddr, InMemBlock,
                                 "vaarg.addr");
  return ResAddr;
}

Address X86_64ABIInfo::EmitMSVAArg(CodeGenFunction &CGF, Address VAListAddr,
                                   QualType Ty) const {
  return emitVoidPtrVAArg(CGF, VAListAddr, Ty, /*indirect*/ false,
                          CGF.getContext().getTypeInfoInChars(Ty),
                          CharUnits::fromQuantity(8),
                          /*allowHigherAlign*/ false);
}

ABIArgInfo
WinX86_64ABIInfo::reclassifyHvaArgType(QualType Ty, unsigned &FreeSSERegs,
                                    const ABIArgInfo &current) const {
  // Assumes vectorCall calling convention.
  const Type *Base = nullptr;
  uint64_t NumElts = 0;

  if (!Ty->isBuiltinType() && !Ty->isVectorType() &&
      isHomogeneousAggregate(Ty, Base, NumElts) && FreeSSERegs >= NumElts) {
    FreeSSERegs -= NumElts;
    return getDirectX86Hva();
  }
  return current;
}

ABIArgInfo WinX86_64ABIInfo::classify(QualType Ty, unsigned &FreeSSERegs,
                                      bool IsReturnType, bool IsVectorCall,
                                      bool IsRegCall) const {

  if (Ty->isVoidType())
    return ABIArgInfo::getIgnore();

  if (const EnumType *EnumTy = Ty->getAs<EnumType>())
    Ty = EnumTy->getDecl()->getIntegerType();

  TypeInfo Info = getContext().getTypeInfo(Ty);
  uint64_t Width = Info.Width;
  CharUnits Align = getContext().toCharUnitsFromBits(Info.Align);

  const RecordType *RT = Ty->getAs<RecordType>();
  if (RT) {
    if (!IsReturnType) {
      if (CGCXXABI::RecordArgABI RAA = getRecordArgABI(RT, getCXXABI()))
        return getNaturalAlignIndirect(Ty, RAA == CGCXXABI::RAA_DirectInMemory);
    }

    if (RT->getDecl()->hasFlexibleArrayMember())
      return getNaturalAlignIndirect(Ty, /*ByVal=*/false);

  }

  const Type *Base = nullptr;
  uint64_t NumElts = 0;
  // vectorcall adds the concept of a homogenous vector aggregate, similar to
  // other targets.
  if ((IsVectorCall || IsRegCall) &&
      isHomogeneousAggregate(Ty, Base, NumElts)) {
    if (IsRegCall) {
      if (FreeSSERegs >= NumElts) {
        FreeSSERegs -= NumElts;
        if (IsReturnType || Ty->isBuiltinType() || Ty->isVectorType())
          return ABIArgInfo::getDirect();
        return ABIArgInfo::getExpand();
      }
      return ABIArgInfo::getIndirect(Align, /*ByVal=*/false);
    } else if (IsVectorCall) {
      if (FreeSSERegs >= NumElts &&
          (IsReturnType || Ty->isBuiltinType() || Ty->isVectorType())) {
        FreeSSERegs -= NumElts;
        return ABIArgInfo::getDirect();
      } else if (IsReturnType) {
        return ABIArgInfo::getExpand();
      } else if (!Ty->isBuiltinType() && !Ty->isVectorType()) {
        // HVAs are delayed and reclassified in the 2nd step.
        return ABIArgInfo::getIndirect(Align, /*ByVal=*/false);
      }
    }
  }

  if (Ty->isMemberPointerType()) {
    // If the member pointer is represented by an LLVM int or ptr, pass it
    // directly.
    llvm::Type *LLTy = CGT.ConvertType(Ty);
    if (LLTy->isPointerTy() || LLTy->isIntegerTy())
      return ABIArgInfo::getDirect();
  }

  if (RT || Ty->isAnyComplexType() || Ty->isMemberPointerType()) {
    // MS x64 ABI requirement: "Any argument that doesn't fit in 8 bytes, or is
    // not 1, 2, 4, or 8 bytes, must be passed by reference."
    if (Width > 64 || !llvm::isPowerOf2_64(Width))
      return getNaturalAlignIndirect(Ty, /*ByVal=*/false);

    // Otherwise, coerce it to a small integer.
    return ABIArgInfo::getDirect(llvm::IntegerType::get(getVMContext(), Width));
  }

  if (const BuiltinType *BT = Ty->getAs<BuiltinType>()) {
    switch (BT->getKind()) {
    case BuiltinType::Bool:
      // Bool type is always extended to the ABI, other builtin types are not
      // extended.
      return ABIArgInfo::getExtend(Ty);

    case BuiltinType::LongDouble:
      // Mingw64 GCC uses the old 80 bit extended precision floating point
      // unit. It passes them indirectly through memory.
      if (IsMingw64) {
        const llvm::fltSemantics *LDF = &getTarget().getLongDoubleFormat();
        if (LDF == &llvm::APFloat::x87DoubleExtended())
          return ABIArgInfo::getIndirect(Align, /*ByVal=*/false);
      }
      break;

    case BuiltinType::Int128:
    case BuiltinType::UInt128:
      // If it's a parameter type, the normal ABI rule is that arguments larger
      // than 8 bytes are passed indirectly. GCC follows it. We follow it too,
      // even though it isn't particularly efficient.
      if (!IsReturnType)
        return ABIArgInfo::getIndirect(Align, /*ByVal=*/false);

      // Mingw64 GCC returns i128 in XMM0. Coerce to v2i64 to handle that.
      // Clang matches them for compatibility.
      return ABIArgInfo::getDirect(llvm::FixedVectorType::get(
          llvm::Type::getInt64Ty(getVMContext()), 2));

    default:
      break;
    }
  }

  if (Ty->isExtIntType()) {
    // MS x64 ABI requirement: "Any argument that doesn't fit in 8 bytes, or is
    // not 1, 2, 4, or 8 bytes, must be passed by reference."
    // However, non-power-of-two _ExtInts will be passed as 1,2,4 or 8 bytes
    // anyway as long is it fits in them, so we don't have to check the power of
    // 2.
    if (Width <= 64)
      return ABIArgInfo::getDirect();
    return ABIArgInfo::getIndirect(Align, /*ByVal=*/false);
  }

  return ABIArgInfo::getDirect();
}

void WinX86_64ABIInfo::computeVectorCallArgs(CGFunctionInfo &FI,
                                             unsigned FreeSSERegs,
                                             bool IsVectorCall,
                                             bool IsRegCall) const {
  unsigned Count = 0;
  for (auto &I : FI.arguments()) {
    // Vectorcall in x64 only permits the first 6 arguments to be passed
    // as XMM/YMM registers.
    if (Count < VectorcallMaxParamNumAsReg)
      I.info = classify(I.type, FreeSSERegs, false, IsVectorCall, IsRegCall);
    else {
      // Since these cannot be passed in registers, pretend no registers
      // are left.
      unsigned ZeroSSERegsAvail = 0;
      I.info = classify(I.type, /*FreeSSERegs=*/ZeroSSERegsAvail, false,
                        IsVectorCall, IsRegCall);
    }
    ++Count;
  }

  for (auto &I : FI.arguments()) {
    I.info = reclassifyHvaArgType(I.type, FreeSSERegs, I.info);
  }
}

void WinX86_64ABIInfo::computeInfo(CGFunctionInfo &FI) const {
  const unsigned CC = FI.getCallingConvention();
  bool IsVectorCall = CC == llvm::CallingConv::X86_VectorCall;
  bool IsRegCall = CC == llvm::CallingConv::X86_RegCall;

  // If __attribute__((sysv_abi)) is in use, use the SysV argument
  // classification rules.
  if (CC == llvm::CallingConv::X86_64_SysV) {
    X86_64ABIInfo SysVABIInfo(CGT, AVXLevel);
    SysVABIInfo.computeInfo(FI);
    return;
  }

  unsigned FreeSSERegs = 0;
  if (IsVectorCall) {
    // We can use up to 4 SSE return registers with vectorcall.
    FreeSSERegs = 4;
  } else if (IsRegCall) {
    // RegCall gives us 16 SSE registers.
    FreeSSERegs = 16;
  }

  if (!getCXXABI().classifyReturnType(FI))
    FI.getReturnInfo() = classify(FI.getReturnType(), FreeSSERegs, true,
                                  IsVectorCall, IsRegCall);

  if (IsVectorCall) {
    // We can use up to 6 SSE register parameters with vectorcall.
    FreeSSERegs = 6;
  } else if (IsRegCall) {
    // RegCall gives us 16 SSE registers, we can reuse the return registers.
    FreeSSERegs = 16;
  }

  if (IsVectorCall) {
    computeVectorCallArgs(FI, FreeSSERegs, IsVectorCall, IsRegCall);
  } else {
    for (auto &I : FI.arguments())
      I.info = classify(I.type, FreeSSERegs, false, IsVectorCall, IsRegCall);
  }

}

Address WinX86_64ABIInfo::EmitVAArg(CodeGenFunction &CGF, Address VAListAddr,
                                    QualType Ty) const {

  bool IsIndirect = false;

  // MS x64 ABI requirement: "Any argument that doesn't fit in 8 bytes, or is
  // not 1, 2, 4, or 8 bytes, must be passed by reference."
  if (isAggregateTypeForABI(Ty) || Ty->isMemberPointerType()) {
    uint64_t Width = getContext().getTypeSize(Ty);
    IsIndirect = Width > 64 || !llvm::isPowerOf2_64(Width);
  }

  return emitVoidPtrVAArg(CGF, VAListAddr, Ty, IsIndirect,
                          CGF.getContext().getTypeInfoInChars(Ty),
                          CharUnits::fromQuantity(8),
                          /*allowHigherAlign*/ false);
}

static bool PPC_initDwarfEHRegSizeTable(CodeGen::CodeGenFunction &CGF,
                                        llvm::Value *Address, bool Is64Bit,
                                        bool IsAIX) {
  // This is calculated from the LLVM and GCC tables and verified
  // against gcc output.  AFAIK all PPC ABIs use the same encoding.

  CodeGen::CGBuilderTy &Builder = CGF.Builder;

  llvm::IntegerType *i8 = CGF.Int8Ty;
  llvm::Value *Four8 = llvm::ConstantInt::get(i8, 4);
  llvm::Value *Eight8 = llvm::ConstantInt::get(i8, 8);
  llvm::Value *Sixteen8 = llvm::ConstantInt::get(i8, 16);

  // 0-31: r0-31, the 4-byte or 8-byte general-purpose registers
  AssignToArrayRange(Builder, Address, Is64Bit ? Eight8 : Four8, 0, 31);

  // 32-63: fp0-31, the 8-byte floating-point registers
  AssignToArrayRange(Builder, Address, Eight8, 32, 63);

  // 64-67 are various 4-byte or 8-byte special-purpose registers:
  // 64: mq
  // 65: lr
  // 66: ctr
  // 67: ap
  AssignToArrayRange(Builder, Address, Is64Bit ? Eight8 : Four8, 64, 67);

  // 68-76 are various 4-byte special-purpose registers:
  // 68-75 cr0-7
  // 76: xer
  AssignToArrayRange(Builder, Address, Four8, 68, 76);

  // 77-108: v0-31, the 16-byte vector registers
  AssignToArrayRange(Builder, Address, Sixteen8, 77, 108);

  // 109: vrsave
  // 110: vscr
  AssignToArrayRange(Builder, Address, Is64Bit ? Eight8 : Four8, 109, 110);

  // AIX does not utilize the rest of the registers.
  if (IsAIX)
    return false;

  // 111: spe_acc
  // 112: spefscr
  // 113: sfp
  AssignToArrayRange(Builder, Address, Is64Bit ? Eight8 : Four8, 111, 113);

  if (!Is64Bit)
    return false;

  // TODO: Need to verify if these registers are used on 64 bit AIX with Power8
  // or above CPU.
  // 64-bit only registers:
  // 114: tfhar
  // 115: tfiar
  // 116: texasr
  AssignToArrayRange(Builder, Address, Eight8, 114, 116);

  return false;
}

// AIX
namespace {
/// AIXABIInfo - The AIX XCOFF ABI information.
class AIXABIInfo : public ABIInfo {
  const bool Is64Bit;
  const unsigned PtrByteSize;
  CharUnits getParamTypeAlignment(QualType Ty) const;

public:
  AIXABIInfo(CodeGen::CodeGenTypes &CGT, bool Is64Bit)
      : ABIInfo(CGT), Is64Bit(Is64Bit), PtrByteSize(Is64Bit ? 8 : 4) {}

  bool isPromotableTypeForABI(QualType Ty) const;

  ABIArgInfo classifyReturnType(QualType RetTy) const;
  ABIArgInfo classifyArgumentType(QualType Ty) const;

  void computeInfo(CGFunctionInfo &FI) const override {
    if (!getCXXABI().classifyReturnType(FI))
      FI.getReturnInfo() = classifyReturnType(FI.getReturnType());

    for (auto &I : FI.arguments())
      I.info = classifyArgumentType(I.type);
  }

  Address EmitVAArg(CodeGenFunction &CGF, Address VAListAddr,
                    QualType Ty) const override;
};

class AIXTargetCodeGenInfo : public TargetCodeGenInfo {
  const bool Is64Bit;

public:
  AIXTargetCodeGenInfo(CodeGen::CodeGenTypes &CGT, bool Is64Bit)
      : TargetCodeGenInfo(std::make_unique<AIXABIInfo>(CGT, Is64Bit)),
        Is64Bit(Is64Bit) {}
  int getDwarfEHStackPointer(CodeGen::CodeGenModule &M) const override {
    return 1; // r1 is the dedicated stack pointer
  }

  bool initDwarfEHRegSizeTable(CodeGen::CodeGenFunction &CGF,
                               llvm::Value *Address) const override;
};
} // namespace

// Return true if the ABI requires Ty to be passed sign- or zero-
// extended to 32/64 bits.
bool AIXABIInfo::isPromotableTypeForABI(QualType Ty) const {
  // Treat an enum type as its underlying type.
  if (const EnumType *EnumTy = Ty->getAs<EnumType>())
    Ty = EnumTy->getDecl()->getIntegerType();

  // Promotable integer types are required to be promoted by the ABI.
  if (Ty->isPromotableIntegerType())
    return true;

  if (!Is64Bit)
    return false;

  // For 64 bit mode, in addition to the usual promotable integer types, we also
  // need to extend all 32-bit types, since the ABI requires promotion to 64
  // bits.
  if (const BuiltinType *BT = Ty->getAs<BuiltinType>())
    switch (BT->getKind()) {
    case BuiltinType::Int:
    case BuiltinType::UInt:
      return true;
    default:
      break;
    }

  return false;
}

ABIArgInfo AIXABIInfo::classifyReturnType(QualType RetTy) const {
  if (RetTy->isAnyComplexType())
    llvm::report_fatal_error("complex type is not supported on AIX yet");

  if (RetTy->isVectorType())
    llvm::report_fatal_error("vector type is not supported on AIX yet");

  if (RetTy->isVoidType())
    return ABIArgInfo::getIgnore();

  // TODO:  Evaluate if AIX power alignment rule would have an impact on the
  // alignment here.
  if (isAggregateTypeForABI(RetTy))
    return getNaturalAlignIndirect(RetTy);

  return (isPromotableTypeForABI(RetTy) ? ABIArgInfo::getExtend(RetTy)
                                        : ABIArgInfo::getDirect());
}

ABIArgInfo AIXABIInfo::classifyArgumentType(QualType Ty) const {
  Ty = useFirstFieldIfTransparentUnion(Ty);

  if (Ty->isAnyComplexType())
    llvm::report_fatal_error("complex type is not supported on AIX yet");

  if (Ty->isVectorType())
    llvm::report_fatal_error("vector type is not supported on AIX yet");

  // TODO:  Evaluate if AIX power alignment rule would have an impact on the
  // alignment here.
  if (isAggregateTypeForABI(Ty)) {
    // Records with non-trivial destructors/copy-constructors should not be
    // passed by value.
    if (CGCXXABI::RecordArgABI RAA = getRecordArgABI(Ty, getCXXABI()))
      return getNaturalAlignIndirect(Ty, RAA == CGCXXABI::RAA_DirectInMemory);

    CharUnits CCAlign = getParamTypeAlignment(Ty);
    CharUnits TyAlign = getContext().getTypeAlignInChars(Ty);

    return ABIArgInfo::getIndirect(CCAlign, /*ByVal*/ true,
                                   /*Realign*/ TyAlign > CCAlign);
  }

  return (isPromotableTypeForABI(Ty) ? ABIArgInfo::getExtend(Ty)
                                     : ABIArgInfo::getDirect());
}

CharUnits AIXABIInfo::getParamTypeAlignment(QualType Ty) const {
  if (Ty->isAnyComplexType())
    llvm::report_fatal_error("complex type is not supported on AIX yet");

  if (Ty->isVectorType())
    llvm::report_fatal_error("vector type is not supported on AIX yet");

  // If the structure contains a vector type, the alignment is 16.
  if (isRecordWithSIMDVectorType(getContext(), Ty))
    return CharUnits::fromQuantity(16);

  return CharUnits::fromQuantity(PtrByteSize);
}

Address AIXABIInfo::EmitVAArg(CodeGenFunction &CGF, Address VAListAddr,
                              QualType Ty) const {
  if (Ty->isAnyComplexType())
    llvm::report_fatal_error("complex type is not supported on AIX yet");

  if (Ty->isVectorType())
    llvm::report_fatal_error("vector type is not supported on AIX yet");

  auto TypeInfo = getContext().getTypeInfoInChars(Ty);
  TypeInfo.second = getParamTypeAlignment(Ty);

  CharUnits SlotSize = CharUnits::fromQuantity(PtrByteSize);

  return emitVoidPtrVAArg(CGF, VAListAddr, Ty, /*Indirect*/ false, TypeInfo,
                          SlotSize, /*AllowHigher*/ true);
}

bool AIXTargetCodeGenInfo::initDwarfEHRegSizeTable(
    CodeGen::CodeGenFunction &CGF, llvm::Value *Address) const {
  return PPC_initDwarfEHRegSizeTable(CGF, Address, Is64Bit, /*IsAIX*/ true);
}

// PowerPC-32
namespace {
/// PPC32_SVR4_ABIInfo - The 32-bit PowerPC ELF (SVR4) ABI information.
class PPC32_SVR4_ABIInfo : public DefaultABIInfo {
  bool IsSoftFloatABI;
  bool IsRetSmallStructInRegABI;

  CharUnits getParamTypeAlignment(QualType Ty) const;

public:
  PPC32_SVR4_ABIInfo(CodeGen::CodeGenTypes &CGT, bool SoftFloatABI,
                     bool RetSmallStructInRegABI)
      : DefaultABIInfo(CGT), IsSoftFloatABI(SoftFloatABI),
        IsRetSmallStructInRegABI(RetSmallStructInRegABI) {}

  ABIArgInfo classifyReturnType(QualType RetTy) const;

  void computeInfo(CGFunctionInfo &FI) const override {
    if (!getCXXABI().classifyReturnType(FI))
      FI.getReturnInfo() = classifyReturnType(FI.getReturnType());
    for (auto &I : FI.arguments())
      I.info = classifyArgumentType(I.type);
  }

  Address EmitVAArg(CodeGenFunction &CGF, Address VAListAddr,
                    QualType Ty) const override;
};

class PPC32TargetCodeGenInfo : public TargetCodeGenInfo {
public:
  PPC32TargetCodeGenInfo(CodeGenTypes &CGT, bool SoftFloatABI,
                         bool RetSmallStructInRegABI)
      : TargetCodeGenInfo(std::make_unique<PPC32_SVR4_ABIInfo>(
            CGT, SoftFloatABI, RetSmallStructInRegABI)) {}

  static bool isStructReturnInRegABI(const llvm::Triple &Triple,
                                     const CodeGenOptions &Opts);

  int getDwarfEHStackPointer(CodeGen::CodeGenModule &M) const override {
    // This is recovered from gcc output.
    return 1; // r1 is the dedicated stack pointer
  }

  bool initDwarfEHRegSizeTable(CodeGen::CodeGenFunction &CGF,
                               llvm::Value *Address) const override;
};
}

CharUnits PPC32_SVR4_ABIInfo::getParamTypeAlignment(QualType Ty) const {
  // Complex types are passed just like their elements.
  if (const ComplexType *CTy = Ty->getAs<ComplexType>())
    Ty = CTy->getElementType();

  if (Ty->isVectorType())
    return CharUnits::fromQuantity(getContext().getTypeSize(Ty) == 128 ? 16
                                                                       : 4);

  // For single-element float/vector structs, we consider the whole type
  // to have the same alignment requirements as its single element.
  const Type *AlignTy = nullptr;
  if (const Type *EltType = isSingleElementStruct(Ty, getContext())) {
    const BuiltinType *BT = EltType->getAs<BuiltinType>();
    if ((EltType->isVectorType() && getContext().getTypeSize(EltType) == 128) ||
        (BT && BT->isFloatingPoint()))
      AlignTy = EltType;
  }

  if (AlignTy)
    return CharUnits::fromQuantity(AlignTy->isVectorType() ? 16 : 4);
  return CharUnits::fromQuantity(4);
}

ABIArgInfo PPC32_SVR4_ABIInfo::classifyReturnType(QualType RetTy) const {
  uint64_t Size;

  // -msvr4-struct-return puts small aggregates in GPR3 and GPR4.
  if (isAggregateTypeForABI(RetTy) && IsRetSmallStructInRegABI &&
      (Size = getContext().getTypeSize(RetTy)) <= 64) {
    // System V ABI (1995), page 3-22, specified:
    // > A structure or union whose size is less than or equal to 8 bytes
    // > shall be returned in r3 and r4, as if it were first stored in the
    // > 8-byte aligned memory area and then the low addressed word were
    // > loaded into r3 and the high-addressed word into r4.  Bits beyond
    // > the last member of the structure or union are not defined.
    //
    // GCC for big-endian PPC32 inserts the pad before the first member,
    // not "beyond the last member" of the struct.  To stay compatible
    // with GCC, we coerce the struct to an integer of the same size.
    // LLVM will extend it and return i32 in r3, or i64 in r3:r4.
    if (Size == 0)
      return ABIArgInfo::getIgnore();
    else {
      llvm::Type *CoerceTy = llvm::Type::getIntNTy(getVMContext(), Size);
      return ABIArgInfo::getDirect(CoerceTy);
    }
  }

  return DefaultABIInfo::classifyReturnType(RetTy);
}

// TODO: this implementation is now likely redundant with
// DefaultABIInfo::EmitVAArg.
Address PPC32_SVR4_ABIInfo::EmitVAArg(CodeGenFunction &CGF, Address VAList,
                                      QualType Ty) const {
  if (getTarget().getTriple().isOSDarwin()) {
    auto TI = getContext().getTypeInfoInChars(Ty);
    TI.second = getParamTypeAlignment(Ty);

    CharUnits SlotSize = CharUnits::fromQuantity(4);
    return emitVoidPtrVAArg(CGF, VAList, Ty,
                            classifyArgumentType(Ty).isIndirect(), TI, SlotSize,
                            /*AllowHigherAlign=*/true);
  }

  const unsigned OverflowLimit = 8;
  if (const ComplexType *CTy = Ty->getAs<ComplexType>()) {
    // TODO: Implement this. For now ignore.
    (void)CTy;
    return Address::invalid(); // FIXME?
  }

  // struct __va_list_tag {
  //   unsigned char gpr;
  //   unsigned char fpr;
  //   unsigned short reserved;
  //   void *overflow_arg_area;
  //   void *reg_save_area;
  // };

  bool isI64 = Ty->isIntegerType() && getContext().getTypeSize(Ty) == 64;
  bool isInt =
      Ty->isIntegerType() || Ty->isPointerType() || Ty->isAggregateType();
  bool isF64 = Ty->isFloatingType() && getContext().getTypeSize(Ty) == 64;

  // All aggregates are passed indirectly?  That doesn't seem consistent
  // with the argument-lowering code.
  bool isIndirect = Ty->isAggregateType();

  CGBuilderTy &Builder = CGF.Builder;

  // The calling convention either uses 1-2 GPRs or 1 FPR.
  Address NumRegsAddr = Address::invalid();
  if (isInt || IsSoftFloatABI) {
    NumRegsAddr = Builder.CreateStructGEP(VAList, 0, "gpr");
  } else {
    NumRegsAddr = Builder.CreateStructGEP(VAList, 1, "fpr");
  }

  llvm::Value *NumRegs = Builder.CreateLoad(NumRegsAddr, "numUsedRegs");

  // "Align" the register count when TY is i64.
  if (isI64 || (isF64 && IsSoftFloatABI)) {
    NumRegs = Builder.CreateAdd(NumRegs, Builder.getInt8(1));
    NumRegs = Builder.CreateAnd(NumRegs, Builder.getInt8((uint8_t) ~1U));
  }

  llvm::Value *CC =
      Builder.CreateICmpULT(NumRegs, Builder.getInt8(OverflowLimit), "cond");

  llvm::BasicBlock *UsingRegs = CGF.createBasicBlock("using_regs");
  llvm::BasicBlock *UsingOverflow = CGF.createBasicBlock("using_overflow");
  llvm::BasicBlock *Cont = CGF.createBasicBlock("cont");

  Builder.CreateCondBr(CC, UsingRegs, UsingOverflow);

  llvm::Type *DirectTy = CGF.ConvertType(Ty);
  if (isIndirect) DirectTy = DirectTy->getPointerTo(0);

  // Case 1: consume registers.
  Address RegAddr = Address::invalid();
  {
    CGF.EmitBlock(UsingRegs);

    Address RegSaveAreaPtr = Builder.CreateStructGEP(VAList, 4);
    RegAddr = Address(Builder.CreateLoad(RegSaveAreaPtr),
                      CharUnits::fromQuantity(8));
    assert(RegAddr.getElementType() == CGF.Int8Ty);

    // Floating-point registers start after the general-purpose registers.
    if (!(isInt || IsSoftFloatABI)) {
      RegAddr = Builder.CreateConstInBoundsByteGEP(RegAddr,
                                                   CharUnits::fromQuantity(32));
    }

    // Get the address of the saved value by scaling the number of
    // registers we've used by the number of
    CharUnits RegSize = CharUnits::fromQuantity((isInt || IsSoftFloatABI) ? 4 : 8);
    llvm::Value *RegOffset =
      Builder.CreateMul(NumRegs, Builder.getInt8(RegSize.getQuantity()));
    RegAddr = Address(Builder.CreateInBoundsGEP(CGF.Int8Ty,
                                            RegAddr.getPointer(), RegOffset),
                      RegAddr.getAlignment().alignmentOfArrayElement(RegSize));
    RegAddr = Builder.CreateElementBitCast(RegAddr, DirectTy);

    // Increase the used-register count.
    NumRegs =
      Builder.CreateAdd(NumRegs,
                        Builder.getInt8((isI64 || (isF64 && IsSoftFloatABI)) ? 2 : 1));
    Builder.CreateStore(NumRegs, NumRegsAddr);

    CGF.EmitBranch(Cont);
  }

  // Case 2: consume space in the overflow area.
  Address MemAddr = Address::invalid();
  {
    CGF.EmitBlock(UsingOverflow);

    Builder.CreateStore(Builder.getInt8(OverflowLimit), NumRegsAddr);

    // Everything in the overflow area is rounded up to a size of at least 4.
    CharUnits OverflowAreaAlign = CharUnits::fromQuantity(4);

    CharUnits Size;
    if (!isIndirect) {
      auto TypeInfo = CGF.getContext().getTypeInfoInChars(Ty);
      Size = TypeInfo.first.alignTo(OverflowAreaAlign);
    } else {
      Size = CGF.getPointerSize();
    }

    Address OverflowAreaAddr = Builder.CreateStructGEP(VAList, 3);
    Address OverflowArea(Builder.CreateLoad(OverflowAreaAddr, "argp.cur"),
                         OverflowAreaAlign);
    // Round up address of argument to alignment
    CharUnits Align = CGF.getContext().getTypeAlignInChars(Ty);
    if (Align > OverflowAreaAlign) {
      llvm::Value *Ptr = OverflowArea.getPointer();
      OverflowArea = Address(emitRoundPointerUpToAlignment(CGF, Ptr, Align),
                                                           Align);
    }

    MemAddr = Builder.CreateElementBitCast(OverflowArea, DirectTy);

    // Increase the overflow area.
    OverflowArea = Builder.CreateConstInBoundsByteGEP(OverflowArea, Size);
    Builder.CreateStore(OverflowArea.getPointer(), OverflowAreaAddr);
    CGF.EmitBranch(Cont);
  }

  CGF.EmitBlock(Cont);

  // Merge the cases with a phi.
  Address Result = emitMergePHI(CGF, RegAddr, UsingRegs, MemAddr, UsingOverflow,
                                "vaarg.addr");

  // Load the pointer if the argument was passed indirectly.
  if (isIndirect) {
    Result = Address(Builder.CreateLoad(Result, "aggr"),
                     getContext().getTypeAlignInChars(Ty));
  }

  return Result;
}

bool PPC32TargetCodeGenInfo::isStructReturnInRegABI(
    const llvm::Triple &Triple, const CodeGenOptions &Opts) {
  assert(Triple.getArch() == llvm::Triple::ppc);

  switch (Opts.getStructReturnConvention()) {
  case CodeGenOptions::SRCK_Default:
    break;
  case CodeGenOptions::SRCK_OnStack: // -maix-struct-return
    return false;
  case CodeGenOptions::SRCK_InRegs: // -msvr4-struct-return
    return true;
  }

  if (Triple.isOSBinFormatELF() && !Triple.isOSLinux())
    return true;

  return false;
}

bool
PPC32TargetCodeGenInfo::initDwarfEHRegSizeTable(CodeGen::CodeGenFunction &CGF,
                                                llvm::Value *Address) const {
  return PPC_initDwarfEHRegSizeTable(CGF, Address, /*Is64Bit*/ false,
                                     /*IsAIX*/ false);
}

// PowerPC-64

namespace {
/// PPC64_SVR4_ABIInfo - The 64-bit PowerPC ELF (SVR4) ABI information.
class PPC64_SVR4_ABIInfo : public SwiftABIInfo {
public:
  enum ABIKind {
    ELFv1 = 0,
    ELFv2
  };

private:
  static const unsigned GPRBits = 64;
  ABIKind Kind;
  bool HasQPX;
  bool IsSoftFloatABI;

  // A vector of float or double will be promoted to <4 x f32> or <4 x f64> and
  // will be passed in a QPX register.
  bool IsQPXVectorTy(const Type *Ty) const {
    if (!HasQPX)
      return false;

    if (const VectorType *VT = Ty->getAs<VectorType>()) {
      unsigned NumElements = VT->getNumElements();
      if (NumElements == 1)
        return false;

      if (VT->getElementType()->isSpecificBuiltinType(BuiltinType::Double)) {
        if (getContext().getTypeSize(Ty) <= 256)
          return true;
      } else if (VT->getElementType()->
                   isSpecificBuiltinType(BuiltinType::Float)) {
        if (getContext().getTypeSize(Ty) <= 128)
          return true;
      }
    }

    return false;
  }

  bool IsQPXVectorTy(QualType Ty) const {
    return IsQPXVectorTy(Ty.getTypePtr());
  }

public:
  PPC64_SVR4_ABIInfo(CodeGen::CodeGenTypes &CGT, ABIKind Kind, bool HasQPX,
                     bool SoftFloatABI)
      : SwiftABIInfo(CGT), Kind(Kind), HasQPX(HasQPX),
        IsSoftFloatABI(SoftFloatABI) {}

  bool isPromotableTypeForABI(QualType Ty) const;
  CharUnits getParamTypeAlignment(QualType Ty) const;

  ABIArgInfo classifyReturnType(QualType RetTy) const;
  ABIArgInfo classifyArgumentType(QualType Ty) const;

  bool isHomogeneousAggregateBaseType(QualType Ty) const override;
  bool isHomogeneousAggregateSmallEnough(const Type *Ty,
                                         uint64_t Members) const override;

  // TODO: We can add more logic to computeInfo to improve performance.
  // Example: For aggregate arguments that fit in a register, we could
  // use getDirectInReg (as is done below for structs containing a single
  // floating-point value) to avoid pushing them to memory on function
  // entry.  This would require changing the logic in PPCISelLowering
  // when lowering the parameters in the caller and args in the callee.
  void computeInfo(CGFunctionInfo &FI) const override {
    if (!getCXXABI().classifyReturnType(FI))
      FI.getReturnInfo() = classifyReturnType(FI.getReturnType());
    for (auto &I : FI.arguments()) {
      // We rely on the default argument classification for the most part.
      // One exception:  An aggregate containing a single floating-point
      // or vector item must be passed in a register if one is available.
      const Type *T = isSingleElementStruct(I.type, getContext());
      if (T) {
        const BuiltinType *BT = T->getAs<BuiltinType>();
        if (IsQPXVectorTy(T) ||
            (T->isVectorType() && getContext().getTypeSize(T) == 128) ||
            (BT && BT->isFloatingPoint())) {
          QualType QT(T, 0);
          I.info = ABIArgInfo::getDirectInReg(CGT.ConvertType(QT));
          continue;
        }
      }
      I.info = classifyArgumentType(I.type);
    }
  }

  Address EmitVAArg(CodeGenFunction &CGF, Address VAListAddr,
                    QualType Ty) const override;

  bool shouldPassIndirectlyForSwift(ArrayRef<llvm::Type*> scalars,
                                    bool asReturnValue) const override {
    return occupiesMoreThan(CGT, scalars, /*total*/ 4);
  }

  bool isSwiftErrorInRegister() const override {
    return false;
  }
};

class PPC64_SVR4_TargetCodeGenInfo : public TargetCodeGenInfo {

public:
  PPC64_SVR4_TargetCodeGenInfo(CodeGenTypes &CGT,
                               PPC64_SVR4_ABIInfo::ABIKind Kind, bool HasQPX,
                               bool SoftFloatABI)
      : TargetCodeGenInfo(std::make_unique<PPC64_SVR4_ABIInfo>(
            CGT, Kind, HasQPX, SoftFloatABI)) {}

  int getDwarfEHStackPointer(CodeGen::CodeGenModule &M) const override {
    // This is recovered from gcc output.
    return 1; // r1 is the dedicated stack pointer
  }

  bool initDwarfEHRegSizeTable(CodeGen::CodeGenFunction &CGF,
                               llvm::Value *Address) const override;
};

class PPC64TargetCodeGenInfo : public DefaultTargetCodeGenInfo {
public:
  PPC64TargetCodeGenInfo(CodeGenTypes &CGT) : DefaultTargetCodeGenInfo(CGT) {}

  int getDwarfEHStackPointer(CodeGen::CodeGenModule &M) const override {
    // This is recovered from gcc output.
    return 1; // r1 is the dedicated stack pointer
  }

  bool initDwarfEHRegSizeTable(CodeGen::CodeGenFunction &CGF,
                               llvm::Value *Address) const override;
};

}

// Return true if the ABI requires Ty to be passed sign- or zero-
// extended to 64 bits.
bool
PPC64_SVR4_ABIInfo::isPromotableTypeForABI(QualType Ty) const {
  // Treat an enum type as its underlying type.
  if (const EnumType *EnumTy = Ty->getAs<EnumType>())
    Ty = EnumTy->getDecl()->getIntegerType();

  // Promotable integer types are required to be promoted by the ABI.
  if (isPromotableIntegerTypeForABI(Ty))
    return true;

  // In addition to the usual promotable integer types, we also need to
  // extend all 32-bit types, since the ABI requires promotion to 64 bits.
  if (const BuiltinType *BT = Ty->getAs<BuiltinType>())
    switch (BT->getKind()) {
    case BuiltinType::Int:
    case BuiltinType::UInt:
      return true;
    default:
      break;
    }

  if (const auto *EIT = Ty->getAs<ExtIntType>())
    if (EIT->getNumBits() < 64)
      return true;

  return false;
}

/// isAlignedParamType - Determine whether a type requires 16-byte or
/// higher alignment in the parameter area.  Always returns at least 8.
CharUnits PPC64_SVR4_ABIInfo::getParamTypeAlignment(QualType Ty) const {
  // Complex types are passed just like their elements.
  if (const ComplexType *CTy = Ty->getAs<ComplexType>())
    Ty = CTy->getElementType();

  // Only vector types of size 16 bytes need alignment (larger types are
  // passed via reference, smaller types are not aligned).
  if (IsQPXVectorTy(Ty)) {
    if (getContext().getTypeSize(Ty) > 128)
      return CharUnits::fromQuantity(32);

    return CharUnits::fromQuantity(16);
  } else if (Ty->isVectorType()) {
    return CharUnits::fromQuantity(getContext().getTypeSize(Ty) == 128 ? 16 : 8);
  }

  // For single-element float/vector structs, we consider the whole type
  // to have the same alignment requirements as its single element.
  const Type *AlignAsType = nullptr;
  const Type *EltType = isSingleElementStruct(Ty, getContext());
  if (EltType) {
    const BuiltinType *BT = EltType->getAs<BuiltinType>();
    if (IsQPXVectorTy(EltType) || (EltType->isVectorType() &&
         getContext().getTypeSize(EltType) == 128) ||
        (BT && BT->isFloatingPoint()))
      AlignAsType = EltType;
  }

  // Likewise for ELFv2 homogeneous aggregates.
  const Type *Base = nullptr;
  uint64_t Members = 0;
  if (!AlignAsType && Kind == ELFv2 &&
      isAggregateTypeForABI(Ty) && isHomogeneousAggregate(Ty, Base, Members))
    AlignAsType = Base;

  // With special case aggregates, only vector base types need alignment.
  if (AlignAsType && IsQPXVectorTy(AlignAsType)) {
    if (getContext().getTypeSize(AlignAsType) > 128)
      return CharUnits::fromQuantity(32);

    return CharUnits::fromQuantity(16);
  } else if (AlignAsType) {
    return CharUnits::fromQuantity(AlignAsType->isVectorType() ? 16 : 8);
  }

  // Otherwise, we only need alignment for any aggregate type that
  // has an alignment requirement of >= 16 bytes.
  if (isAggregateTypeForABI(Ty) && getContext().getTypeAlign(Ty) >= 128) {
    if (HasQPX && getContext().getTypeAlign(Ty) >= 256)
      return CharUnits::fromQuantity(32);
    return CharUnits::fromQuantity(16);
  }

  return CharUnits::fromQuantity(8);
}

/// isHomogeneousAggregate - Return true if a type is an ELFv2 homogeneous
/// aggregate.  Base is set to the base element type, and Members is set
/// to the number of base elements.
bool ABIInfo::isHomogeneousAggregate(QualType Ty, const Type *&Base,
                                     uint64_t &Members) const {
  if (const ConstantArrayType *AT = getContext().getAsConstantArrayType(Ty)) {
    uint64_t NElements = AT->getSize().getZExtValue();
    if (NElements == 0)
      return false;
    if (!isHomogeneousAggregate(AT->getElementType(), Base, Members))
      return false;
    Members *= NElements;
  } else if (const RecordType *RT = Ty->getAs<RecordType>()) {
    const RecordDecl *RD = RT->getDecl();
    if (RD->hasFlexibleArrayMember())
      return false;

    Members = 0;

    // If this is a C++ record, check the bases first.
    if (const CXXRecordDecl *CXXRD = dyn_cast<CXXRecordDecl>(RD)) {
      for (const auto &I : CXXRD->bases()) {
        // Ignore empty records.
        if (isEmptyRecord(getContext(), I.getType(), true))
          continue;

        uint64_t FldMembers;
        if (!isHomogeneousAggregate(I.getType(), Base, FldMembers))
          return false;

        Members += FldMembers;
      }
    }

    for (const auto *FD : RD->fields()) {
      // Ignore (non-zero arrays of) empty records.
      QualType FT = FD->getType();
      while (const ConstantArrayType *AT =
             getContext().getAsConstantArrayType(FT)) {
        if (AT->getSize().getZExtValue() == 0)
          return false;
        FT = AT->getElementType();
      }
      if (isEmptyRecord(getContext(), FT, true))
        continue;

      // For compatibility with GCC, ignore empty bitfields in C++ mode.
      if (getContext().getLangOpts().CPlusPlus &&
          FD->isZeroLengthBitField(getContext()))
        continue;

      uint64_t FldMembers;
      if (!isHomogeneousAggregate(FD->getType(), Base, FldMembers))
        return false;

      Members = (RD->isUnion() ?
                 std::max(Members, FldMembers) : Members + FldMembers);
    }

    if (!Base)
      return false;

    // Ensure there is no padding.
    if (getContext().getTypeSize(Base) * Members !=
        getContext().getTypeSize(Ty))
      return false;
  } else {
    Members = 1;
    if (const ComplexType *CT = Ty->getAs<ComplexType>()) {
      Members = 2;
      Ty = CT->getElementType();
    }

    // Most ABIs only support float, double, and some vector type widths.
    if (!isHomogeneousAggregateBaseType(Ty))
      return false;

    // The base type must be the same for all members.  Types that
    // agree in both total size and mode (float vs. vector) are
    // treated as being equivalent here.
    const Type *TyPtr = Ty.getTypePtr();
    if (!Base) {
      Base = TyPtr;
      // If it's a non-power-of-2 vector, its size is already a power-of-2,
      // so make sure to widen it explicitly.
      if (const VectorType *VT = Base->getAs<VectorType>()) {
        QualType EltTy = VT->getElementType();
        unsigned NumElements =
            getContext().getTypeSize(VT) / getContext().getTypeSize(EltTy);
        Base = getContext()
                   .getVectorType(EltTy, NumElements, VT->getVectorKind())
                   .getTypePtr();
      }
    }

    if (Base->isVectorType() != TyPtr->isVectorType() ||
        getContext().getTypeSize(Base) != getContext().getTypeSize(TyPtr))
      return false;
  }
  return Members > 0 && isHomogeneousAggregateSmallEnough(Base, Members);
}

bool PPC64_SVR4_ABIInfo::isHomogeneousAggregateBaseType(QualType Ty) const {
  // Homogeneous aggregates for ELFv2 must have base types of float,
  // double, long double, or 128-bit vectors.
  if (const BuiltinType *BT = Ty->getAs<BuiltinType>()) {
    if (BT->getKind() == BuiltinType::Float ||
        BT->getKind() == BuiltinType::Double ||
        BT->getKind() == BuiltinType::LongDouble ||
        (getContext().getTargetInfo().hasFloat128Type() &&
          (BT->getKind() == BuiltinType::Float128))) {
      if (IsSoftFloatABI)
        return false;
      return true;
    }
  }
  if (const VectorType *VT = Ty->getAs<VectorType>()) {
    if (getContext().getTypeSize(VT) == 128 || IsQPXVectorTy(Ty))
      return true;
  }
  return false;
}

bool PPC64_SVR4_ABIInfo::isHomogeneousAggregateSmallEnough(
    const Type *Base, uint64_t Members) const {
  // Vector and fp128 types require one register, other floating point types
  // require one or two registers depending on their size.
  uint32_t NumRegs =
      ((getContext().getTargetInfo().hasFloat128Type() &&
          Base->isFloat128Type()) ||
        Base->isVectorType()) ? 1
                              : (getContext().getTypeSize(Base) + 63) / 64;

  // Homogeneous Aggregates may occupy at most 8 registers.
  return Members * NumRegs <= 8;
}

ABIArgInfo
PPC64_SVR4_ABIInfo::classifyArgumentType(QualType Ty) const {
  Ty = useFirstFieldIfTransparentUnion(Ty);

  if (Ty->isAnyComplexType())
    return ABIArgInfo::getDirect();

  // Non-Altivec vector types are passed in GPRs (smaller than 16 bytes)
  // or via reference (larger than 16 bytes).
  if (Ty->isVectorType() && !IsQPXVectorTy(Ty)) {
    uint64_t Size = getContext().getTypeSize(Ty);
    if (Size > 128)
      return getNaturalAlignIndirect(Ty, /*ByVal=*/false);
    else if (Size < 128) {
      llvm::Type *CoerceTy = llvm::IntegerType::get(getVMContext(), Size);
      return ABIArgInfo::getDirect(CoerceTy);
    }
  }

  if (const auto *EIT = Ty->getAs<ExtIntType>())
    if (EIT->getNumBits() > 128)
      return getNaturalAlignIndirect(Ty, /*ByVal=*/true);

  if (isAggregateTypeForABI(Ty)) {
    if (CGCXXABI::RecordArgABI RAA = getRecordArgABI(Ty, getCXXABI()))
      return getNaturalAlignIndirect(Ty, RAA == CGCXXABI::RAA_DirectInMemory);

    uint64_t ABIAlign = getParamTypeAlignment(Ty).getQuantity();
    uint64_t TyAlign = getContext().getTypeAlignInChars(Ty).getQuantity();

    // ELFv2 homogeneous aggregates are passed as array types.
    const Type *Base = nullptr;
    uint64_t Members = 0;
    if (Kind == ELFv2 &&
        isHomogeneousAggregate(Ty, Base, Members)) {
      llvm::Type *BaseTy = CGT.ConvertType(QualType(Base, 0));
      llvm::Type *CoerceTy = llvm::ArrayType::get(BaseTy, Members);
      return ABIArgInfo::getDirect(CoerceTy);
    }

    // If an aggregate may end up fully in registers, we do not
    // use the ByVal method, but pass the aggregate as array.
    // This is usually beneficial since we avoid forcing the
    // back-end to store the argument to memory.
    uint64_t Bits = getContext().getTypeSize(Ty);
    if (Bits > 0 && Bits <= 8 * GPRBits) {
      llvm::Type *CoerceTy;

      // Types up to 8 bytes are passed as integer type (which will be
      // properly aligned in the argument save area doubleword).
      if (Bits <= GPRBits)
        CoerceTy =
            llvm::IntegerType::get(getVMContext(), llvm::alignTo(Bits, 8));
      // Larger types are passed as arrays, with the base type selected
      // according to the required alignment in the save area.
      else {
        uint64_t RegBits = ABIAlign * 8;
        uint64_t NumRegs = llvm::alignTo(Bits, RegBits) / RegBits;
        llvm::Type *RegTy = llvm::IntegerType::get(getVMContext(), RegBits);
        CoerceTy = llvm::ArrayType::get(RegTy, NumRegs);
      }

      return ABIArgInfo::getDirect(CoerceTy);
    }

    // All other aggregates are passed ByVal.
    return ABIArgInfo::getIndirect(CharUnits::fromQuantity(ABIAlign),
                                   /*ByVal=*/true,
                                   /*Realign=*/TyAlign > ABIAlign);
  }

  return (isPromotableTypeForABI(Ty) ? ABIArgInfo::getExtend(Ty)
                                     : ABIArgInfo::getDirect());
}

ABIArgInfo
PPC64_SVR4_ABIInfo::classifyReturnType(QualType RetTy) const {
  if (RetTy->isVoidType())
    return ABIArgInfo::getIgnore();

  if (RetTy->isAnyComplexType())
    return ABIArgInfo::getDirect();

  // Non-Altivec vector types are returned in GPRs (smaller than 16 bytes)
  // or via reference (larger than 16 bytes).
  if (RetTy->isVectorType() && !IsQPXVectorTy(RetTy)) {
    uint64_t Size = getContext().getTypeSize(RetTy);
    if (Size > 128)
      return getNaturalAlignIndirect(RetTy);
    else if (Size < 128) {
      llvm::Type *CoerceTy = llvm::IntegerType::get(getVMContext(), Size);
      return ABIArgInfo::getDirect(CoerceTy);
    }
  }

  if (const auto *EIT = RetTy->getAs<ExtIntType>())
    if (EIT->getNumBits() > 128)
      return getNaturalAlignIndirect(RetTy, /*ByVal=*/false);

  if (isAggregateTypeForABI(RetTy)) {
    // ELFv2 homogeneous aggregates are returned as array types.
    const Type *Base = nullptr;
    uint64_t Members = 0;
    if (Kind == ELFv2 &&
        isHomogeneousAggregate(RetTy, Base, Members)) {
      llvm::Type *BaseTy = CGT.ConvertType(QualType(Base, 0));
      llvm::Type *CoerceTy = llvm::ArrayType::get(BaseTy, Members);
      return ABIArgInfo::getDirect(CoerceTy);
    }

    // ELFv2 small aggregates are returned in up to two registers.
    uint64_t Bits = getContext().getTypeSize(RetTy);
    if (Kind == ELFv2 && Bits <= 2 * GPRBits) {
      if (Bits == 0)
        return ABIArgInfo::getIgnore();

      llvm::Type *CoerceTy;
      if (Bits > GPRBits) {
        CoerceTy = llvm::IntegerType::get(getVMContext(), GPRBits);
        CoerceTy = llvm::StructType::get(CoerceTy, CoerceTy);
      } else
        CoerceTy =
            llvm::IntegerType::get(getVMContext(), llvm::alignTo(Bits, 8));
      return ABIArgInfo::getDirect(CoerceTy);
    }

    // All other aggregates are returned indirectly.
    return getNaturalAlignIndirect(RetTy);
  }

  return (isPromotableTypeForABI(RetTy) ? ABIArgInfo::getExtend(RetTy)
                                        : ABIArgInfo::getDirect());
}

// Based on ARMABIInfo::EmitVAArg, adjusted for 64-bit machine.
Address PPC64_SVR4_ABIInfo::EmitVAArg(CodeGenFunction &CGF, Address VAListAddr,
                                      QualType Ty) const {
  auto TypeInfo = getContext().getTypeInfoInChars(Ty);
  TypeInfo.second = getParamTypeAlignment(Ty);

  CharUnits SlotSize = CharUnits::fromQuantity(8);

  // If we have a complex type and the base type is smaller than 8 bytes,
  // the ABI calls for the real and imaginary parts to be right-adjusted
  // in separate doublewords.  However, Clang expects us to produce a
  // pointer to a structure with the two parts packed tightly.  So generate
  // loads of the real and imaginary parts relative to the va_list pointer,
  // and store them to a temporary structure.
  if (const ComplexType *CTy = Ty->getAs<ComplexType>()) {
    CharUnits EltSize = TypeInfo.first / 2;
    if (EltSize < SlotSize) {
      Address Addr = emitVoidPtrDirectVAArg(CGF, VAListAddr, CGF.Int8Ty,
                                            SlotSize * 2, SlotSize,
                                            SlotSize, /*AllowHigher*/ true);

      Address RealAddr = Addr;
      Address ImagAddr = RealAddr;
      if (CGF.CGM.getDataLayout().isBigEndian()) {
        RealAddr = CGF.Builder.CreateConstInBoundsByteGEP(RealAddr,
                                                          SlotSize - EltSize);
        ImagAddr = CGF.Builder.CreateConstInBoundsByteGEP(ImagAddr,
                                                      2 * SlotSize - EltSize);
      } else {
        ImagAddr = CGF.Builder.CreateConstInBoundsByteGEP(RealAddr, SlotSize);
      }

      llvm::Type *EltTy = CGF.ConvertTypeForMem(CTy->getElementType());
      RealAddr = CGF.Builder.CreateElementBitCast(RealAddr, EltTy);
      ImagAddr = CGF.Builder.CreateElementBitCast(ImagAddr, EltTy);
      llvm::Value *Real = CGF.Builder.CreateLoad(RealAddr, ".vareal");
      llvm::Value *Imag = CGF.Builder.CreateLoad(ImagAddr, ".vaimag");

      Address Temp = CGF.CreateMemTemp(Ty, "vacplx");
      CGF.EmitStoreOfComplex({Real, Imag}, CGF.MakeAddrLValue(Temp, Ty),
                             /*init*/ true);
      return Temp;
    }
  }

  // Otherwise, just use the general rule.
  return emitVoidPtrVAArg(CGF, VAListAddr, Ty, /*Indirect*/ false,
                          TypeInfo, SlotSize, /*AllowHigher*/ true);
}

bool
PPC64_SVR4_TargetCodeGenInfo::initDwarfEHRegSizeTable(
  CodeGen::CodeGenFunction &CGF,
  llvm::Value *Address) const {
  return PPC_initDwarfEHRegSizeTable(CGF, Address, /*Is64Bit*/ true,
                                     /*IsAIX*/ false);
}

bool
PPC64TargetCodeGenInfo::initDwarfEHRegSizeTable(CodeGen::CodeGenFunction &CGF,
                                                llvm::Value *Address) const {
  return PPC_initDwarfEHRegSizeTable(CGF, Address, /*Is64Bit*/ true,
                                     /*IsAIX*/ false);
}

//===----------------------------------------------------------------------===//
// AArch64 ABI Implementation
//===----------------------------------------------------------------------===//

namespace {

class AArch64ABIInfo : public SwiftABIInfo {
public:
  enum ABIKind {
    AAPCS = 0,
    DarwinPCS,
    Win64
  };

private:
  ABIKind Kind;

public:
  AArch64ABIInfo(CodeGenTypes &CGT, ABIKind Kind)
    : SwiftABIInfo(CGT), Kind(Kind) {}

private:
  ABIKind getABIKind() const { return Kind; }
  bool isDarwinPCS() const { return Kind == DarwinPCS; }

  ABIArgInfo classifyReturnType(QualType RetTy, bool IsVariadic) const;
  ABIArgInfo classifyArgumentType(QualType RetTy) const;
  bool isHomogeneousAggregateBaseType(QualType Ty) const override;
  bool isHomogeneousAggregateSmallEnough(const Type *Ty,
                                         uint64_t Members) const override;

  bool isIllegalVectorType(QualType Ty) const;

  void computeInfo(CGFunctionInfo &FI) const override {
    if (!::classifyReturnType(getCXXABI(), FI, *this))
      FI.getReturnInfo() =
          classifyReturnType(FI.getReturnType(), FI.isVariadic());

    for (auto &it : FI.arguments())
      it.info = classifyArgumentType(it.type);
  }

  Address EmitDarwinVAArg(Address VAListAddr, QualType Ty,
                          CodeGenFunction &CGF) const;

  Address EmitAAPCSVAArg(Address VAListAddr, QualType Ty,
                         CodeGenFunction &CGF) const;

  Address EmitVAArg(CodeGenFunction &CGF, Address VAListAddr,
                    QualType Ty) const override {
    return Kind == Win64 ? EmitMSVAArg(CGF, VAListAddr, Ty)
                         : isDarwinPCS() ? EmitDarwinVAArg(VAListAddr, Ty, CGF)
                                         : EmitAAPCSVAArg(VAListAddr, Ty, CGF);
  }

  Address EmitMSVAArg(CodeGenFunction &CGF, Address VAListAddr,
                      QualType Ty) const override;

  bool shouldPassIndirectlyForSwift(ArrayRef<llvm::Type*> scalars,
                                    bool asReturnValue) const override {
    return occupiesMoreThan(CGT, scalars, /*total*/ 4);
  }
  bool isSwiftErrorInRegister() const override {
    return true;
  }

  bool isLegalVectorTypeForSwift(CharUnits totalSize, llvm::Type *eltTy,
                                 unsigned elts) const override;

  bool allowBFloatArgsAndRet() const override {
    return getTarget().hasBFloat16Type();
  }
};

class AArch64TargetCodeGenInfo : public TargetCodeGenInfo {
public:
  AArch64TargetCodeGenInfo(CodeGenTypes &CGT, AArch64ABIInfo::ABIKind Kind)
      : TargetCodeGenInfo(std::make_unique<AArch64ABIInfo>(CGT, Kind)) {}

  StringRef getARCRetainAutoreleasedReturnValueMarker() const override {
    return "mov\tfp, fp\t\t// marker for objc_retainAutoreleaseReturnValue";
  }

  int getDwarfEHStackPointer(CodeGen::CodeGenModule &M) const override {
    return 31;
  }

  bool doesReturnSlotInterfereWithArgs() const override { return false; }

  void setTargetAttributes(const Decl *D, llvm::GlobalValue *GV,
                           CodeGen::CodeGenModule &CGM) const override {
    const FunctionDecl *FD = dyn_cast_or_null<FunctionDecl>(D);
    if (!FD)
      return;

    LangOptions::SignReturnAddressScopeKind Scope =
        CGM.getLangOpts().getSignReturnAddressScope();
    LangOptions::SignReturnAddressKeyKind Key =
        CGM.getLangOpts().getSignReturnAddressKey();
    bool BranchTargetEnforcement = CGM.getLangOpts().BranchTargetEnforcement;
    if (const auto *TA = FD->getAttr<TargetAttr>()) {
      ParsedTargetAttr Attr = TA->parse();
      if (!Attr.BranchProtection.empty()) {
        TargetInfo::BranchProtectionInfo BPI;
        StringRef Error;
        (void)CGM.getTarget().validateBranchProtection(Attr.BranchProtection,
                                                       BPI, Error);
        assert(Error.empty());
        Scope = BPI.SignReturnAddr;
        Key = BPI.SignKey;
        BranchTargetEnforcement = BPI.BranchTargetEnforcement;
      }
    }

    auto *Fn = cast<llvm::Function>(GV);
    if (Scope != LangOptions::SignReturnAddressScopeKind::None) {
      Fn->addFnAttr("sign-return-address",
                    Scope == LangOptions::SignReturnAddressScopeKind::All
                        ? "all"
                        : "non-leaf");

      Fn->addFnAttr("sign-return-address-key",
                    Key == LangOptions::SignReturnAddressKeyKind::AKey
                        ? "a_key"
                        : "b_key");
    }

    if (BranchTargetEnforcement)
      Fn->addFnAttr("branch-target-enforcement");
  }
};

class WindowsAArch64TargetCodeGenInfo : public AArch64TargetCodeGenInfo {
public:
  WindowsAArch64TargetCodeGenInfo(CodeGenTypes &CGT, AArch64ABIInfo::ABIKind K)
      : AArch64TargetCodeGenInfo(CGT, K) {}

  void setTargetAttributes(const Decl *D, llvm::GlobalValue *GV,
                           CodeGen::CodeGenModule &CGM) const override;

  void getDependentLibraryOption(llvm::StringRef Lib,
                                 llvm::SmallString<24> &Opt) const override {
    Opt = "/DEFAULTLIB:" + qualifyWindowsLibrary(Lib);
  }

  void getDetectMismatchOption(llvm::StringRef Name, llvm::StringRef Value,
                               llvm::SmallString<32> &Opt) const override {
    Opt = "/FAILIFMISMATCH:\"" + Name.str() + "=" + Value.str() + "\"";
  }
};

void WindowsAArch64TargetCodeGenInfo::setTargetAttributes(
    const Decl *D, llvm::GlobalValue *GV, CodeGen::CodeGenModule &CGM) const {
  AArch64TargetCodeGenInfo::setTargetAttributes(D, GV, CGM);
  if (GV->isDeclaration())
    return;
  addStackProbeTargetAttributes(D, GV, CGM);
}
}

ABIArgInfo AArch64ABIInfo::classifyArgumentType(QualType Ty) const {
  Ty = useFirstFieldIfTransparentUnion(Ty);

  // Handle illegal vector types here.
  if (isIllegalVectorType(Ty)) {
    uint64_t Size = getContext().getTypeSize(Ty);
    // Android promotes <2 x i8> to i16, not i32
    if (isAndroid() && (Size <= 16)) {
      llvm::Type *ResType = llvm::Type::getInt16Ty(getVMContext());
      return ABIArgInfo::getDirect(ResType);
    }
    if (Size <= 32) {
      llvm::Type *ResType = llvm::Type::getInt32Ty(getVMContext());
      return ABIArgInfo::getDirect(ResType);
    }
    if (Size == 64) {
      auto *ResType =
          llvm::FixedVectorType::get(llvm::Type::getInt32Ty(getVMContext()), 2);
      return ABIArgInfo::getDirect(ResType);
    }
    if (Size == 128) {
      auto *ResType =
          llvm::FixedVectorType::get(llvm::Type::getInt32Ty(getVMContext()), 4);
      return ABIArgInfo::getDirect(ResType);
    }
    return getNaturalAlignIndirect(Ty, /*ByVal=*/false);
  }

  if (!isAggregateTypeForABI(Ty)) {
    // Treat an enum type as its underlying type.
    if (const EnumType *EnumTy = Ty->getAs<EnumType>())
      Ty = EnumTy->getDecl()->getIntegerType();

    if (const auto *EIT = Ty->getAs<ExtIntType>())
      if (EIT->getNumBits() > 128)
        return getNaturalAlignIndirect(Ty);

    return (isPromotableIntegerTypeForABI(Ty) && isDarwinPCS()
                ? ABIArgInfo::getExtend(Ty)
                : ABIArgInfo::getDirect());
  }

  // Structures with either a non-trivial destructor or a non-trivial
  // copy constructor are always indirect.
  if (CGCXXABI::RecordArgABI RAA = getRecordArgABI(Ty, getCXXABI())) {
    return getNaturalAlignIndirect(Ty, /*ByVal=*/RAA ==
                                     CGCXXABI::RAA_DirectInMemory);
  }

  // Empty records are always ignored on Darwin, but actually passed in C++ mode
  // elsewhere for GNU compatibility.
  uint64_t Size = getContext().getTypeSize(Ty);
  bool IsEmpty = isEmptyRecord(getContext(), Ty, true);
  if (IsEmpty || Size == 0) {
    if (!getContext().getLangOpts().CPlusPlus || isDarwinPCS())
      return ABIArgInfo::getIgnore();

    // GNU C mode. The only argument that gets ignored is an empty one with size
    // 0.
    if (IsEmpty && Size == 0)
      return ABIArgInfo::getIgnore();
    return ABIArgInfo::getDirect(llvm::Type::getInt8Ty(getVMContext()));
  }

  // Homogeneous Floating-point Aggregates (HFAs) need to be expanded.
  const Type *Base = nullptr;
  uint64_t Members = 0;
  if (isHomogeneousAggregate(Ty, Base, Members)) {
    return ABIArgInfo::getDirect(
        llvm::ArrayType::get(CGT.ConvertType(QualType(Base, 0)), Members));
  }

  // Aggregates <= 16 bytes are passed directly in registers or on the stack.
  if (Size <= 128) {
    // On RenderScript, coerce Aggregates <= 16 bytes to an integer array of
    // same size and alignment.
    if (getTarget().isRenderScriptTarget()) {
      return coerceToIntArray(Ty, getContext(), getVMContext());
    }
    unsigned Alignment;
    if (Kind == AArch64ABIInfo::AAPCS) {
      Alignment = getContext().getTypeUnadjustedAlign(Ty);
      Alignment = Alignment < 128 ? 64 : 128;
    } else {
      Alignment = std::max(getContext().getTypeAlign(Ty),
                           (unsigned)getTarget().getPointerWidth(0));
    }
    Size = llvm::alignTo(Size, Alignment);

    // We use a pair of i64 for 16-byte aggregate with 8-byte alignment.
    // For aggregates with 16-byte alignment, we use i128.
    llvm::Type *BaseTy = llvm::Type::getIntNTy(getVMContext(), Alignment);
    return ABIArgInfo::getDirect(
        Size == Alignment ? BaseTy
                          : llvm::ArrayType::get(BaseTy, Size / Alignment));
  }

  return getNaturalAlignIndirect(Ty, /*ByVal=*/false);
}

ABIArgInfo AArch64ABIInfo::classifyReturnType(QualType RetTy,
                                              bool IsVariadic) const {
  if (RetTy->isVoidType())
    return ABIArgInfo::getIgnore();

  // Large vector types should be returned via memory.
  if (RetTy->isVectorType() && getContext().getTypeSize(RetTy) > 128)
    return getNaturalAlignIndirect(RetTy);

  if (!isAggregateTypeForABI(RetTy)) {
    // Treat an enum type as its underlying type.
    if (const EnumType *EnumTy = RetTy->getAs<EnumType>())
      RetTy = EnumTy->getDecl()->getIntegerType();

    if (const auto *EIT = RetTy->getAs<ExtIntType>())
      if (EIT->getNumBits() > 128)
        return getNaturalAlignIndirect(RetTy);

    return (isPromotableIntegerTypeForABI(RetTy) && isDarwinPCS()
                ? ABIArgInfo::getExtend(RetTy)
                : ABIArgInfo::getDirect());
  }

  uint64_t Size = getContext().getTypeSize(RetTy);
  if (isEmptyRecord(getContext(), RetTy, true) || Size == 0)
    return ABIArgInfo::getIgnore();

  const Type *Base = nullptr;
  uint64_t Members = 0;
  if (isHomogeneousAggregate(RetTy, Base, Members) &&
      !(getTarget().getTriple().getArch() == llvm::Triple::aarch64_32 &&
        IsVariadic))
    // Homogeneous Floating-point Aggregates (HFAs) are returned directly.
    return ABIArgInfo::getDirect();

  // Aggregates <= 16 bytes are returned directly in registers or on the stack.
  if (Size <= 128) {
    // On RenderScript, coerce Aggregates <= 16 bytes to an integer array of
    // same size and alignment.
    if (getTarget().isRenderScriptTarget()) {
      return coerceToIntArray(RetTy, getContext(), getVMContext());
    }
    unsigned Alignment = getContext().getTypeAlign(RetTy);
    Size = llvm::alignTo(Size, 64); // round up to multiple of 8 bytes

    // We use a pair of i64 for 16-byte aggregate with 8-byte alignment.
    // For aggregates with 16-byte alignment, we use i128.
    if (Alignment < 128 && Size == 128) {
      llvm::Type *BaseTy = llvm::Type::getInt64Ty(getVMContext());
      return ABIArgInfo::getDirect(llvm::ArrayType::get(BaseTy, Size / 64));
    }
    return ABIArgInfo::getDirect(llvm::IntegerType::get(getVMContext(), Size));
  }

  return getNaturalAlignIndirect(RetTy);
}

/// isIllegalVectorType - check whether the vector type is legal for AArch64.
bool AArch64ABIInfo::isIllegalVectorType(QualType Ty) const {
  if (const VectorType *VT = Ty->getAs<VectorType>()) {
    // Check whether VT is legal.
    unsigned NumElements = VT->getNumElements();
    uint64_t Size = getContext().getTypeSize(VT);
    // NumElements should be power of 2.
    if (!llvm::isPowerOf2_32(NumElements))
      return true;

    // arm64_32 has to be compatible with the ARM logic here, which allows huge
    // vectors for some reason.
    llvm::Triple Triple = getTarget().getTriple();
    if (Triple.getArch() == llvm::Triple::aarch64_32 &&
        Triple.isOSBinFormatMachO())
      return Size <= 32;

    return Size != 64 && (Size != 128 || NumElements == 1);
  }
  return false;
}

bool AArch64ABIInfo::isLegalVectorTypeForSwift(CharUnits totalSize,
                                               llvm::Type *eltTy,
                                               unsigned elts) const {
  if (!llvm::isPowerOf2_32(elts))
    return false;
  if (totalSize.getQuantity() != 8 &&
      (totalSize.getQuantity() != 16 || elts == 1))
    return false;
  return true;
}

bool AArch64ABIInfo::isHomogeneousAggregateBaseType(QualType Ty) const {
  // Homogeneous aggregates for AAPCS64 must have base types of a floating
  // point type or a short-vector type. This is the same as the 32-bit ABI,
  // but with the difference that any floating-point type is allowed,
  // including __fp16.
  if (const BuiltinType *BT = Ty->getAs<BuiltinType>()) {
    if (BT->isFloatingPoint())
      return true;
  } else if (const VectorType *VT = Ty->getAs<VectorType>()) {
    unsigned VecSize = getContext().getTypeSize(VT);
    if (VecSize == 64 || VecSize == 128)
      return true;
  }
  return false;
}

bool AArch64ABIInfo::isHomogeneousAggregateSmallEnough(const Type *Base,
                                                       uint64_t Members) const {
  return Members <= 4;
}

Address AArch64ABIInfo::EmitAAPCSVAArg(Address VAListAddr,
                                            QualType Ty,
                                            CodeGenFunction &CGF) const {
  ABIArgInfo AI = classifyArgumentType(Ty);
  bool IsIndirect = AI.isIndirect();

  llvm::Type *BaseTy = CGF.ConvertType(Ty);
  if (IsIndirect)
    BaseTy = llvm::PointerType::getUnqual(BaseTy);
  else if (AI.getCoerceToType())
    BaseTy = AI.getCoerceToType();

  unsigned NumRegs = 1;
  if (llvm::ArrayType *ArrTy = dyn_cast<llvm::ArrayType>(BaseTy)) {
    BaseTy = ArrTy->getElementType();
    NumRegs = ArrTy->getNumElements();
  }
  bool IsFPR = BaseTy->isFloatingPointTy() || BaseTy->isVectorTy();

  // The AArch64 va_list type and handling is specified in the Procedure Call
  // Standard, section B.4:
  //
  // struct {
  //   void *__stack;
  //   void *__gr_top;
  //   void *__vr_top;
  //   int __gr_offs;
  //   int __vr_offs;
  // };

  llvm::BasicBlock *MaybeRegBlock = CGF.createBasicBlock("vaarg.maybe_reg");
  llvm::BasicBlock *InRegBlock = CGF.createBasicBlock("vaarg.in_reg");
  llvm::BasicBlock *OnStackBlock = CGF.createBasicBlock("vaarg.on_stack");
  llvm::BasicBlock *ContBlock = CGF.createBasicBlock("vaarg.end");

  CharUnits TySize = getContext().getTypeSizeInChars(Ty);
  CharUnits TyAlign = getContext().getTypeUnadjustedAlignInChars(Ty);

  Address reg_offs_p = Address::invalid();
  llvm::Value *reg_offs = nullptr;
  int reg_top_index;
  int RegSize = IsIndirect ? 8 : TySize.getQuantity();
  if (!IsFPR) {
    // 3 is the field number of __gr_offs
    reg_offs_p = CGF.Builder.CreateStructGEP(VAListAddr, 3, "gr_offs_p");
    reg_offs = CGF.Builder.CreateLoad(reg_offs_p, "gr_offs");
    reg_top_index = 1; // field number for __gr_top
    RegSize = llvm::alignTo(RegSize, 8);
  } else {
    // 4 is the field number of __vr_offs.
    reg_offs_p = CGF.Builder.CreateStructGEP(VAListAddr, 4, "vr_offs_p");
    reg_offs = CGF.Builder.CreateLoad(reg_offs_p, "vr_offs");
    reg_top_index = 2; // field number for __vr_top
    RegSize = 16 * NumRegs;
  }

  //=======================================
  // Find out where argument was passed
  //=======================================

  // If reg_offs >= 0 we're already using the stack for this type of
  // argument. We don't want to keep updating reg_offs (in case it overflows,
  // though anyone passing 2GB of arguments, each at most 16 bytes, deserves
  // whatever they get).
  llvm::Value *UsingStack = nullptr;
  UsingStack = CGF.Builder.CreateICmpSGE(
      reg_offs, llvm::ConstantInt::get(CGF.Int32Ty, 0));

  CGF.Builder.CreateCondBr(UsingStack, OnStackBlock, MaybeRegBlock);

  // Otherwise, at least some kind of argument could go in these registers, the
  // question is whether this particular type is too big.
  CGF.EmitBlock(MaybeRegBlock);

  // Integer arguments may need to correct register alignment (for example a
  // "struct { __int128 a; };" gets passed in x_2N, x_{2N+1}). In this case we
  // align __gr_offs to calculate the potential address.
  if (!IsFPR && !IsIndirect && TyAlign.getQuantity() > 8) {
    int Align = TyAlign.getQuantity();

    reg_offs = CGF.Builder.CreateAdd(
        reg_offs, llvm::ConstantInt::get(CGF.Int32Ty, Align - 1),
        "align_regoffs");
    reg_offs = CGF.Builder.CreateAnd(
        reg_offs, llvm::ConstantInt::get(CGF.Int32Ty, -Align),
        "aligned_regoffs");
  }

  // Update the gr_offs/vr_offs pointer for next call to va_arg on this va_list.
  // The fact that this is done unconditionally reflects the fact that
  // allocating an argument to the stack also uses up all the remaining
  // registers of the appropriate kind.
  llvm::Value *NewOffset = nullptr;
  NewOffset = CGF.Builder.CreateAdd(
      reg_offs, llvm::ConstantInt::get(CGF.Int32Ty, RegSize), "new_reg_offs");
  CGF.Builder.CreateStore(NewOffset, reg_offs_p);

  // Now we're in a position to decide whether this argument really was in
  // registers or not.
  llvm::Value *InRegs = nullptr;
  InRegs = CGF.Builder.CreateICmpSLE(
      NewOffset, llvm::ConstantInt::get(CGF.Int32Ty, 0), "inreg");

  CGF.Builder.CreateCondBr(InRegs, InRegBlock, OnStackBlock);

  //=======================================
  // Argument was in registers
  //=======================================

  // Now we emit the code for if the argument was originally passed in
  // registers. First start the appropriate block:
  CGF.EmitBlock(InRegBlock);

  llvm::Value *reg_top = nullptr;
  Address reg_top_p =
      CGF.Builder.CreateStructGEP(VAListAddr, reg_top_index, "reg_top_p");
  reg_top = CGF.Builder.CreateLoad(reg_top_p, "reg_top");
  Address BaseAddr(CGF.Builder.CreateInBoundsGEP(reg_top, reg_offs),
                   CharUnits::fromQuantity(IsFPR ? 16 : 8));
  Address RegAddr = Address::invalid();
  llvm::Type *MemTy = CGF.ConvertTypeForMem(Ty);

  if (IsIndirect) {
    // If it's been passed indirectly (actually a struct), whatever we find from
    // stored registers or on the stack will actually be a struct **.
    MemTy = llvm::PointerType::getUnqual(MemTy);
  }

  const Type *Base = nullptr;
  uint64_t NumMembers = 0;
  bool IsHFA = isHomogeneousAggregate(Ty, Base, NumMembers);
  if (IsHFA && NumMembers > 1) {
    // Homogeneous aggregates passed in registers will have their elements split
    // and stored 16-bytes apart regardless of size (they're notionally in qN,
    // qN+1, ...). We reload and store into a temporary local variable
    // contiguously.
    assert(!IsIndirect && "Homogeneous aggregates should be passed directly");
    auto BaseTyInfo = getContext().getTypeInfoInChars(QualType(Base, 0));
    llvm::Type *BaseTy = CGF.ConvertType(QualType(Base, 0));
    llvm::Type *HFATy = llvm::ArrayType::get(BaseTy, NumMembers);
    Address Tmp = CGF.CreateTempAlloca(HFATy,
                                       std::max(TyAlign, BaseTyInfo.second));

    // On big-endian platforms, the value will be right-aligned in its slot.
    int Offset = 0;
    if (CGF.CGM.getDataLayout().isBigEndian() &&
        BaseTyInfo.first.getQuantity() < 16)
      Offset = 16 - BaseTyInfo.first.getQuantity();

    for (unsigned i = 0; i < NumMembers; ++i) {
      CharUnits BaseOffset = CharUnits::fromQuantity(16 * i + Offset);
      Address LoadAddr =
        CGF.Builder.CreateConstInBoundsByteGEP(BaseAddr, BaseOffset);
      LoadAddr = CGF.Builder.CreateElementBitCast(LoadAddr, BaseTy);

      Address StoreAddr = CGF.Builder.CreateConstArrayGEP(Tmp, i);

      llvm::Value *Elem = CGF.Builder.CreateLoad(LoadAddr);
      CGF.Builder.CreateStore(Elem, StoreAddr);
    }

    RegAddr = CGF.Builder.CreateElementBitCast(Tmp, MemTy);
  } else {
    // Otherwise the object is contiguous in memory.

    // It might be right-aligned in its slot.
    CharUnits SlotSize = BaseAddr.getAlignment();
    if (CGF.CGM.getDataLayout().isBigEndian() && !IsIndirect &&
        (IsHFA || !isAggregateTypeForABI(Ty)) &&
        TySize < SlotSize) {
      CharUnits Offset = SlotSize - TySize;
      BaseAddr = CGF.Builder.CreateConstInBoundsByteGEP(BaseAddr, Offset);
    }

    RegAddr = CGF.Builder.CreateElementBitCast(BaseAddr, MemTy);
  }

  CGF.EmitBranch(ContBlock);

  //=======================================
  // Argument was on the stack
  //=======================================
  CGF.EmitBlock(OnStackBlock);

  Address stack_p = CGF.Builder.CreateStructGEP(VAListAddr, 0, "stack_p");
  llvm::Value *OnStackPtr = CGF.Builder.CreateLoad(stack_p, "stack");

  // Again, stack arguments may need realignment. In this case both integer and
  // floating-point ones might be affected.
  if (!IsIndirect && TyAlign.getQuantity() > 8) {
    int Align = TyAlign.getQuantity();

    OnStackPtr = CGF.Builder.CreatePtrToInt(OnStackPtr, CGF.Int64Ty);

    OnStackPtr = CGF.Builder.CreateAdd(
        OnStackPtr, llvm::ConstantInt::get(CGF.Int64Ty, Align - 1),
        "align_stack");
    OnStackPtr = CGF.Builder.CreateAnd(
        OnStackPtr, llvm::ConstantInt::get(CGF.Int64Ty, -Align),
        "align_stack");

    OnStackPtr = CGF.Builder.CreateIntToPtr(OnStackPtr, CGF.Int8PtrTy);
  }
  Address OnStackAddr(OnStackPtr,
                      std::max(CharUnits::fromQuantity(8), TyAlign));

  // All stack slots are multiples of 8 bytes.
  CharUnits StackSlotSize = CharUnits::fromQuantity(8);
  CharUnits StackSize;
  if (IsIndirect)
    StackSize = StackSlotSize;
  else
    StackSize = TySize.alignTo(StackSlotSize);

  llvm::Value *StackSizeC = CGF.Builder.getSize(StackSize);
  llvm::Value *NewStack =
      CGF.Builder.CreateInBoundsGEP(OnStackPtr, StackSizeC, "new_stack");

  // Write the new value of __stack for the next call to va_arg
  CGF.Builder.CreateStore(NewStack, stack_p);

  if (CGF.CGM.getDataLayout().isBigEndian() && !isAggregateTypeForABI(Ty) &&
      TySize < StackSlotSize) {
    CharUnits Offset = StackSlotSize - TySize;
    OnStackAddr = CGF.Builder.CreateConstInBoundsByteGEP(OnStackAddr, Offset);
  }

  OnStackAddr = CGF.Builder.CreateElementBitCast(OnStackAddr, MemTy);

  CGF.EmitBranch(ContBlock);

  //=======================================
  // Tidy up
  //=======================================
  CGF.EmitBlock(ContBlock);

  Address ResAddr = emitMergePHI(CGF, RegAddr, InRegBlock,
                                 OnStackAddr, OnStackBlock, "vaargs.addr");

  if (IsIndirect)
    return Address(CGF.Builder.CreateLoad(ResAddr, "vaarg.addr"),
                   TyAlign);

  return ResAddr;
}

Address AArch64ABIInfo::EmitDarwinVAArg(Address VAListAddr, QualType Ty,
                                        CodeGenFunction &CGF) const {
  // The backend's lowering doesn't support va_arg for aggregates or
  // illegal vector types.  Lower VAArg here for these cases and use
  // the LLVM va_arg instruction for everything else.
  if (!isAggregateTypeForABI(Ty) && !isIllegalVectorType(Ty))
    return EmitVAArgInstr(CGF, VAListAddr, Ty, ABIArgInfo::getDirect());

  uint64_t PointerSize = getTarget().getPointerWidth(0) / 8;
  CharUnits SlotSize = CharUnits::fromQuantity(PointerSize);

  // Empty records are ignored for parameter passing purposes.
  if (isEmptyRecord(getContext(), Ty, true)) {
    Address Addr(CGF.Builder.CreateLoad(VAListAddr, "ap.cur"), SlotSize);
    Addr = CGF.Builder.CreateElementBitCast(Addr, CGF.ConvertTypeForMem(Ty));
    return Addr;
  }

  // The size of the actual thing passed, which might end up just
  // being a pointer for indirect types.
  auto TyInfo = getContext().getTypeInfoInChars(Ty);

  // Arguments bigger than 16 bytes which aren't homogeneous
  // aggregates should be passed indirectly.
  bool IsIndirect = false;
  if (TyInfo.first.getQuantity() > 16) {
    const Type *Base = nullptr;
    uint64_t Members = 0;
    IsIndirect = !isHomogeneousAggregate(Ty, Base, Members);
  }

  return emitVoidPtrVAArg(CGF, VAListAddr, Ty, IsIndirect,
                          TyInfo, SlotSize, /*AllowHigherAlign*/ true);
}

Address AArch64ABIInfo::EmitMSVAArg(CodeGenFunction &CGF, Address VAListAddr,
                                    QualType Ty) const {
  return emitVoidPtrVAArg(CGF, VAListAddr, Ty, /*indirect*/ false,
                          CGF.getContext().getTypeInfoInChars(Ty),
                          CharUnits::fromQuantity(8),
                          /*allowHigherAlign*/ false);
}

//===----------------------------------------------------------------------===//
// ARM ABI Implementation
//===----------------------------------------------------------------------===//

namespace {

class ARMABIInfo : public SwiftABIInfo {
public:
  enum ABIKind {
    APCS = 0,
    AAPCS = 1,
    AAPCS_VFP = 2,
    AAPCS16_VFP = 3,
  };

private:
  ABIKind Kind;
  bool IsFloatABISoftFP;

public:
  ARMABIInfo(CodeGenTypes &CGT, ABIKind _Kind)
      : SwiftABIInfo(CGT), Kind(_Kind) {
    setCCs();
    IsFloatABISoftFP = CGT.getCodeGenOpts().FloatABI == "softfp" ||
        CGT.getCodeGenOpts().FloatABI == ""; // default
  }

  bool isEABI() const {
    switch (getTarget().getTriple().getEnvironment()) {
    case llvm::Triple::Android:
    case llvm::Triple::EABI:
    case llvm::Triple::EABIHF:
    case llvm::Triple::GNUEABI:
    case llvm::Triple::GNUEABIHF:
    case llvm::Triple::MuslEABI:
    case llvm::Triple::MuslEABIHF:
      return true;
    default:
      return false;
    }
  }

  bool isEABIHF() const {
    switch (getTarget().getTriple().getEnvironment()) {
    case llvm::Triple::EABIHF:
    case llvm::Triple::GNUEABIHF:
    case llvm::Triple::MuslEABIHF:
      return true;
    default:
      return false;
    }
  }

  ABIKind getABIKind() const { return Kind; }

  bool allowBFloatArgsAndRet() const override {
    return !IsFloatABISoftFP && getTarget().hasBFloat16Type();
  }

private:
  ABIArgInfo classifyReturnType(QualType RetTy, bool isVariadic,
                                unsigned functionCallConv) const;
  ABIArgInfo classifyArgumentType(QualType RetTy, bool isVariadic,
                                  unsigned functionCallConv) const;
  ABIArgInfo classifyHomogeneousAggregate(QualType Ty, const Type *Base,
                                          uint64_t Members) const;
  ABIArgInfo coerceIllegalVector(QualType Ty) const;
  bool isIllegalVectorType(QualType Ty) const;
  bool containsAnyFP16Vectors(QualType Ty) const;

  bool isHomogeneousAggregateBaseType(QualType Ty) const override;
  bool isHomogeneousAggregateSmallEnough(const Type *Ty,
                                         uint64_t Members) const override;

  bool isEffectivelyAAPCS_VFP(unsigned callConvention, bool acceptHalf) const;

  void computeInfo(CGFunctionInfo &FI) const override;

  Address EmitVAArg(CodeGenFunction &CGF, Address VAListAddr,
                    QualType Ty) const override;

  llvm::CallingConv::ID getLLVMDefaultCC() const;
  llvm::CallingConv::ID getABIDefaultCC() const;
  void setCCs();

  bool shouldPassIndirectlyForSwift(ArrayRef<llvm::Type*> scalars,
                                    bool asReturnValue) const override {
    return occupiesMoreThan(CGT, scalars, /*total*/ 4);
  }
  bool isSwiftErrorInRegister() const override {
    return true;
  }
  bool isLegalVectorTypeForSwift(CharUnits totalSize, llvm::Type *eltTy,
                                 unsigned elts) const override;
};

class ARMTargetCodeGenInfo : public TargetCodeGenInfo {
public:
  ARMTargetCodeGenInfo(CodeGenTypes &CGT, ARMABIInfo::ABIKind K)
      : TargetCodeGenInfo(std::make_unique<ARMABIInfo>(CGT, K)) {}

  const ARMABIInfo &getABIInfo() const {
    return static_cast<const ARMABIInfo&>(TargetCodeGenInfo::getABIInfo());
  }

  int getDwarfEHStackPointer(CodeGen::CodeGenModule &M) const override {
    return 13;
  }

  StringRef getARCRetainAutoreleasedReturnValueMarker() const override {
    return "mov\tr7, r7\t\t// marker for objc_retainAutoreleaseReturnValue";
  }

  bool initDwarfEHRegSizeTable(CodeGen::CodeGenFunction &CGF,
                               llvm::Value *Address) const override {
    llvm::Value *Four8 = llvm::ConstantInt::get(CGF.Int8Ty, 4);

    // 0-15 are the 16 integer registers.
    AssignToArrayRange(CGF.Builder, Address, Four8, 0, 15);
    return false;
  }

  unsigned getSizeOfUnwindException() const override {
    if (getABIInfo().isEABI()) return 88;
    return TargetCodeGenInfo::getSizeOfUnwindException();
  }

  void setTargetAttributes(const Decl *D, llvm::GlobalValue *GV,
                           CodeGen::CodeGenModule &CGM) const override {
    if (GV->isDeclaration())
      return;
    const FunctionDecl *FD = dyn_cast_or_null<FunctionDecl>(D);
    if (!FD)
      return;

    const ARMInterruptAttr *Attr = FD->getAttr<ARMInterruptAttr>();
    if (!Attr)
      return;

    const char *Kind;
    switch (Attr->getInterrupt()) {
    case ARMInterruptAttr::Generic: Kind = ""; break;
    case ARMInterruptAttr::IRQ:     Kind = "IRQ"; break;
    case ARMInterruptAttr::FIQ:     Kind = "FIQ"; break;
    case ARMInterruptAttr::SWI:     Kind = "SWI"; break;
    case ARMInterruptAttr::ABORT:   Kind = "ABORT"; break;
    case ARMInterruptAttr::UNDEF:   Kind = "UNDEF"; break;
    }

    llvm::Function *Fn = cast<llvm::Function>(GV);

    Fn->addFnAttr("interrupt", Kind);

    ARMABIInfo::ABIKind ABI = cast<ARMABIInfo>(getABIInfo()).getABIKind();
    if (ABI == ARMABIInfo::APCS)
      return;

    // AAPCS guarantees that sp will be 8-byte aligned on any public interface,
    // however this is not necessarily true on taking any interrupt. Instruct
    // the backend to perform a realignment as part of the function prologue.
    llvm::AttrBuilder B;
    B.addStackAlignmentAttr(8);
    Fn->addAttributes(llvm::AttributeList::FunctionIndex, B);
  }
};

class WindowsARMTargetCodeGenInfo : public ARMTargetCodeGenInfo {
public:
  WindowsARMTargetCodeGenInfo(CodeGenTypes &CGT, ARMABIInfo::ABIKind K)
      : ARMTargetCodeGenInfo(CGT, K) {}

  void setTargetAttributes(const Decl *D, llvm::GlobalValue *GV,
                           CodeGen::CodeGenModule &CGM) const override;

  void getDependentLibraryOption(llvm::StringRef Lib,
                                 llvm::SmallString<24> &Opt) const override {
    Opt = "/DEFAULTLIB:" + qualifyWindowsLibrary(Lib);
  }

  void getDetectMismatchOption(llvm::StringRef Name, llvm::StringRef Value,
                               llvm::SmallString<32> &Opt) const override {
    Opt = "/FAILIFMISMATCH:\"" + Name.str() + "=" + Value.str() + "\"";
  }
};

void WindowsARMTargetCodeGenInfo::setTargetAttributes(
    const Decl *D, llvm::GlobalValue *GV, CodeGen::CodeGenModule &CGM) const {
  ARMTargetCodeGenInfo::setTargetAttributes(D, GV, CGM);
  if (GV->isDeclaration())
    return;
  addStackProbeTargetAttributes(D, GV, CGM);
}
}

void ARMABIInfo::computeInfo(CGFunctionInfo &FI) const {
  if (!::classifyReturnType(getCXXABI(), FI, *this))
    FI.getReturnInfo() = classifyReturnType(FI.getReturnType(), FI.isVariadic(),
                                            FI.getCallingConvention());

  for (auto &I : FI.arguments())
    I.info = classifyArgumentType(I.type, FI.isVariadic(),
                                  FI.getCallingConvention());


  // Always honor user-specified calling convention.
  if (FI.getCallingConvention() != llvm::CallingConv::C)
    return;

  llvm::CallingConv::ID cc = getRuntimeCC();
  if (cc != llvm::CallingConv::C)
    FI.setEffectiveCallingConvention(cc);
}

/// Return the default calling convention that LLVM will use.
llvm::CallingConv::ID ARMABIInfo::getLLVMDefaultCC() const {
  // The default calling convention that LLVM will infer.
  if (isEABIHF() || getTarget().getTriple().isWatchABI())
    return llvm::CallingConv::ARM_AAPCS_VFP;
  else if (isEABI())
    return llvm::CallingConv::ARM_AAPCS;
  else
    return llvm::CallingConv::ARM_APCS;
}

/// Return the calling convention that our ABI would like us to use
/// as the C calling convention.
llvm::CallingConv::ID ARMABIInfo::getABIDefaultCC() const {
  switch (getABIKind()) {
  case APCS: return llvm::CallingConv::ARM_APCS;
  case AAPCS: return llvm::CallingConv::ARM_AAPCS;
  case AAPCS_VFP: return llvm::CallingConv::ARM_AAPCS_VFP;
  case AAPCS16_VFP: return llvm::CallingConv::ARM_AAPCS_VFP;
  }
  llvm_unreachable("bad ABI kind");
}

void ARMABIInfo::setCCs() {
  assert(getRuntimeCC() == llvm::CallingConv::C);

  // Don't muddy up the IR with a ton of explicit annotations if
  // they'd just match what LLVM will infer from the triple.
  llvm::CallingConv::ID abiCC = getABIDefaultCC();
  if (abiCC != getLLVMDefaultCC())
    RuntimeCC = abiCC;
}

ABIArgInfo ARMABIInfo::coerceIllegalVector(QualType Ty) const {
  uint64_t Size = getContext().getTypeSize(Ty);
  if (Size <= 32) {
    llvm::Type *ResType =
        llvm::Type::getInt32Ty(getVMContext());
    return ABIArgInfo::getDirect(ResType);
  }
  if (Size == 64 || Size == 128) {
    auto *ResType = llvm::FixedVectorType::get(
        llvm::Type::getInt32Ty(getVMContext()), Size / 32);
    return ABIArgInfo::getDirect(ResType);
  }
  return getNaturalAlignIndirect(Ty, /*ByVal=*/false);
}

ABIArgInfo ARMABIInfo::classifyHomogeneousAggregate(QualType Ty,
                                                    const Type *Base,
                                                    uint64_t Members) const {
  assert(Base && "Base class should be set for homogeneous aggregate");
  // Base can be a floating-point or a vector.
  if (const VectorType *VT = Base->getAs<VectorType>()) {
    // FP16 vectors should be converted to integer vectors
    if (!getTarget().hasLegalHalfType() && containsAnyFP16Vectors(Ty)) {
      uint64_t Size = getContext().getTypeSize(VT);
      auto *NewVecTy = llvm::FixedVectorType::get(
          llvm::Type::getInt32Ty(getVMContext()), Size / 32);
      llvm::Type *Ty = llvm::ArrayType::get(NewVecTy, Members);
      return ABIArgInfo::getDirect(Ty, 0, nullptr, false);
    }
  }
  return ABIArgInfo::getDirect(nullptr, 0, nullptr, false);
}

ABIArgInfo ARMABIInfo::classifyArgumentType(QualType Ty, bool isVariadic,
                                            unsigned functionCallConv) const {
  // 6.1.2.1 The following argument types are VFP CPRCs:
  //   A single-precision floating-point type (including promoted
  //   half-precision types); A double-precision floating-point type;
  //   A 64-bit or 128-bit containerized vector type; Homogeneous Aggregate
  //   with a Base Type of a single- or double-precision floating-point type,
  //   64-bit containerized vectors or 128-bit containerized vectors with one
  //   to four Elements.
  // Variadic functions should always marshal to the base standard.
  bool IsAAPCS_VFP =
      !isVariadic && isEffectivelyAAPCS_VFP(functionCallConv, /* AAPCS16 */ false);

  Ty = useFirstFieldIfTransparentUnion(Ty);

  // Handle illegal vector types here.
  if (isIllegalVectorType(Ty))
    return coerceIllegalVector(Ty);

  if (!isAggregateTypeForABI(Ty)) {
    // Treat an enum type as its underlying type.
    if (const EnumType *EnumTy = Ty->getAs<EnumType>()) {
      Ty = EnumTy->getDecl()->getIntegerType();
    }

    if (const auto *EIT = Ty->getAs<ExtIntType>())
      if (EIT->getNumBits() > 64)
        return getNaturalAlignIndirect(Ty, /*ByVal=*/true);

    return (isPromotableIntegerTypeForABI(Ty) ? ABIArgInfo::getExtend(Ty)
                                              : ABIArgInfo::getDirect());
  }

  if (CGCXXABI::RecordArgABI RAA = getRecordArgABI(Ty, getCXXABI())) {
    return getNaturalAlignIndirect(Ty, RAA == CGCXXABI::RAA_DirectInMemory);
  }

  // Ignore empty records.
  if (isEmptyRecord(getContext(), Ty, true))
    return ABIArgInfo::getIgnore();

  if (IsAAPCS_VFP) {
    // Homogeneous Aggregates need to be expanded when we can fit the aggregate
    // into VFP registers.
    const Type *Base = nullptr;
    uint64_t Members = 0;
    if (isHomogeneousAggregate(Ty, Base, Members))
      return classifyHomogeneousAggregate(Ty, Base, Members);
  } else if (getABIKind() == ARMABIInfo::AAPCS16_VFP) {
    // WatchOS does have homogeneous aggregates. Note that we intentionally use
    // this convention even for a variadic function: the backend will use GPRs
    // if needed.
    const Type *Base = nullptr;
    uint64_t Members = 0;
    if (isHomogeneousAggregate(Ty, Base, Members)) {
      assert(Base && Members <= 4 && "unexpected homogeneous aggregate");
      llvm::Type *Ty =
        llvm::ArrayType::get(CGT.ConvertType(QualType(Base, 0)), Members);
      return ABIArgInfo::getDirect(Ty, 0, nullptr, false);
    }
  }

  if (getABIKind() == ARMABIInfo::AAPCS16_VFP &&
      getContext().getTypeSizeInChars(Ty) > CharUnits::fromQuantity(16)) {
    // WatchOS is adopting the 64-bit AAPCS rule on composite types: if they're
    // bigger than 128-bits, they get placed in space allocated by the caller,
    // and a pointer is passed.
    return ABIArgInfo::getIndirect(
        CharUnits::fromQuantity(getContext().getTypeAlign(Ty) / 8), false);
  }

  // Support byval for ARM.
  // The ABI alignment for APCS is 4-byte and for AAPCS at least 4-byte and at
  // most 8-byte. We realign the indirect argument if type alignment is bigger
  // than ABI alignment.
  uint64_t ABIAlign = 4;
  uint64_t TyAlign;
  if (getABIKind() == ARMABIInfo::AAPCS_VFP ||
      getABIKind() == ARMABIInfo::AAPCS) {
    TyAlign = getContext().getTypeUnadjustedAlignInChars(Ty).getQuantity();
    ABIAlign = std::min(std::max(TyAlign, (uint64_t)4), (uint64_t)8);
  } else {
    TyAlign = getContext().getTypeAlignInChars(Ty).getQuantity();
  }
  if (getContext().getTypeSizeInChars(Ty) > CharUnits::fromQuantity(64)) {
    assert(getABIKind() != ARMABIInfo::AAPCS16_VFP && "unexpected byval");
    return ABIArgInfo::getIndirect(CharUnits::fromQuantity(ABIAlign),
                                   /*ByVal=*/true,
                                   /*Realign=*/TyAlign > ABIAlign);
  }

  // On RenderScript, coerce Aggregates <= 64 bytes to an integer array of
  // same size and alignment.
  if (getTarget().isRenderScriptTarget()) {
    return coerceToIntArray(Ty, getContext(), getVMContext());
  }

  // Otherwise, pass by coercing to a structure of the appropriate size.
  llvm::Type* ElemTy;
  unsigned SizeRegs;
  // FIXME: Try to match the types of the arguments more accurately where
  // we can.
  if (TyAlign <= 4) {
    ElemTy = llvm::Type::getInt32Ty(getVMContext());
    SizeRegs = (getContext().getTypeSize(Ty) + 31) / 32;
  } else {
    ElemTy = llvm::Type::getInt64Ty(getVMContext());
    SizeRegs = (getContext().getTypeSize(Ty) + 63) / 64;
  }

  return ABIArgInfo::getDirect(llvm::ArrayType::get(ElemTy, SizeRegs));
}

static bool isIntegerLikeType(QualType Ty, ASTContext &Context,
                              llvm::LLVMContext &VMContext) {
  // APCS, C Language Calling Conventions, Non-Simple Return Values: A structure
  // is called integer-like if its size is less than or equal to one word, and
  // the offset of each of its addressable sub-fields is zero.

  uint64_t Size = Context.getTypeSize(Ty);

  // Check that the type fits in a word.
  if (Size > 32)
    return false;

  // FIXME: Handle vector types!
  if (Ty->isVectorType())
    return false;

  // Float types are never treated as "integer like".
  if (Ty->isRealFloatingType())
    return false;

  // If this is a builtin or pointer type then it is ok.
  if (Ty->getAs<BuiltinType>() || Ty->isPointerType())
    return true;

  // Small complex integer types are "integer like".
  if (const ComplexType *CT = Ty->getAs<ComplexType>())
    return isIntegerLikeType(CT->getElementType(), Context, VMContext);

  // Single element and zero sized arrays should be allowed, by the definition
  // above, but they are not.

  // Otherwise, it must be a record type.
  const RecordType *RT = Ty->getAs<RecordType>();
  if (!RT) return false;

  // Ignore records with flexible arrays.
  const RecordDecl *RD = RT->getDecl();
  if (RD->hasFlexibleArrayMember())
    return false;

  // Check that all sub-fields are at offset 0, and are themselves "integer
  // like".
  const ASTRecordLayout &Layout = Context.getASTRecordLayout(RD);

  bool HadField = false;
  unsigned idx = 0;
  for (RecordDecl::field_iterator i = RD->field_begin(), e = RD->field_end();
       i != e; ++i, ++idx) {
    const FieldDecl *FD = *i;

    // Bit-fields are not addressable, we only need to verify they are "integer
    // like". We still have to disallow a subsequent non-bitfield, for example:
    //   struct { int : 0; int x }
    // is non-integer like according to gcc.
    if (FD->isBitField()) {
      if (!RD->isUnion())
        HadField = true;

      if (!isIntegerLikeType(FD->getType(), Context, VMContext))
        return false;

      continue;
    }

    // Check if this field is at offset 0.
    if (Layout.getFieldOffset(idx) != 0)
      return false;

    if (!isIntegerLikeType(FD->getType(), Context, VMContext))
      return false;

    // Only allow at most one field in a structure. This doesn't match the
    // wording above, but follows gcc in situations with a field following an
    // empty structure.
    if (!RD->isUnion()) {
      if (HadField)
        return false;

      HadField = true;
    }
  }

  return true;
}

ABIArgInfo ARMABIInfo::classifyReturnType(QualType RetTy, bool isVariadic,
                                          unsigned functionCallConv) const {

  // Variadic functions should always marshal to the base standard.
  bool IsAAPCS_VFP =
      !isVariadic && isEffectivelyAAPCS_VFP(functionCallConv, /* AAPCS16 */ true);

  if (RetTy->isVoidType())
    return ABIArgInfo::getIgnore();

  if (const VectorType *VT = RetTy->getAs<VectorType>()) {
    // Large vector types should be returned via memory.
    if (getContext().getTypeSize(RetTy) > 128)
      return getNaturalAlignIndirect(RetTy);
    // TODO: FP16/BF16 vectors should be converted to integer vectors
    // This check is similar  to isIllegalVectorType - refactor?
    if ((!getTarget().hasLegalHalfType() &&
        (VT->getElementType()->isFloat16Type() ||
         VT->getElementType()->isHalfType())) ||
        (IsFloatABISoftFP &&
         VT->getElementType()->isBFloat16Type()))
      return coerceIllegalVector(RetTy);
  }

  if (!isAggregateTypeForABI(RetTy)) {
    // Treat an enum type as its underlying type.
    if (const EnumType *EnumTy = RetTy->getAs<EnumType>())
      RetTy = EnumTy->getDecl()->getIntegerType();

    if (const auto *EIT = RetTy->getAs<ExtIntType>())
      if (EIT->getNumBits() > 64)
        return getNaturalAlignIndirect(RetTy, /*ByVal=*/false);

    return isPromotableIntegerTypeForABI(RetTy) ? ABIArgInfo::getExtend(RetTy)
                                                : ABIArgInfo::getDirect();
  }

  // Are we following APCS?
  if (getABIKind() == APCS) {
    if (isEmptyRecord(getContext(), RetTy, false))
      return ABIArgInfo::getIgnore();

    // Complex types are all returned as packed integers.
    //
    // FIXME: Consider using 2 x vector types if the back end handles them
    // correctly.
    if (RetTy->isAnyComplexType())
      return ABIArgInfo::getDirect(llvm::IntegerType::get(
          getVMContext(), getContext().getTypeSize(RetTy)));

    // Integer like structures are returned in r0.
    if (isIntegerLikeType(RetTy, getContext(), getVMContext())) {
      // Return in the smallest viable integer type.
      uint64_t Size = getContext().getTypeSize(RetTy);
      if (Size <= 8)
        return ABIArgInfo::getDirect(llvm::Type::getInt8Ty(getVMContext()));
      if (Size <= 16)
        return ABIArgInfo::getDirect(llvm::Type::getInt16Ty(getVMContext()));
      return ABIArgInfo::getDirect(llvm::Type::getInt32Ty(getVMContext()));
    }

    // Otherwise return in memory.
    return getNaturalAlignIndirect(RetTy);
  }

  // Otherwise this is an AAPCS variant.

  if (isEmptyRecord(getContext(), RetTy, true))
    return ABIArgInfo::getIgnore();

  // Check for homogeneous aggregates with AAPCS-VFP.
  if (IsAAPCS_VFP) {
    const Type *Base = nullptr;
    uint64_t Members = 0;
    if (isHomogeneousAggregate(RetTy, Base, Members))
      return classifyHomogeneousAggregate(RetTy, Base, Members);
  }

  // Aggregates <= 4 bytes are returned in r0; other aggregates
  // are returned indirectly.
  uint64_t Size = getContext().getTypeSize(RetTy);
  if (Size <= 32) {
    // On RenderScript, coerce Aggregates <= 4 bytes to an integer array of
    // same size and alignment.
    if (getTarget().isRenderScriptTarget()) {
      return coerceToIntArray(RetTy, getContext(), getVMContext());
    }
    if (getDataLayout().isBigEndian())
      // Return in 32 bit integer integer type (as if loaded by LDR, AAPCS 5.4)
      return ABIArgInfo::getDirect(llvm::Type::getInt32Ty(getVMContext()));

    // Return in the smallest viable integer type.
    if (Size <= 8)
      return ABIArgInfo::getDirect(llvm::Type::getInt8Ty(getVMContext()));
    if (Size <= 16)
      return ABIArgInfo::getDirect(llvm::Type::getInt16Ty(getVMContext()));
    return ABIArgInfo::getDirect(llvm::Type::getInt32Ty(getVMContext()));
  } else if (Size <= 128 && getABIKind() == AAPCS16_VFP) {
    llvm::Type *Int32Ty = llvm::Type::getInt32Ty(getVMContext());
    llvm::Type *CoerceTy =
        llvm::ArrayType::get(Int32Ty, llvm::alignTo(Size, 32) / 32);
    return ABIArgInfo::getDirect(CoerceTy);
  }

  return getNaturalAlignIndirect(RetTy);
}

/// isIllegalVector - check whether Ty is an illegal vector type.
bool ARMABIInfo::isIllegalVectorType(QualType Ty) const {
  if (const VectorType *VT = Ty->getAs<VectorType> ()) {
    // On targets that don't support half, fp16 or bfloat, they are expanded
    // into float, and we don't want the ABI to depend on whether or not they
    // are supported in hardware. Thus return false to coerce vectors of these
    // types into integer vectors.
    // We do not depend on hasLegalHalfType for bfloat as it is a
    // separate IR type.
    if ((!getTarget().hasLegalHalfType() &&
        (VT->getElementType()->isFloat16Type() ||
         VT->getElementType()->isHalfType())) ||
        (IsFloatABISoftFP &&
         VT->getElementType()->isBFloat16Type()))
      return true;
    if (isAndroid()) {
      // Android shipped using Clang 3.1, which supported a slightly different
      // vector ABI. The primary differences were that 3-element vector types
      // were legal, and so were sub 32-bit vectors (i.e. <2 x i8>). This path
      // accepts that legacy behavior for Android only.
      // Check whether VT is legal.
      unsigned NumElements = VT->getNumElements();
      // NumElements should be power of 2 or equal to 3.
      if (!llvm::isPowerOf2_32(NumElements) && NumElements != 3)
        return true;
    } else {
      // Check whether VT is legal.
      unsigned NumElements = VT->getNumElements();
      uint64_t Size = getContext().getTypeSize(VT);
      // NumElements should be power of 2.
      if (!llvm::isPowerOf2_32(NumElements))
        return true;
      // Size should be greater than 32 bits.
      return Size <= 32;
    }
  }
  return false;
}

/// Return true if a type contains any 16-bit floating point vectors
bool ARMABIInfo::containsAnyFP16Vectors(QualType Ty) const {
  if (const ConstantArrayType *AT = getContext().getAsConstantArrayType(Ty)) {
    uint64_t NElements = AT->getSize().getZExtValue();
    if (NElements == 0)
      return false;
    return containsAnyFP16Vectors(AT->getElementType());
  } else if (const RecordType *RT = Ty->getAs<RecordType>()) {
    const RecordDecl *RD = RT->getDecl();

    // If this is a C++ record, check the bases first.
    if (const CXXRecordDecl *CXXRD = dyn_cast<CXXRecordDecl>(RD))
      if (llvm::any_of(CXXRD->bases(), [this](const CXXBaseSpecifier &B) {
            return containsAnyFP16Vectors(B.getType());
          }))
        return true;

    if (llvm::any_of(RD->fields(), [this](FieldDecl *FD) {
          return FD && containsAnyFP16Vectors(FD->getType());
        }))
      return true;

    return false;
  } else {
    if (const VectorType *VT = Ty->getAs<VectorType>())
      return (VT->getElementType()->isFloat16Type() ||
              VT->getElementType()->isBFloat16Type() ||
              VT->getElementType()->isHalfType());
    return false;
  }
}

bool ARMABIInfo::isLegalVectorTypeForSwift(CharUnits vectorSize,
                                           llvm::Type *eltTy,
                                           unsigned numElts) const {
  if (!llvm::isPowerOf2_32(numElts))
    return false;
  unsigned size = getDataLayout().getTypeStoreSizeInBits(eltTy);
  if (size > 64)
    return false;
  if (vectorSize.getQuantity() != 8 &&
      (vectorSize.getQuantity() != 16 || numElts == 1))
    return false;
  return true;
}

bool ARMABIInfo::isHomogeneousAggregateBaseType(QualType Ty) const {
  // Homogeneous aggregates for AAPCS-VFP must have base types of float,
  // double, or 64-bit or 128-bit vectors.
  if (const BuiltinType *BT = Ty->getAs<BuiltinType>()) {
    if (BT->getKind() == BuiltinType::Float ||
        BT->getKind() == BuiltinType::Double ||
        BT->getKind() == BuiltinType::LongDouble)
      return true;
  } else if (const VectorType *VT = Ty->getAs<VectorType>()) {
    unsigned VecSize = getContext().getTypeSize(VT);
    if (VecSize == 64 || VecSize == 128)
      return true;
  }
  return false;
}

bool ARMABIInfo::isHomogeneousAggregateSmallEnough(const Type *Base,
                                                   uint64_t Members) const {
  return Members <= 4;
}

bool ARMABIInfo::isEffectivelyAAPCS_VFP(unsigned callConvention,
                                        bool acceptHalf) const {
  // Give precedence to user-specified calling conventions.
  if (callConvention != llvm::CallingConv::C)
    return (callConvention == llvm::CallingConv::ARM_AAPCS_VFP);
  else
    return (getABIKind() == AAPCS_VFP) ||
           (acceptHalf && (getABIKind() == AAPCS16_VFP));
}

Address ARMABIInfo::EmitVAArg(CodeGenFunction &CGF, Address VAListAddr,
                              QualType Ty) const {
  CharUnits SlotSize = CharUnits::fromQuantity(4);

  // Empty records are ignored for parameter passing purposes.
  if (isEmptyRecord(getContext(), Ty, true)) {
    Address Addr(CGF.Builder.CreateLoad(VAListAddr), SlotSize);
    Addr = CGF.Builder.CreateElementBitCast(Addr, CGF.ConvertTypeForMem(Ty));
    return Addr;
  }

  CharUnits TySize = getContext().getTypeSizeInChars(Ty);
  CharUnits TyAlignForABI = getContext().getTypeUnadjustedAlignInChars(Ty);

  // Use indirect if size of the illegal vector is bigger than 16 bytes.
  bool IsIndirect = false;
  const Type *Base = nullptr;
  uint64_t Members = 0;
  if (TySize > CharUnits::fromQuantity(16) && isIllegalVectorType(Ty)) {
    IsIndirect = true;

  // ARMv7k passes structs bigger than 16 bytes indirectly, in space
  // allocated by the caller.
  } else if (TySize > CharUnits::fromQuantity(16) &&
             getABIKind() == ARMABIInfo::AAPCS16_VFP &&
             !isHomogeneousAggregate(Ty, Base, Members)) {
    IsIndirect = true;

  // Otherwise, bound the type's ABI alignment.
  // The ABI alignment for 64-bit or 128-bit vectors is 8 for AAPCS and 4 for
  // APCS. For AAPCS, the ABI alignment is at least 4-byte and at most 8-byte.
  // Our callers should be prepared to handle an under-aligned address.
  } else if (getABIKind() == ARMABIInfo::AAPCS_VFP ||
             getABIKind() == ARMABIInfo::AAPCS) {
    TyAlignForABI = std::max(TyAlignForABI, CharUnits::fromQuantity(4));
    TyAlignForABI = std::min(TyAlignForABI, CharUnits::fromQuantity(8));
  } else if (getABIKind() == ARMABIInfo::AAPCS16_VFP) {
    // ARMv7k allows type alignment up to 16 bytes.
    TyAlignForABI = std::max(TyAlignForABI, CharUnits::fromQuantity(4));
    TyAlignForABI = std::min(TyAlignForABI, CharUnits::fromQuantity(16));
  } else {
    TyAlignForABI = CharUnits::fromQuantity(4);
  }

  std::pair<CharUnits, CharUnits> TyInfo = { TySize, TyAlignForABI };
  return emitVoidPtrVAArg(CGF, VAListAddr, Ty, IsIndirect, TyInfo,
                          SlotSize, /*AllowHigherAlign*/ true);
}

//===----------------------------------------------------------------------===//
// NVPTX ABI Implementation
//===----------------------------------------------------------------------===//

namespace {

class NVPTXTargetCodeGenInfo;

class NVPTXABIInfo : public ABIInfo {
  NVPTXTargetCodeGenInfo &CGInfo;

public:
  NVPTXABIInfo(CodeGenTypes &CGT, NVPTXTargetCodeGenInfo &Info)
      : ABIInfo(CGT), CGInfo(Info) {}

  ABIArgInfo classifyReturnType(QualType RetTy) const;
  ABIArgInfo classifyArgumentType(QualType Ty) const;

  void computeInfo(CGFunctionInfo &FI) const override;
  Address EmitVAArg(CodeGenFunction &CGF, Address VAListAddr,
                    QualType Ty) const override;
  bool isUnsupportedType(QualType T) const;
  ABIArgInfo coerceToIntArrayWithLimit(QualType Ty, unsigned MaxSize) const;
};

class NVPTXTargetCodeGenInfo : public TargetCodeGenInfo {
public:
  NVPTXTargetCodeGenInfo(CodeGenTypes &CGT)
      : TargetCodeGenInfo(std::make_unique<NVPTXABIInfo>(CGT, *this)) {}

  void setTargetAttributes(const Decl *D, llvm::GlobalValue *GV,
                           CodeGen::CodeGenModule &M) const override;
  bool shouldEmitStaticExternCAliases() const override;

  llvm::Type *getCUDADeviceBuiltinSurfaceDeviceType() const override {
    // On the device side, surface reference is represented as an object handle
    // in 64-bit integer.
    return llvm::Type::getInt64Ty(getABIInfo().getVMContext());
  }

  llvm::Type *getCUDADeviceBuiltinTextureDeviceType() const override {
    // On the device side, texture reference is represented as an object handle
    // in 64-bit integer.
    return llvm::Type::getInt64Ty(getABIInfo().getVMContext());
  }

  bool emitCUDADeviceBuiltinSurfaceDeviceCopy(CodeGenFunction &CGF, LValue Dst,
                                              LValue Src) const override {
    emitBuiltinSurfTexDeviceCopy(CGF, Dst, Src);
    return true;
  }

  bool emitCUDADeviceBuiltinTextureDeviceCopy(CodeGenFunction &CGF, LValue Dst,
                                              LValue Src) const override {
    emitBuiltinSurfTexDeviceCopy(CGF, Dst, Src);
    return true;
  }

private:
  // Adds a NamedMDNode with GV, Name, and Operand as operands, and adds the
  // resulting MDNode to the nvvm.annotations MDNode.
  static void addNVVMMetadata(llvm::GlobalValue *GV, StringRef Name,
                              int Operand);

  static void emitBuiltinSurfTexDeviceCopy(CodeGenFunction &CGF, LValue Dst,
                                           LValue Src) {
    llvm::Value *Handle = nullptr;
    llvm::Constant *C =
        llvm::dyn_cast<llvm::Constant>(Src.getAddress(CGF).getPointer());
    // Lookup `addrspacecast` through the constant pointer if any.
    if (auto *ASC = llvm::dyn_cast_or_null<llvm::AddrSpaceCastOperator>(C))
      C = llvm::cast<llvm::Constant>(ASC->getPointerOperand());
    if (auto *GV = llvm::dyn_cast_or_null<llvm::GlobalVariable>(C)) {
      // Load the handle from the specific global variable using
      // `nvvm.texsurf.handle.internal` intrinsic.
      Handle = CGF.EmitRuntimeCall(
          CGF.CGM.getIntrinsic(llvm::Intrinsic::nvvm_texsurf_handle_internal,
                               {GV->getType()}),
          {GV}, "texsurf_handle");
    } else
      Handle = CGF.EmitLoadOfScalar(Src, SourceLocation());
    CGF.EmitStoreOfScalar(Handle, Dst);
  }
};

/// Checks if the type is unsupported directly by the current target.
bool NVPTXABIInfo::isUnsupportedType(QualType T) const {
  ASTContext &Context = getContext();
  if (!Context.getTargetInfo().hasFloat16Type() && T->isFloat16Type())
    return true;
  if (!Context.getTargetInfo().hasFloat128Type() &&
      (T->isFloat128Type() ||
       (T->isRealFloatingType() && Context.getTypeSize(T) == 128)))
    return true;
  if (const auto *EIT = T->getAs<ExtIntType>())
    return EIT->getNumBits() >
           (Context.getTargetInfo().hasInt128Type() ? 128U : 64U);
  if (!Context.getTargetInfo().hasInt128Type() && T->isIntegerType() &&
      Context.getTypeSize(T) > 64U)
    return true;
  if (const auto *AT = T->getAsArrayTypeUnsafe())
    return isUnsupportedType(AT->getElementType());
  const auto *RT = T->getAs<RecordType>();
  if (!RT)
    return false;
  const RecordDecl *RD = RT->getDecl();

  // If this is a C++ record, check the bases first.
  if (const CXXRecordDecl *CXXRD = dyn_cast<CXXRecordDecl>(RD))
    for (const CXXBaseSpecifier &I : CXXRD->bases())
      if (isUnsupportedType(I.getType()))
        return true;

  for (const FieldDecl *I : RD->fields())
    if (isUnsupportedType(I->getType()))
      return true;
  return false;
}

/// Coerce the given type into an array with maximum allowed size of elements.
ABIArgInfo NVPTXABIInfo::coerceToIntArrayWithLimit(QualType Ty,
                                                   unsigned MaxSize) const {
  // Alignment and Size are measured in bits.
  const uint64_t Size = getContext().getTypeSize(Ty);
  const uint64_t Alignment = getContext().getTypeAlign(Ty);
  const unsigned Div = std::min<unsigned>(MaxSize, Alignment);
  llvm::Type *IntType = llvm::Type::getIntNTy(getVMContext(), Div);
  const uint64_t NumElements = (Size + Div - 1) / Div;
  return ABIArgInfo::getDirect(llvm::ArrayType::get(IntType, NumElements));
}

ABIArgInfo NVPTXABIInfo::classifyReturnType(QualType RetTy) const {
  if (RetTy->isVoidType())
    return ABIArgInfo::getIgnore();

  if (getContext().getLangOpts().OpenMP &&
      getContext().getLangOpts().OpenMPIsDevice && isUnsupportedType(RetTy))
    return coerceToIntArrayWithLimit(RetTy, 64);

  // note: this is different from default ABI
  if (!RetTy->isScalarType())
    return ABIArgInfo::getDirect();

  // Treat an enum type as its underlying type.
  if (const EnumType *EnumTy = RetTy->getAs<EnumType>())
    RetTy = EnumTy->getDecl()->getIntegerType();

  return (isPromotableIntegerTypeForABI(RetTy) ? ABIArgInfo::getExtend(RetTy)
                                               : ABIArgInfo::getDirect());
}

ABIArgInfo NVPTXABIInfo::classifyArgumentType(QualType Ty) const {
  // Treat an enum type as its underlying type.
  if (const EnumType *EnumTy = Ty->getAs<EnumType>())
    Ty = EnumTy->getDecl()->getIntegerType();

  // Return aggregates type as indirect by value
  if (isAggregateTypeForABI(Ty)) {
    // Under CUDA device compilation, tex/surf builtin types are replaced with
    // object types and passed directly.
    if (getContext().getLangOpts().CUDAIsDevice) {
      if (Ty->isCUDADeviceBuiltinSurfaceType())
        return ABIArgInfo::getDirect(
            CGInfo.getCUDADeviceBuiltinSurfaceDeviceType());
      if (Ty->isCUDADeviceBuiltinTextureType())
        return ABIArgInfo::getDirect(
            CGInfo.getCUDADeviceBuiltinTextureDeviceType());
    }
    return getNaturalAlignIndirect(Ty, /* byval */ true);
  }

  if (const auto *EIT = Ty->getAs<ExtIntType>()) {
    if ((EIT->getNumBits() > 128) ||
        (!getContext().getTargetInfo().hasInt128Type() &&
         EIT->getNumBits() > 64))
      return getNaturalAlignIndirect(Ty, /* byval */ true);
  }

  return (isPromotableIntegerTypeForABI(Ty) ? ABIArgInfo::getExtend(Ty)
                                            : ABIArgInfo::getDirect());
}

void NVPTXABIInfo::computeInfo(CGFunctionInfo &FI) const {
  if (!getCXXABI().classifyReturnType(FI))
    FI.getReturnInfo() = classifyReturnType(FI.getReturnType());
  for (auto &I : FI.arguments())
    I.info = classifyArgumentType(I.type);

  // Always honor user-specified calling convention.
  if (FI.getCallingConvention() != llvm::CallingConv::C)
    return;

  FI.setEffectiveCallingConvention(getRuntimeCC());
}

Address NVPTXABIInfo::EmitVAArg(CodeGenFunction &CGF, Address VAListAddr,
                                QualType Ty) const {
  llvm_unreachable("NVPTX does not support varargs");
}

void NVPTXTargetCodeGenInfo::setTargetAttributes(
    const Decl *D, llvm::GlobalValue *GV, CodeGen::CodeGenModule &M) const {
  if (GV->isDeclaration())
    return;
  const VarDecl *VD = dyn_cast_or_null<VarDecl>(D);
  if (VD) {
    if (M.getLangOpts().CUDA) {
      if (VD->getType()->isCUDADeviceBuiltinSurfaceType())
        addNVVMMetadata(GV, "surface", 1);
      else if (VD->getType()->isCUDADeviceBuiltinTextureType())
        addNVVMMetadata(GV, "texture", 1);
      return;
    }
  }

  const FunctionDecl *FD = dyn_cast_or_null<FunctionDecl>(D);
  if (!FD) return;

  llvm::Function *F = cast<llvm::Function>(GV);

  // Perform special handling in OpenCL mode
  if (M.getLangOpts().OpenCL) {
    // Use OpenCL function attributes to check for kernel functions
    // By default, all functions are device functions
    if (FD->hasAttr<OpenCLKernelAttr>()) {
      // OpenCL __kernel functions get kernel metadata
      // Create !{<func-ref>, metadata !"kernel", i32 1} node
      addNVVMMetadata(F, "kernel", 1);
      // And kernel functions are not subject to inlining
      F->addFnAttr(llvm::Attribute::NoInline);
    }
  }

  // Perform special handling in CUDA mode.
  if (M.getLangOpts().CUDA) {
    // CUDA __global__ functions get a kernel metadata entry.  Since
    // __global__ functions cannot be called from the device, we do not
    // need to set the noinline attribute.
    if (FD->hasAttr<CUDAGlobalAttr>()) {
      // Create !{<func-ref>, metadata !"kernel", i32 1} node
      addNVVMMetadata(F, "kernel", 1);
    }
    if (CUDALaunchBoundsAttr *Attr = FD->getAttr<CUDALaunchBoundsAttr>()) {
      // Create !{<func-ref>, metadata !"maxntidx", i32 <val>} node
      llvm::APSInt MaxThreads(32);
      MaxThreads = Attr->getMaxThreads()->EvaluateKnownConstInt(M.getContext());
      if (MaxThreads > 0)
        addNVVMMetadata(F, "maxntidx", MaxThreads.getExtValue());

      // min blocks is an optional argument for CUDALaunchBoundsAttr. If it was
      // not specified in __launch_bounds__ or if the user specified a 0 value,
      // we don't have to add a PTX directive.
      if (Attr->getMinBlocks()) {
        llvm::APSInt MinBlocks(32);
        MinBlocks = Attr->getMinBlocks()->EvaluateKnownConstInt(M.getContext());
        if (MinBlocks > 0)
          // Create !{<func-ref>, metadata !"minctasm", i32 <val>} node
          addNVVMMetadata(F, "minctasm", MinBlocks.getExtValue());
      }
    }
  }
}

void NVPTXTargetCodeGenInfo::addNVVMMetadata(llvm::GlobalValue *GV,
                                             StringRef Name, int Operand) {
  llvm::Module *M = GV->getParent();
  llvm::LLVMContext &Ctx = M->getContext();

  // Get "nvvm.annotations" metadata node
  llvm::NamedMDNode *MD = M->getOrInsertNamedMetadata("nvvm.annotations");

  llvm::Metadata *MDVals[] = {
      llvm::ConstantAsMetadata::get(GV), llvm::MDString::get(Ctx, Name),
      llvm::ConstantAsMetadata::get(
          llvm::ConstantInt::get(llvm::Type::getInt32Ty(Ctx), Operand))};
  // Append metadata to nvvm.annotations
  MD->addOperand(llvm::MDNode::get(Ctx, MDVals));
}

bool NVPTXTargetCodeGenInfo::shouldEmitStaticExternCAliases() const {
  return false;
}
}

//===----------------------------------------------------------------------===//
// SystemZ ABI Implementation
//===----------------------------------------------------------------------===//

namespace {

class SystemZABIInfo : public SwiftABIInfo {
  bool HasVector;
  bool IsSoftFloatABI;

public:
  SystemZABIInfo(CodeGenTypes &CGT, bool HV, bool SF)
    : SwiftABIInfo(CGT), HasVector(HV), IsSoftFloatABI(SF) {}

  bool isPromotableIntegerTypeForABI(QualType Ty) const;
  bool isCompoundType(QualType Ty) const;
  bool isVectorArgumentType(QualType Ty) const;
  bool isFPArgumentType(QualType Ty) const;
  QualType GetSingleElementType(QualType Ty) const;

  ABIArgInfo classifyReturnType(QualType RetTy) const;
  ABIArgInfo classifyArgumentType(QualType ArgTy) const;

  void computeInfo(CGFunctionInfo &FI) const override {
    if (!getCXXABI().classifyReturnType(FI))
      FI.getReturnInfo() = classifyReturnType(FI.getReturnType());
    for (auto &I : FI.arguments())
      I.info = classifyArgumentType(I.type);
  }

  Address EmitVAArg(CodeGenFunction &CGF, Address VAListAddr,
                    QualType Ty) const override;

  bool shouldPassIndirectlyForSwift(ArrayRef<llvm::Type*> scalars,
                                    bool asReturnValue) const override {
    return occupiesMoreThan(CGT, scalars, /*total*/ 4);
  }
  bool isSwiftErrorInRegister() const override {
    return false;
  }
};

class SystemZTargetCodeGenInfo : public TargetCodeGenInfo {
public:
  SystemZTargetCodeGenInfo(CodeGenTypes &CGT, bool HasVector, bool SoftFloatABI)
      : TargetCodeGenInfo(
            std::make_unique<SystemZABIInfo>(CGT, HasVector, SoftFloatABI)) {}
};

}

bool SystemZABIInfo::isPromotableIntegerTypeForABI(QualType Ty) const {
  // Treat an enum type as its underlying type.
  if (const EnumType *EnumTy = Ty->getAs<EnumType>())
    Ty = EnumTy->getDecl()->getIntegerType();

  // Promotable integer types are required to be promoted by the ABI.
  if (ABIInfo::isPromotableIntegerTypeForABI(Ty))
    return true;

  if (const auto *EIT = Ty->getAs<ExtIntType>())
    if (EIT->getNumBits() < 64)
      return true;

  // 32-bit values must also be promoted.
  if (const BuiltinType *BT = Ty->getAs<BuiltinType>())
    switch (BT->getKind()) {
    case BuiltinType::Int:
    case BuiltinType::UInt:
      return true;
    default:
      return false;
    }
  return false;
}

bool SystemZABIInfo::isCompoundType(QualType Ty) const {
  return (Ty->isAnyComplexType() ||
          Ty->isVectorType() ||
          isAggregateTypeForABI(Ty));
}

bool SystemZABIInfo::isVectorArgumentType(QualType Ty) const {
  return (HasVector &&
          Ty->isVectorType() &&
          getContext().getTypeSize(Ty) <= 128);
}

bool SystemZABIInfo::isFPArgumentType(QualType Ty) const {
  if (IsSoftFloatABI)
    return false;

  if (const BuiltinType *BT = Ty->getAs<BuiltinType>())
    switch (BT->getKind()) {
    case BuiltinType::Float:
    case BuiltinType::Double:
      return true;
    default:
      return false;
    }

  return false;
}

QualType SystemZABIInfo::GetSingleElementType(QualType Ty) const {
  if (const RecordType *RT = Ty->getAsStructureType()) {
    const RecordDecl *RD = RT->getDecl();
    QualType Found;

    // If this is a C++ record, check the bases first.
    if (const CXXRecordDecl *CXXRD = dyn_cast<CXXRecordDecl>(RD))
      for (const auto &I : CXXRD->bases()) {
        QualType Base = I.getType();

        // Empty bases don't affect things either way.
        if (isEmptyRecord(getContext(), Base, true))
          continue;

        if (!Found.isNull())
          return Ty;
        Found = GetSingleElementType(Base);
      }

    // Check the fields.
    for (const auto *FD : RD->fields()) {
      // For compatibility with GCC, ignore empty bitfields in C++ mode.
      // Unlike isSingleElementStruct(), empty structure and array fields
      // do count.  So do anonymous bitfields that aren't zero-sized.
      if (getContext().getLangOpts().CPlusPlus &&
          FD->isZeroLengthBitField(getContext()))
        continue;

      // Unlike isSingleElementStruct(), arrays do not count.
      // Nested structures still do though.
      if (!Found.isNull())
        return Ty;
      Found = GetSingleElementType(FD->getType());
    }

    // Unlike isSingleElementStruct(), trailing padding is allowed.
    // An 8-byte aligned struct s { float f; } is passed as a double.
    if (!Found.isNull())
      return Found;
  }

  return Ty;
}

Address SystemZABIInfo::EmitVAArg(CodeGenFunction &CGF, Address VAListAddr,
                                  QualType Ty) const {
  // Assume that va_list type is correct; should be pointer to LLVM type:
  // struct {
  //   i64 __gpr;
  //   i64 __fpr;
  //   i8 *__overflow_arg_area;
  //   i8 *__reg_save_area;
  // };

  // Every non-vector argument occupies 8 bytes and is passed by preference
  // in either GPRs or FPRs.  Vector arguments occupy 8 or 16 bytes and are
  // always passed on the stack.
  Ty = getContext().getCanonicalType(Ty);
  auto TyInfo = getContext().getTypeInfoInChars(Ty);
  llvm::Type *ArgTy = CGF.ConvertTypeForMem(Ty);
  llvm::Type *DirectTy = ArgTy;
  ABIArgInfo AI = classifyArgumentType(Ty);
  bool IsIndirect = AI.isIndirect();
  bool InFPRs = false;
  bool IsVector = false;
  CharUnits UnpaddedSize;
  CharUnits DirectAlign;
  if (IsIndirect) {
    DirectTy = llvm::PointerType::getUnqual(DirectTy);
    UnpaddedSize = DirectAlign = CharUnits::fromQuantity(8);
  } else {
    if (AI.getCoerceToType())
      ArgTy = AI.getCoerceToType();
    InFPRs = (!IsSoftFloatABI && (ArgTy->isFloatTy() || ArgTy->isDoubleTy()));
    IsVector = ArgTy->isVectorTy();
    UnpaddedSize = TyInfo.first;
    DirectAlign = TyInfo.second;
  }
  CharUnits PaddedSize = CharUnits::fromQuantity(8);
  if (IsVector && UnpaddedSize > PaddedSize)
    PaddedSize = CharUnits::fromQuantity(16);
  assert((UnpaddedSize <= PaddedSize) && "Invalid argument size.");

  CharUnits Padding = (PaddedSize - UnpaddedSize);

  llvm::Type *IndexTy = CGF.Int64Ty;
  llvm::Value *PaddedSizeV =
    llvm::ConstantInt::get(IndexTy, PaddedSize.getQuantity());

  if (IsVector) {
    // Work out the address of a vector argument on the stack.
    // Vector arguments are always passed in the high bits of a
    // single (8 byte) or double (16 byte) stack slot.
    Address OverflowArgAreaPtr =
        CGF.Builder.CreateStructGEP(VAListAddr, 2, "overflow_arg_area_ptr");
    Address OverflowArgArea =
      Address(CGF.Builder.CreateLoad(OverflowArgAreaPtr, "overflow_arg_area"),
              TyInfo.second);
    Address MemAddr =
      CGF.Builder.CreateElementBitCast(OverflowArgArea, DirectTy, "mem_addr");

    // Update overflow_arg_area_ptr pointer
    llvm::Value *NewOverflowArgArea =
      CGF.Builder.CreateGEP(OverflowArgArea.getPointer(), PaddedSizeV,
                            "overflow_arg_area");
    CGF.Builder.CreateStore(NewOverflowArgArea, OverflowArgAreaPtr);

    return MemAddr;
  }

  assert(PaddedSize.getQuantity() == 8);

  unsigned MaxRegs, RegCountField, RegSaveIndex;
  CharUnits RegPadding;
  if (InFPRs) {
    MaxRegs = 4; // Maximum of 4 FPR arguments
    RegCountField = 1; // __fpr
    RegSaveIndex = 16; // save offset for f0
    RegPadding = CharUnits(); // floats are passed in the high bits of an FPR
  } else {
    MaxRegs = 5; // Maximum of 5 GPR arguments
    RegCountField = 0; // __gpr
    RegSaveIndex = 2; // save offset for r2
    RegPadding = Padding; // values are passed in the low bits of a GPR
  }

  Address RegCountPtr =
      CGF.Builder.CreateStructGEP(VAListAddr, RegCountField, "reg_count_ptr");
  llvm::Value *RegCount = CGF.Builder.CreateLoad(RegCountPtr, "reg_count");
  llvm::Value *MaxRegsV = llvm::ConstantInt::get(IndexTy, MaxRegs);
  llvm::Value *InRegs = CGF.Builder.CreateICmpULT(RegCount, MaxRegsV,
                                                 "fits_in_regs");

  llvm::BasicBlock *InRegBlock = CGF.createBasicBlock("vaarg.in_reg");
  llvm::BasicBlock *InMemBlock = CGF.createBasicBlock("vaarg.in_mem");
  llvm::BasicBlock *ContBlock = CGF.createBasicBlock("vaarg.end");
  CGF.Builder.CreateCondBr(InRegs, InRegBlock, InMemBlock);

  // Emit code to load the value if it was passed in registers.
  CGF.EmitBlock(InRegBlock);

  // Work out the address of an argument register.
  llvm::Value *ScaledRegCount =
    CGF.Builder.CreateMul(RegCount, PaddedSizeV, "scaled_reg_count");
  llvm::Value *RegBase =
    llvm::ConstantInt::get(IndexTy, RegSaveIndex * PaddedSize.getQuantity()
                                      + RegPadding.getQuantity());
  llvm::Value *RegOffset =
    CGF.Builder.CreateAdd(ScaledRegCount, RegBase, "reg_offset");
  Address RegSaveAreaPtr =
      CGF.Builder.CreateStructGEP(VAListAddr, 3, "reg_save_area_ptr");
  llvm::Value *RegSaveArea =
    CGF.Builder.CreateLoad(RegSaveAreaPtr, "reg_save_area");
  Address RawRegAddr(CGF.Builder.CreateGEP(RegSaveArea, RegOffset,
                                           "raw_reg_addr"),
                     PaddedSize);
  Address RegAddr =
    CGF.Builder.CreateElementBitCast(RawRegAddr, DirectTy, "reg_addr");

  // Update the register count
  llvm::Value *One = llvm::ConstantInt::get(IndexTy, 1);
  llvm::Value *NewRegCount =
    CGF.Builder.CreateAdd(RegCount, One, "reg_count");
  CGF.Builder.CreateStore(NewRegCount, RegCountPtr);
  CGF.EmitBranch(ContBlock);

  // Emit code to load the value if it was passed in memory.
  CGF.EmitBlock(InMemBlock);

  // Work out the address of a stack argument.
  Address OverflowArgAreaPtr =
      CGF.Builder.CreateStructGEP(VAListAddr, 2, "overflow_arg_area_ptr");
  Address OverflowArgArea =
    Address(CGF.Builder.CreateLoad(OverflowArgAreaPtr, "overflow_arg_area"),
            PaddedSize);
  Address RawMemAddr =
    CGF.Builder.CreateConstByteGEP(OverflowArgArea, Padding, "raw_mem_addr");
  Address MemAddr =
    CGF.Builder.CreateElementBitCast(RawMemAddr, DirectTy, "mem_addr");

  // Update overflow_arg_area_ptr pointer
  llvm::Value *NewOverflowArgArea =
    CGF.Builder.CreateGEP(OverflowArgArea.getPointer(), PaddedSizeV,
                          "overflow_arg_area");
  CGF.Builder.CreateStore(NewOverflowArgArea, OverflowArgAreaPtr);
  CGF.EmitBranch(ContBlock);

  // Return the appropriate result.
  CGF.EmitBlock(ContBlock);
  Address ResAddr = emitMergePHI(CGF, RegAddr, InRegBlock,
                                 MemAddr, InMemBlock, "va_arg.addr");

  if (IsIndirect)
    ResAddr = Address(CGF.Builder.CreateLoad(ResAddr, "indirect_arg"),
                      TyInfo.second);

  return ResAddr;
}

ABIArgInfo SystemZABIInfo::classifyReturnType(QualType RetTy) const {
  if (RetTy->isVoidType())
    return ABIArgInfo::getIgnore();
  if (isVectorArgumentType(RetTy))
    return ABIArgInfo::getDirect();
  if (isCompoundType(RetTy) || getContext().getTypeSize(RetTy) > 64)
    return getNaturalAlignIndirect(RetTy);
  return (isPromotableIntegerTypeForABI(RetTy) ? ABIArgInfo::getExtend(RetTy)
                                               : ABIArgInfo::getDirect());
}

ABIArgInfo SystemZABIInfo::classifyArgumentType(QualType Ty) const {
  // Handle the generic C++ ABI.
  if (CGCXXABI::RecordArgABI RAA = getRecordArgABI(Ty, getCXXABI()))
    return getNaturalAlignIndirect(Ty, RAA == CGCXXABI::RAA_DirectInMemory);

  // Integers and enums are extended to full register width.
  if (isPromotableIntegerTypeForABI(Ty))
    return ABIArgInfo::getExtend(Ty);

  // Handle vector types and vector-like structure types.  Note that
  // as opposed to float-like structure types, we do not allow any
  // padding for vector-like structures, so verify the sizes match.
  uint64_t Size = getContext().getTypeSize(Ty);
  QualType SingleElementTy = GetSingleElementType(Ty);
  if (isVectorArgumentType(SingleElementTy) &&
      getContext().getTypeSize(SingleElementTy) == Size)
    return ABIArgInfo::getDirect(CGT.ConvertType(SingleElementTy));

  // Values that are not 1, 2, 4 or 8 bytes in size are passed indirectly.
  if (Size != 8 && Size != 16 && Size != 32 && Size != 64)
    return getNaturalAlignIndirect(Ty, /*ByVal=*/false);

  // Handle small structures.
  if (const RecordType *RT = Ty->getAs<RecordType>()) {
    // Structures with flexible arrays have variable length, so really
    // fail the size test above.
    const RecordDecl *RD = RT->getDecl();
    if (RD->hasFlexibleArrayMember())
      return getNaturalAlignIndirect(Ty, /*ByVal=*/false);

    // The structure is passed as an unextended integer, a float, or a double.
    llvm::Type *PassTy;
    if (isFPArgumentType(SingleElementTy)) {
      assert(Size == 32 || Size == 64);
      if (Size == 32)
        PassTy = llvm::Type::getFloatTy(getVMContext());
      else
        PassTy = llvm::Type::getDoubleTy(getVMContext());
    } else
      PassTy = llvm::IntegerType::get(getVMContext(), Size);
    return ABIArgInfo::getDirect(PassTy);
  }

  // Non-structure compounds are passed indirectly.
  if (isCompoundType(Ty))
    return getNaturalAlignIndirect(Ty, /*ByVal=*/false);

  return ABIArgInfo::getDirect(nullptr);
}

//===----------------------------------------------------------------------===//
// MSP430 ABI Implementation
//===----------------------------------------------------------------------===//

namespace {

class MSP430TargetCodeGenInfo : public TargetCodeGenInfo {
public:
  MSP430TargetCodeGenInfo(CodeGenTypes &CGT)
      : TargetCodeGenInfo(std::make_unique<DefaultABIInfo>(CGT)) {}
  void setTargetAttributes(const Decl *D, llvm::GlobalValue *GV,
                           CodeGen::CodeGenModule &M) const override;
};

}

void MSP430TargetCodeGenInfo::setTargetAttributes(
    const Decl *D, llvm::GlobalValue *GV, CodeGen::CodeGenModule &M) const {
  if (GV->isDeclaration())
    return;
  if (const FunctionDecl *FD = dyn_cast_or_null<FunctionDecl>(D)) {
    const auto *InterruptAttr = FD->getAttr<MSP430InterruptAttr>();
    if (!InterruptAttr)
      return;

    // Handle 'interrupt' attribute:
    llvm::Function *F = cast<llvm::Function>(GV);

    // Step 1: Set ISR calling convention.
    F->setCallingConv(llvm::CallingConv::MSP430_INTR);

    // Step 2: Add attributes goodness.
    F->addFnAttr(llvm::Attribute::NoInline);
    F->addFnAttr("interrupt", llvm::utostr(InterruptAttr->getNumber()));
  }
}

//===----------------------------------------------------------------------===//
// MIPS ABI Implementation.  This works for both little-endian and
// big-endian variants.
//===----------------------------------------------------------------------===//

namespace {
class MipsABIInfo : public ABIInfo {
  bool IsO32;
  unsigned MinABIStackAlignInBytes, StackAlignInBytes;
  void CoerceToIntArgs(uint64_t TySize,
                       SmallVectorImpl<llvm::Type *> &ArgList) const;
  llvm::Type* HandleAggregates(QualType Ty, uint64_t TySize) const;
  llvm::Type* returnAggregateInRegs(QualType RetTy, uint64_t Size) const;
  llvm::Type* getPaddingType(uint64_t Align, uint64_t Offset) const;
public:
  MipsABIInfo(CodeGenTypes &CGT, bool _IsO32) :
    ABIInfo(CGT), IsO32(_IsO32), MinABIStackAlignInBytes(IsO32 ? 4 : 8),
    StackAlignInBytes(IsO32 ? 8 : 16) {}

  ABIArgInfo classifyReturnType(QualType RetTy) const;
  ABIArgInfo classifyArgumentType(QualType RetTy, uint64_t &Offset) const;
  void computeInfo(CGFunctionInfo &FI) const override;
  Address EmitVAArg(CodeGenFunction &CGF, Address VAListAddr,
                    QualType Ty) const override;
  ABIArgInfo extendType(QualType Ty) const;
};

class MIPSTargetCodeGenInfo : public TargetCodeGenInfo {
  unsigned SizeOfUnwindException;
public:
  MIPSTargetCodeGenInfo(CodeGenTypes &CGT, bool IsO32)
      : TargetCodeGenInfo(std::make_unique<MipsABIInfo>(CGT, IsO32)),
        SizeOfUnwindException(IsO32 ? 24 : 32) {}

  int getDwarfEHStackPointer(CodeGen::CodeGenModule &CGM) const override {
    return 29;
  }

  void setTargetAttributes(const Decl *D, llvm::GlobalValue *GV,
                           CodeGen::CodeGenModule &CGM) const override {
    const FunctionDecl *FD = dyn_cast_or_null<FunctionDecl>(D);
    if (!FD) return;
    llvm::Function *Fn = cast<llvm::Function>(GV);

    if (FD->hasAttr<MipsLongCallAttr>())
      Fn->addFnAttr("long-call");
    else if (FD->hasAttr<MipsShortCallAttr>())
      Fn->addFnAttr("short-call");

    // Other attributes do not have a meaning for declarations.
    if (GV->isDeclaration())
      return;

    if (FD->hasAttr<Mips16Attr>()) {
      Fn->addFnAttr("mips16");
    }
    else if (FD->hasAttr<NoMips16Attr>()) {
      Fn->addFnAttr("nomips16");
    }

    if (FD->hasAttr<MicroMipsAttr>())
      Fn->addFnAttr("micromips");
    else if (FD->hasAttr<NoMicroMipsAttr>())
      Fn->addFnAttr("nomicromips");

    const MipsInterruptAttr *Attr = FD->getAttr<MipsInterruptAttr>();
    if (!Attr)
      return;

    const char *Kind;
    switch (Attr->getInterrupt()) {
    case MipsInterruptAttr::eic:     Kind = "eic"; break;
    case MipsInterruptAttr::sw0:     Kind = "sw0"; break;
    case MipsInterruptAttr::sw1:     Kind = "sw1"; break;
    case MipsInterruptAttr::hw0:     Kind = "hw0"; break;
    case MipsInterruptAttr::hw1:     Kind = "hw1"; break;
    case MipsInterruptAttr::hw2:     Kind = "hw2"; break;
    case MipsInterruptAttr::hw3:     Kind = "hw3"; break;
    case MipsInterruptAttr::hw4:     Kind = "hw4"; break;
    case MipsInterruptAttr::hw5:     Kind = "hw5"; break;
    }

    Fn->addFnAttr("interrupt", Kind);

  }

  bool initDwarfEHRegSizeTable(CodeGen::CodeGenFunction &CGF,
                               llvm::Value *Address) const override;

  unsigned getSizeOfUnwindException() const override {
    return SizeOfUnwindException;
  }
};
}

void MipsABIInfo::CoerceToIntArgs(
    uint64_t TySize, SmallVectorImpl<llvm::Type *> &ArgList) const {
  llvm::IntegerType *IntTy =
    llvm::IntegerType::get(getVMContext(), MinABIStackAlignInBytes * 8);

  // Add (TySize / MinABIStackAlignInBytes) args of IntTy.
  for (unsigned N = TySize / (MinABIStackAlignInBytes * 8); N; --N)
    ArgList.push_back(IntTy);

  // If necessary, add one more integer type to ArgList.
  unsigned R = TySize % (MinABIStackAlignInBytes * 8);

  if (R)
    ArgList.push_back(llvm::IntegerType::get(getVMContext(), R));
}

// In N32/64, an aligned double precision floating point field is passed in
// a register.
llvm::Type* MipsABIInfo::HandleAggregates(QualType Ty, uint64_t TySize) const {
  SmallVector<llvm::Type*, 8> ArgList, IntArgList;

  if (IsO32) {
    CoerceToIntArgs(TySize, ArgList);
    return llvm::StructType::get(getVMContext(), ArgList);
  }

  if (Ty->isComplexType())
    return CGT.ConvertType(Ty);

  const RecordType *RT = Ty->getAs<RecordType>();

  // Unions/vectors are passed in integer registers.
  if (!RT || !RT->isStructureOrClassType()) {
    CoerceToIntArgs(TySize, ArgList);
    return llvm::StructType::get(getVMContext(), ArgList);
  }

  const RecordDecl *RD = RT->getDecl();
  const ASTRecordLayout &Layout = getContext().getASTRecordLayout(RD);
  assert(!(TySize % 8) && "Size of structure must be multiple of 8.");

  uint64_t LastOffset = 0;
  unsigned idx = 0;
  llvm::IntegerType *I64 = llvm::IntegerType::get(getVMContext(), 64);

  // Iterate over fields in the struct/class and check if there are any aligned
  // double fields.
  for (RecordDecl::field_iterator i = RD->field_begin(), e = RD->field_end();
       i != e; ++i, ++idx) {
    const QualType Ty = i->getType();
    const BuiltinType *BT = Ty->getAs<BuiltinType>();

    if (!BT || BT->getKind() != BuiltinType::Double)
      continue;

    uint64_t Offset = Layout.getFieldOffset(idx);
    if (Offset % 64) // Ignore doubles that are not aligned.
      continue;

    // Add ((Offset - LastOffset) / 64) args of type i64.
    for (unsigned j = (Offset - LastOffset) / 64; j > 0; --j)
      ArgList.push_back(I64);

    // Add double type.
    ArgList.push_back(llvm::Type::getDoubleTy(getVMContext()));
    LastOffset = Offset + 64;
  }

  CoerceToIntArgs(TySize - LastOffset, IntArgList);
  ArgList.append(IntArgList.begin(), IntArgList.end());

  return llvm::StructType::get(getVMContext(), ArgList);
}

llvm::Type *MipsABIInfo::getPaddingType(uint64_t OrigOffset,
                                        uint64_t Offset) const {
  if (OrigOffset + MinABIStackAlignInBytes > Offset)
    return nullptr;

  return llvm::IntegerType::get(getVMContext(), (Offset - OrigOffset) * 8);
}

ABIArgInfo
MipsABIInfo::classifyArgumentType(QualType Ty, uint64_t &Offset) const {
  Ty = useFirstFieldIfTransparentUnion(Ty);

  uint64_t OrigOffset = Offset;
  uint64_t TySize = getContext().getTypeSize(Ty);
  uint64_t Align = getContext().getTypeAlign(Ty) / 8;

  Align = std::min(std::max(Align, (uint64_t)MinABIStackAlignInBytes),
                   (uint64_t)StackAlignInBytes);
  unsigned CurrOffset = llvm::alignTo(Offset, Align);
  Offset = CurrOffset + llvm::alignTo(TySize, Align * 8) / 8;

  if (isAggregateTypeForABI(Ty) || Ty->isVectorType()) {
    // Ignore empty aggregates.
    if (TySize == 0)
      return ABIArgInfo::getIgnore();

    if (CGCXXABI::RecordArgABI RAA = getRecordArgABI(Ty, getCXXABI())) {
      Offset = OrigOffset + MinABIStackAlignInBytes;
      return getNaturalAlignIndirect(Ty, RAA == CGCXXABI::RAA_DirectInMemory);
    }

    // If we have reached here, aggregates are passed directly by coercing to
    // another structure type. Padding is inserted if the offset of the
    // aggregate is unaligned.
    ABIArgInfo ArgInfo =
        ABIArgInfo::getDirect(HandleAggregates(Ty, TySize), 0,
                              getPaddingType(OrigOffset, CurrOffset));
    ArgInfo.setInReg(true);
    return ArgInfo;
  }

  // Treat an enum type as its underlying type.
  if (const EnumType *EnumTy = Ty->getAs<EnumType>())
    Ty = EnumTy->getDecl()->getIntegerType();

  // Make sure we pass indirectly things that are too large.
  if (const auto *EIT = Ty->getAs<ExtIntType>())
    if (EIT->getNumBits() > 128 ||
        (EIT->getNumBits() > 64 &&
         !getContext().getTargetInfo().hasInt128Type()))
      return getNaturalAlignIndirect(Ty);

  // All integral types are promoted to the GPR width.
  if (Ty->isIntegralOrEnumerationType())
    return extendType(Ty);

  return ABIArgInfo::getDirect(
      nullptr, 0, IsO32 ? nullptr : getPaddingType(OrigOffset, CurrOffset));
}

llvm::Type*
MipsABIInfo::returnAggregateInRegs(QualType RetTy, uint64_t Size) const {
  const RecordType *RT = RetTy->getAs<RecordType>();
  SmallVector<llvm::Type*, 8> RTList;

  if (RT && RT->isStructureOrClassType()) {
    const RecordDecl *RD = RT->getDecl();
    const ASTRecordLayout &Layout = getContext().getASTRecordLayout(RD);
    unsigned FieldCnt = Layout.getFieldCount();

    // N32/64 returns struct/classes in floating point registers if the
    // following conditions are met:
    // 1. The size of the struct/class is no larger than 128-bit.
    // 2. The struct/class has one or two fields all of which are floating
    //    point types.
    // 3. The offset of the first field is zero (this follows what gcc does).
    //
    // Any other composite results are returned in integer registers.
    //
    if (FieldCnt && (FieldCnt <= 2) && !Layout.getFieldOffset(0)) {
      RecordDecl::field_iterator b = RD->field_begin(), e = RD->field_end();
      for (; b != e; ++b) {
        const BuiltinType *BT = b->getType()->getAs<BuiltinType>();

        if (!BT || !BT->isFloatingPoint())
          break;

        RTList.push_back(CGT.ConvertType(b->getType()));
      }

      if (b == e)
        return llvm::StructType::get(getVMContext(), RTList,
                                     RD->hasAttr<PackedAttr>());

      RTList.clear();
    }
  }

  CoerceToIntArgs(Size, RTList);
  return llvm::StructType::get(getVMContext(), RTList);
}

ABIArgInfo MipsABIInfo::classifyReturnType(QualType RetTy) const {
  uint64_t Size = getContext().getTypeSize(RetTy);

  if (RetTy->isVoidType())
    return ABIArgInfo::getIgnore();

  // O32 doesn't treat zero-sized structs differently from other structs.
  // However, N32/N64 ignores zero sized return values.
  if (!IsO32 && Size == 0)
    return ABIArgInfo::getIgnore();

  if (isAggregateTypeForABI(RetTy) || RetTy->isVectorType()) {
    if (Size <= 128) {
      if (RetTy->isAnyComplexType())
        return ABIArgInfo::getDirect();

      // O32 returns integer vectors in registers and N32/N64 returns all small
      // aggregates in registers.
      if (!IsO32 ||
          (RetTy->isVectorType() && !RetTy->hasFloatingRepresentation())) {
        ABIArgInfo ArgInfo =
            ABIArgInfo::getDirect(returnAggregateInRegs(RetTy, Size));
        ArgInfo.setInReg(true);
        return ArgInfo;
      }
    }

    return getNaturalAlignIndirect(RetTy);
  }

  // Treat an enum type as its underlying type.
  if (const EnumType *EnumTy = RetTy->getAs<EnumType>())
    RetTy = EnumTy->getDecl()->getIntegerType();

  // Make sure we pass indirectly things that are too large.
  if (const auto *EIT = RetTy->getAs<ExtIntType>())
    if (EIT->getNumBits() > 128 ||
        (EIT->getNumBits() > 64 &&
         !getContext().getTargetInfo().hasInt128Type()))
      return getNaturalAlignIndirect(RetTy);

  if (isPromotableIntegerTypeForABI(RetTy))
    return ABIArgInfo::getExtend(RetTy);

  if ((RetTy->isUnsignedIntegerOrEnumerationType() ||
      RetTy->isSignedIntegerOrEnumerationType()) && Size == 32 && !IsO32)
    return ABIArgInfo::getSignExtend(RetTy);

  return ABIArgInfo::getDirect();
}

void MipsABIInfo::computeInfo(CGFunctionInfo &FI) const {
  ABIArgInfo &RetInfo = FI.getReturnInfo();
  if (!getCXXABI().classifyReturnType(FI))
    RetInfo = classifyReturnType(FI.getReturnType());

  // Check if a pointer to an aggregate is passed as a hidden argument.
  uint64_t Offset = RetInfo.isIndirect() ? MinABIStackAlignInBytes : 0;

  for (auto &I : FI.arguments())
    I.info = classifyArgumentType(I.type, Offset);
}

Address MipsABIInfo::EmitVAArg(CodeGenFunction &CGF, Address VAListAddr,
                               QualType OrigTy) const {
  QualType Ty = OrigTy;

  // Integer arguments are promoted to 32-bit on O32 and 64-bit on N32/N64.
  // Pointers are also promoted in the same way but this only matters for N32.
  unsigned SlotSizeInBits = IsO32 ? 32 : 64;
  unsigned PtrWidth = getTarget().getPointerWidth(0);
  bool DidPromote = false;
  if ((Ty->isIntegerType() &&
          getContext().getIntWidth(Ty) < SlotSizeInBits) ||
      (Ty->isPointerType() && PtrWidth < SlotSizeInBits)) {
    DidPromote = true;
    Ty = getContext().getIntTypeForBitwidth(SlotSizeInBits,
                                            Ty->isSignedIntegerType());
  }

  auto TyInfo = getContext().getTypeInfoInChars(Ty);

  // The alignment of things in the argument area is never larger than
  // StackAlignInBytes.
  TyInfo.second =
    std::min(TyInfo.second, CharUnits::fromQuantity(StackAlignInBytes));

  // MinABIStackAlignInBytes is the size of argument slots on the stack.
  CharUnits ArgSlotSize = CharUnits::fromQuantity(MinABIStackAlignInBytes);

  Address Addr = emitVoidPtrVAArg(CGF, VAListAddr, Ty, /*indirect*/ false,
                          TyInfo, ArgSlotSize, /*AllowHigherAlign*/ true);


  // If there was a promotion, "unpromote" into a temporary.
  // TODO: can we just use a pointer into a subset of the original slot?
  if (DidPromote) {
    Address Temp = CGF.CreateMemTemp(OrigTy, "vaarg.promotion-temp");
    llvm::Value *Promoted = CGF.Builder.CreateLoad(Addr);

    // Truncate down to the right width.
    llvm::Type *IntTy = (OrigTy->isIntegerType() ? Temp.getElementType()
                                                 : CGF.IntPtrTy);
    llvm::Value *V = CGF.Builder.CreateTrunc(Promoted, IntTy);
    if (OrigTy->isPointerType())
      V = CGF.Builder.CreateIntToPtr(V, Temp.getElementType());

    CGF.Builder.CreateStore(V, Temp);
    Addr = Temp;
  }

  return Addr;
}

ABIArgInfo MipsABIInfo::extendType(QualType Ty) const {
  int TySize = getContext().getTypeSize(Ty);

  // MIPS64 ABI requires unsigned 32 bit integers to be sign extended.
  if (Ty->isUnsignedIntegerOrEnumerationType() && TySize == 32)
    return ABIArgInfo::getSignExtend(Ty);

  return ABIArgInfo::getExtend(Ty);
}

bool
MIPSTargetCodeGenInfo::initDwarfEHRegSizeTable(CodeGen::CodeGenFunction &CGF,
                                               llvm::Value *Address) const {
  // This information comes from gcc's implementation, which seems to
  // as canonical as it gets.

  // Everything on MIPS is 4 bytes.  Double-precision FP registers
  // are aliased to pairs of single-precision FP registers.
  llvm::Value *Four8 = llvm::ConstantInt::get(CGF.Int8Ty, 4);

  // 0-31 are the general purpose registers, $0 - $31.
  // 32-63 are the floating-point registers, $f0 - $f31.
  // 64 and 65 are the multiply/divide registers, $hi and $lo.
  // 66 is the (notional, I think) register for signal-handler return.
  AssignToArrayRange(CGF.Builder, Address, Four8, 0, 65);

  // 67-74 are the floating-point status registers, $fcc0 - $fcc7.
  // They are one bit wide and ignored here.

  // 80-111 are the coprocessor 0 registers, $c0r0 - $c0r31.
  // (coprocessor 1 is the FP unit)
  // 112-143 are the coprocessor 2 registers, $c2r0 - $c2r31.
  // 144-175 are the coprocessor 3 registers, $c3r0 - $c3r31.
  // 176-181 are the DSP accumulator registers.
  AssignToArrayRange(CGF.Builder, Address, Four8, 80, 181);
  return false;
}

//===----------------------------------------------------------------------===//
// AVR ABI Implementation.
//===----------------------------------------------------------------------===//

namespace {
class AVRTargetCodeGenInfo : public TargetCodeGenInfo {
public:
  AVRTargetCodeGenInfo(CodeGenTypes &CGT)
      : TargetCodeGenInfo(std::make_unique<DefaultABIInfo>(CGT)) {}

  void setTargetAttributes(const Decl *D, llvm::GlobalValue *GV,
                           CodeGen::CodeGenModule &CGM) const override {
    if (GV->isDeclaration())
      return;
    const auto *FD = dyn_cast_or_null<FunctionDecl>(D);
    if (!FD) return;
    auto *Fn = cast<llvm::Function>(GV);

    if (FD->getAttr<AVRInterruptAttr>())
      Fn->addFnAttr("interrupt");

    if (FD->getAttr<AVRSignalAttr>())
      Fn->addFnAttr("signal");
  }
};
}

//===----------------------------------------------------------------------===//
// TCE ABI Implementation (see http://tce.cs.tut.fi). Uses mostly the defaults.
// Currently subclassed only to implement custom OpenCL C function attribute
// handling.
//===----------------------------------------------------------------------===//

namespace {

class TCETargetCodeGenInfo : public DefaultTargetCodeGenInfo {
public:
  TCETargetCodeGenInfo(CodeGenTypes &CGT)
    : DefaultTargetCodeGenInfo(CGT) {}

  void setTargetAttributes(const Decl *D, llvm::GlobalValue *GV,
                           CodeGen::CodeGenModule &M) const override;
};

void TCETargetCodeGenInfo::setTargetAttributes(
    const Decl *D, llvm::GlobalValue *GV, CodeGen::CodeGenModule &M) const {
  if (GV->isDeclaration())
    return;
  const FunctionDecl *FD = dyn_cast_or_null<FunctionDecl>(D);
  if (!FD) return;

  llvm::Function *F = cast<llvm::Function>(GV);

  if (M.getLangOpts().OpenCL) {
    if (FD->hasAttr<OpenCLKernelAttr>()) {
      // OpenCL C Kernel functions are not subject to inlining
      F->addFnAttr(llvm::Attribute::NoInline);
      const ReqdWorkGroupSizeAttr *Attr = FD->getAttr<ReqdWorkGroupSizeAttr>();
      if (Attr) {
        // Convert the reqd_work_group_size() attributes to metadata.
        llvm::LLVMContext &Context = F->getContext();
        llvm::NamedMDNode *OpenCLMetadata =
            M.getModule().getOrInsertNamedMetadata(
                "opencl.kernel_wg_size_info");

        SmallVector<llvm::Metadata *, 5> Operands;
        Operands.push_back(llvm::ConstantAsMetadata::get(F));

        Operands.push_back(
            llvm::ConstantAsMetadata::get(llvm::Constant::getIntegerValue(
                M.Int32Ty, llvm::APInt(32, Attr->getXDim()))));
        Operands.push_back(
            llvm::ConstantAsMetadata::get(llvm::Constant::getIntegerValue(
                M.Int32Ty, llvm::APInt(32, Attr->getYDim()))));
        Operands.push_back(
            llvm::ConstantAsMetadata::get(llvm::Constant::getIntegerValue(
                M.Int32Ty, llvm::APInt(32, Attr->getZDim()))));

        // Add a boolean constant operand for "required" (true) or "hint"
        // (false) for implementing the work_group_size_hint attr later.
        // Currently always true as the hint is not yet implemented.
        Operands.push_back(
            llvm::ConstantAsMetadata::get(llvm::ConstantInt::getTrue(Context)));
        OpenCLMetadata->addOperand(llvm::MDNode::get(Context, Operands));
      }
    }
  }
}

}

//===----------------------------------------------------------------------===//
// Hexagon ABI Implementation
//===----------------------------------------------------------------------===//

namespace {

class HexagonABIInfo : public DefaultABIInfo {
public:
  HexagonABIInfo(CodeGenTypes &CGT) : DefaultABIInfo(CGT) {}

private:
  ABIArgInfo classifyReturnType(QualType RetTy) const;
  ABIArgInfo classifyArgumentType(QualType RetTy) const;
  ABIArgInfo classifyArgumentType(QualType RetTy, unsigned *RegsLeft) const;

  void computeInfo(CGFunctionInfo &FI) const override;

  Address EmitVAArg(CodeGenFunction &CGF, Address VAListAddr,
                    QualType Ty) const override;
  Address EmitVAArgFromMemory(CodeGenFunction &CFG, Address VAListAddr,
                              QualType Ty) const;
  Address EmitVAArgForHexagon(CodeGenFunction &CFG, Address VAListAddr,
                              QualType Ty) const;
  Address EmitVAArgForHexagonLinux(CodeGenFunction &CFG, Address VAListAddr,
                                   QualType Ty) const;
};

class HexagonTargetCodeGenInfo : public TargetCodeGenInfo {
public:
  HexagonTargetCodeGenInfo(CodeGenTypes &CGT)
      : TargetCodeGenInfo(std::make_unique<HexagonABIInfo>(CGT)) {}

  int getDwarfEHStackPointer(CodeGen::CodeGenModule &M) const override {
    return 29;
  }

  void setTargetAttributes(const Decl *D, llvm::GlobalValue *GV,
                           CodeGen::CodeGenModule &GCM) const override {
    if (GV->isDeclaration())
      return;
    const FunctionDecl *FD = dyn_cast_or_null<FunctionDecl>(D);
    if (!FD)
      return;
  }
};

} // namespace

void HexagonABIInfo::computeInfo(CGFunctionInfo &FI) const {
  unsigned RegsLeft = 6;
  if (!getCXXABI().classifyReturnType(FI))
    FI.getReturnInfo() = classifyReturnType(FI.getReturnType());
  for (auto &I : FI.arguments())
    I.info = classifyArgumentType(I.type, &RegsLeft);
}

static bool HexagonAdjustRegsLeft(uint64_t Size, unsigned *RegsLeft) {
  assert(Size <= 64 && "Not expecting to pass arguments larger than 64 bits"
                       " through registers");

  if (*RegsLeft == 0)
    return false;

  if (Size <= 32) {
    (*RegsLeft)--;
    return true;
  }

  if (2 <= (*RegsLeft & (~1U))) {
    *RegsLeft = (*RegsLeft & (~1U)) - 2;
    return true;
  }

  // Next available register was r5 but candidate was greater than 32-bits so it
  // has to go on the stack. However we still consume r5
  if (*RegsLeft == 1)
    *RegsLeft = 0;

  return false;
}

ABIArgInfo HexagonABIInfo::classifyArgumentType(QualType Ty,
                                                unsigned *RegsLeft) const {
  if (!isAggregateTypeForABI(Ty)) {
    // Treat an enum type as its underlying type.
    if (const EnumType *EnumTy = Ty->getAs<EnumType>())
      Ty = EnumTy->getDecl()->getIntegerType();

    uint64_t Size = getContext().getTypeSize(Ty);
    if (Size <= 64)
      HexagonAdjustRegsLeft(Size, RegsLeft);

    if (Size > 64 && Ty->isExtIntType())
      return getNaturalAlignIndirect(Ty, /*ByVal=*/true);

    return isPromotableIntegerTypeForABI(Ty) ? ABIArgInfo::getExtend(Ty)
                                             : ABIArgInfo::getDirect();
  }

  if (CGCXXABI::RecordArgABI RAA = getRecordArgABI(Ty, getCXXABI()))
    return getNaturalAlignIndirect(Ty, RAA == CGCXXABI::RAA_DirectInMemory);

  // Ignore empty records.
  if (isEmptyRecord(getContext(), Ty, true))
    return ABIArgInfo::getIgnore();

  uint64_t Size = getContext().getTypeSize(Ty);
  unsigned Align = getContext().getTypeAlign(Ty);

  if (Size > 64)
    return getNaturalAlignIndirect(Ty, /*ByVal=*/true);

  if (HexagonAdjustRegsLeft(Size, RegsLeft))
    Align = Size <= 32 ? 32 : 64;
  if (Size <= Align) {
    // Pass in the smallest viable integer type.
    if (!llvm::isPowerOf2_64(Size))
      Size = llvm::NextPowerOf2(Size);
    return ABIArgInfo::getDirect(llvm::Type::getIntNTy(getVMContext(), Size));
  }
  return DefaultABIInfo::classifyArgumentType(Ty);
}

ABIArgInfo HexagonABIInfo::classifyReturnType(QualType RetTy) const {
  if (RetTy->isVoidType())
    return ABIArgInfo::getIgnore();

  const TargetInfo &T = CGT.getTarget();
  uint64_t Size = getContext().getTypeSize(RetTy);

  if (RetTy->getAs<VectorType>()) {
    // HVX vectors are returned in vector registers or register pairs.
    if (T.hasFeature("hvx")) {
      assert(T.hasFeature("hvx-length64b") || T.hasFeature("hvx-length128b"));
      uint64_t VecSize = T.hasFeature("hvx-length64b") ? 64*8 : 128*8;
      if (Size == VecSize || Size == 2*VecSize)
        return ABIArgInfo::getDirectInReg();
    }
    // Large vector types should be returned via memory.
    if (Size > 64)
      return getNaturalAlignIndirect(RetTy);
  }

  if (!isAggregateTypeForABI(RetTy)) {
    // Treat an enum type as its underlying type.
    if (const EnumType *EnumTy = RetTy->getAs<EnumType>())
      RetTy = EnumTy->getDecl()->getIntegerType();

    if (Size > 64 && RetTy->isExtIntType())
      return getNaturalAlignIndirect(RetTy, /*ByVal=*/false);

    return isPromotableIntegerTypeForABI(RetTy) ? ABIArgInfo::getExtend(RetTy)
                                                : ABIArgInfo::getDirect();
  }

  if (isEmptyRecord(getContext(), RetTy, true))
    return ABIArgInfo::getIgnore();

  // Aggregates <= 8 bytes are returned in registers, other aggregates
  // are returned indirectly.
  if (Size <= 64) {
    // Return in the smallest viable integer type.
    if (!llvm::isPowerOf2_64(Size))
      Size = llvm::NextPowerOf2(Size);
    return ABIArgInfo::getDirect(llvm::Type::getIntNTy(getVMContext(), Size));
  }
  return getNaturalAlignIndirect(RetTy, /*ByVal=*/true);
}

Address HexagonABIInfo::EmitVAArgFromMemory(CodeGenFunction &CGF,
                                            Address VAListAddr,
                                            QualType Ty) const {
  // Load the overflow area pointer.
  Address __overflow_area_pointer_p =
      CGF.Builder.CreateStructGEP(VAListAddr, 2, "__overflow_area_pointer_p");
  llvm::Value *__overflow_area_pointer = CGF.Builder.CreateLoad(
      __overflow_area_pointer_p, "__overflow_area_pointer");

  uint64_t Align = CGF.getContext().getTypeAlign(Ty) / 8;
  if (Align > 4) {
    // Alignment should be a power of 2.
    assert((Align & (Align - 1)) == 0 && "Alignment is not power of 2!");

    // overflow_arg_area = (overflow_arg_area + align - 1) & -align;
    llvm::Value *Offset = llvm::ConstantInt::get(CGF.Int64Ty, Align - 1);

    // Add offset to the current pointer to access the argument.
    __overflow_area_pointer =
        CGF.Builder.CreateGEP(__overflow_area_pointer, Offset);
    llvm::Value *AsInt =
        CGF.Builder.CreatePtrToInt(__overflow_area_pointer, CGF.Int32Ty);

    // Create a mask which should be "AND"ed
    // with (overflow_arg_area + align - 1)
    llvm::Value *Mask = llvm::ConstantInt::get(CGF.Int32Ty, -(int)Align);
    __overflow_area_pointer = CGF.Builder.CreateIntToPtr(
        CGF.Builder.CreateAnd(AsInt, Mask), __overflow_area_pointer->getType(),
        "__overflow_area_pointer.align");
  }

  // Get the type of the argument from memory and bitcast
  // overflow area pointer to the argument type.
  llvm::Type *PTy = CGF.ConvertTypeForMem(Ty);
  Address AddrTyped = CGF.Builder.CreateBitCast(
      Address(__overflow_area_pointer, CharUnits::fromQuantity(Align)),
      llvm::PointerType::getUnqual(PTy));

  // Round up to the minimum stack alignment for varargs which is 4 bytes.
  uint64_t Offset = llvm::alignTo(CGF.getContext().getTypeSize(Ty) / 8, 4);

  __overflow_area_pointer = CGF.Builder.CreateGEP(
      __overflow_area_pointer, llvm::ConstantInt::get(CGF.Int32Ty, Offset),
      "__overflow_area_pointer.next");
  CGF.Builder.CreateStore(__overflow_area_pointer, __overflow_area_pointer_p);

  return AddrTyped;
}

Address HexagonABIInfo::EmitVAArgForHexagon(CodeGenFunction &CGF,
                                            Address VAListAddr,
                                            QualType Ty) const {
  // FIXME: Need to handle alignment
  llvm::Type *BP = CGF.Int8PtrTy;
  llvm::Type *BPP = CGF.Int8PtrPtrTy;
  CGBuilderTy &Builder = CGF.Builder;
  Address VAListAddrAsBPP = Builder.CreateBitCast(VAListAddr, BPP, "ap");
  llvm::Value *Addr = Builder.CreateLoad(VAListAddrAsBPP, "ap.cur");
  // Handle address alignment for type alignment > 32 bits
  uint64_t TyAlign = CGF.getContext().getTypeAlign(Ty) / 8;
  if (TyAlign > 4) {
    assert((TyAlign & (TyAlign - 1)) == 0 && "Alignment is not power of 2!");
    llvm::Value *AddrAsInt = Builder.CreatePtrToInt(Addr, CGF.Int32Ty);
    AddrAsInt = Builder.CreateAdd(AddrAsInt, Builder.getInt32(TyAlign - 1));
    AddrAsInt = Builder.CreateAnd(AddrAsInt, Builder.getInt32(~(TyAlign - 1)));
    Addr = Builder.CreateIntToPtr(AddrAsInt, BP);
  }
  llvm::Type *PTy = llvm::PointerType::getUnqual(CGF.ConvertType(Ty));
  Address AddrTyped = Builder.CreateBitCast(
      Address(Addr, CharUnits::fromQuantity(TyAlign)), PTy);

  uint64_t Offset = llvm::alignTo(CGF.getContext().getTypeSize(Ty) / 8, 4);
  llvm::Value *NextAddr = Builder.CreateGEP(
      Addr, llvm::ConstantInt::get(CGF.Int32Ty, Offset), "ap.next");
  Builder.CreateStore(NextAddr, VAListAddrAsBPP);

  return AddrTyped;
}

Address HexagonABIInfo::EmitVAArgForHexagonLinux(CodeGenFunction &CGF,
                                                 Address VAListAddr,
                                                 QualType Ty) const {
  int ArgSize = CGF.getContext().getTypeSize(Ty) / 8;

  if (ArgSize > 8)
    return EmitVAArgFromMemory(CGF, VAListAddr, Ty);

  // Here we have check if the argument is in register area or
  // in overflow area.
  // If the saved register area pointer + argsize rounded up to alignment >
  // saved register area end pointer, argument is in overflow area.
  unsigned RegsLeft = 6;
  Ty = CGF.getContext().getCanonicalType(Ty);
  (void)classifyArgumentType(Ty, &RegsLeft);

  llvm::BasicBlock *MaybeRegBlock = CGF.createBasicBlock("vaarg.maybe_reg");
  llvm::BasicBlock *InRegBlock = CGF.createBasicBlock("vaarg.in_reg");
  llvm::BasicBlock *OnStackBlock = CGF.createBasicBlock("vaarg.on_stack");
  llvm::BasicBlock *ContBlock = CGF.createBasicBlock("vaarg.end");

  // Get rounded size of the argument.GCC does not allow vararg of
  // size < 4 bytes. We follow the same logic here.
  ArgSize = (CGF.getContext().getTypeSize(Ty) <= 32) ? 4 : 8;
  int ArgAlign = (CGF.getContext().getTypeSize(Ty) <= 32) ? 4 : 8;

  // Argument may be in saved register area
  CGF.EmitBlock(MaybeRegBlock);

  // Load the current saved register area pointer.
  Address __current_saved_reg_area_pointer_p = CGF.Builder.CreateStructGEP(
      VAListAddr, 0, "__current_saved_reg_area_pointer_p");
  llvm::Value *__current_saved_reg_area_pointer = CGF.Builder.CreateLoad(
      __current_saved_reg_area_pointer_p, "__current_saved_reg_area_pointer");

  // Load the saved register area end pointer.
  Address __saved_reg_area_end_pointer_p = CGF.Builder.CreateStructGEP(
      VAListAddr, 1, "__saved_reg_area_end_pointer_p");
  llvm::Value *__saved_reg_area_end_pointer = CGF.Builder.CreateLoad(
      __saved_reg_area_end_pointer_p, "__saved_reg_area_end_pointer");

  // If the size of argument is > 4 bytes, check if the stack
  // location is aligned to 8 bytes
  if (ArgAlign > 4) {

    llvm::Value *__current_saved_reg_area_pointer_int =
        CGF.Builder.CreatePtrToInt(__current_saved_reg_area_pointer,
                                   CGF.Int32Ty);

    __current_saved_reg_area_pointer_int = CGF.Builder.CreateAdd(
        __current_saved_reg_area_pointer_int,
        llvm::ConstantInt::get(CGF.Int32Ty, (ArgAlign - 1)),
        "align_current_saved_reg_area_pointer");

    __current_saved_reg_area_pointer_int =
        CGF.Builder.CreateAnd(__current_saved_reg_area_pointer_int,
                              llvm::ConstantInt::get(CGF.Int32Ty, -ArgAlign),
                              "align_current_saved_reg_area_pointer");

    __current_saved_reg_area_pointer =
        CGF.Builder.CreateIntToPtr(__current_saved_reg_area_pointer_int,
                                   __current_saved_reg_area_pointer->getType(),
                                   "align_current_saved_reg_area_pointer");
  }

  llvm::Value *__new_saved_reg_area_pointer =
      CGF.Builder.CreateGEP(__current_saved_reg_area_pointer,
                            llvm::ConstantInt::get(CGF.Int32Ty, ArgSize),
                            "__new_saved_reg_area_pointer");

  llvm::Value *UsingStack = 0;
  UsingStack = CGF.Builder.CreateICmpSGT(__new_saved_reg_area_pointer,
                                         __saved_reg_area_end_pointer);

  CGF.Builder.CreateCondBr(UsingStack, OnStackBlock, InRegBlock);

  // Argument in saved register area
  // Implement the block where argument is in register saved area
  CGF.EmitBlock(InRegBlock);

  llvm::Type *PTy = CGF.ConvertType(Ty);
  llvm::Value *__saved_reg_area_p = CGF.Builder.CreateBitCast(
      __current_saved_reg_area_pointer, llvm::PointerType::getUnqual(PTy));

  CGF.Builder.CreateStore(__new_saved_reg_area_pointer,
                          __current_saved_reg_area_pointer_p);

  CGF.EmitBranch(ContBlock);

  // Argument in overflow area
  // Implement the block where the argument is in overflow area.
  CGF.EmitBlock(OnStackBlock);

  // Load the overflow area pointer
  Address __overflow_area_pointer_p =
      CGF.Builder.CreateStructGEP(VAListAddr, 2, "__overflow_area_pointer_p");
  llvm::Value *__overflow_area_pointer = CGF.Builder.CreateLoad(
      __overflow_area_pointer_p, "__overflow_area_pointer");

  // Align the overflow area pointer according to the alignment of the argument
  if (ArgAlign > 4) {
    llvm::Value *__overflow_area_pointer_int =
        CGF.Builder.CreatePtrToInt(__overflow_area_pointer, CGF.Int32Ty);

    __overflow_area_pointer_int =
        CGF.Builder.CreateAdd(__overflow_area_pointer_int,
                              llvm::ConstantInt::get(CGF.Int32Ty, ArgAlign - 1),
                              "align_overflow_area_pointer");

    __overflow_area_pointer_int =
        CGF.Builder.CreateAnd(__overflow_area_pointer_int,
                              llvm::ConstantInt::get(CGF.Int32Ty, -ArgAlign),
                              "align_overflow_area_pointer");

    __overflow_area_pointer = CGF.Builder.CreateIntToPtr(
        __overflow_area_pointer_int, __overflow_area_pointer->getType(),
        "align_overflow_area_pointer");
  }

  // Get the pointer for next argument in overflow area and store it
  // to overflow area pointer.
  llvm::Value *__new_overflow_area_pointer = CGF.Builder.CreateGEP(
      __overflow_area_pointer, llvm::ConstantInt::get(CGF.Int32Ty, ArgSize),
      "__overflow_area_pointer.next");

  CGF.Builder.CreateStore(__new_overflow_area_pointer,
                          __overflow_area_pointer_p);

  CGF.Builder.CreateStore(__new_overflow_area_pointer,
                          __current_saved_reg_area_pointer_p);

  // Bitcast the overflow area pointer to the type of argument.
  llvm::Type *OverflowPTy = CGF.ConvertTypeForMem(Ty);
  llvm::Value *__overflow_area_p = CGF.Builder.CreateBitCast(
      __overflow_area_pointer, llvm::PointerType::getUnqual(OverflowPTy));

  CGF.EmitBranch(ContBlock);

  // Get the correct pointer to load the variable argument
  // Implement the ContBlock
  CGF.EmitBlock(ContBlock);

  llvm::Type *MemPTy = llvm::PointerType::getUnqual(CGF.ConvertTypeForMem(Ty));
  llvm::PHINode *ArgAddr = CGF.Builder.CreatePHI(MemPTy, 2, "vaarg.addr");
  ArgAddr->addIncoming(__saved_reg_area_p, InRegBlock);
  ArgAddr->addIncoming(__overflow_area_p, OnStackBlock);

  return Address(ArgAddr, CharUnits::fromQuantity(ArgAlign));
}

Address HexagonABIInfo::EmitVAArg(CodeGenFunction &CGF, Address VAListAddr,
                                  QualType Ty) const {

  if (getTarget().getTriple().isMusl())
    return EmitVAArgForHexagonLinux(CGF, VAListAddr, Ty);

  return EmitVAArgForHexagon(CGF, VAListAddr, Ty);
}

//===----------------------------------------------------------------------===//
// Lanai ABI Implementation
//===----------------------------------------------------------------------===//

namespace {
class LanaiABIInfo : public DefaultABIInfo {
public:
  LanaiABIInfo(CodeGen::CodeGenTypes &CGT) : DefaultABIInfo(CGT) {}

  bool shouldUseInReg(QualType Ty, CCState &State) const;

  void computeInfo(CGFunctionInfo &FI) const override {
    CCState State(FI);
    // Lanai uses 4 registers to pass arguments unless the function has the
    // regparm attribute set.
    if (FI.getHasRegParm()) {
      State.FreeRegs = FI.getRegParm();
    } else {
      State.FreeRegs = 4;
    }

    if (!getCXXABI().classifyReturnType(FI))
      FI.getReturnInfo() = classifyReturnType(FI.getReturnType());
    for (auto &I : FI.arguments())
      I.info = classifyArgumentType(I.type, State);
  }

  ABIArgInfo getIndirectResult(QualType Ty, bool ByVal, CCState &State) const;
  ABIArgInfo classifyArgumentType(QualType RetTy, CCState &State) const;
};
} // end anonymous namespace

bool LanaiABIInfo::shouldUseInReg(QualType Ty, CCState &State) const {
  unsigned Size = getContext().getTypeSize(Ty);
  unsigned SizeInRegs = llvm::alignTo(Size, 32U) / 32U;

  if (SizeInRegs == 0)
    return false;

  if (SizeInRegs > State.FreeRegs) {
    State.FreeRegs = 0;
    return false;
  }

  State.FreeRegs -= SizeInRegs;

  return true;
}

ABIArgInfo LanaiABIInfo::getIndirectResult(QualType Ty, bool ByVal,
                                           CCState &State) const {
  if (!ByVal) {
    if (State.FreeRegs) {
      --State.FreeRegs; // Non-byval indirects just use one pointer.
      return getNaturalAlignIndirectInReg(Ty);
    }
    return getNaturalAlignIndirect(Ty, false);
  }

  // Compute the byval alignment.
  const unsigned MinABIStackAlignInBytes = 4;
  unsigned TypeAlign = getContext().getTypeAlign(Ty) / 8;
  return ABIArgInfo::getIndirect(CharUnits::fromQuantity(4), /*ByVal=*/true,
                                 /*Realign=*/TypeAlign >
                                     MinABIStackAlignInBytes);
}

ABIArgInfo LanaiABIInfo::classifyArgumentType(QualType Ty,
                                              CCState &State) const {
  // Check with the C++ ABI first.
  const RecordType *RT = Ty->getAs<RecordType>();
  if (RT) {
    CGCXXABI::RecordArgABI RAA = getRecordArgABI(RT, getCXXABI());
    if (RAA == CGCXXABI::RAA_Indirect) {
      return getIndirectResult(Ty, /*ByVal=*/false, State);
    } else if (RAA == CGCXXABI::RAA_DirectInMemory) {
      return getNaturalAlignIndirect(Ty, /*ByRef=*/true);
    }
  }

  if (isAggregateTypeForABI(Ty)) {
    // Structures with flexible arrays are always indirect.
    if (RT && RT->getDecl()->hasFlexibleArrayMember())
      return getIndirectResult(Ty, /*ByVal=*/true, State);

    // Ignore empty structs/unions.
    if (isEmptyRecord(getContext(), Ty, true))
      return ABIArgInfo::getIgnore();

    llvm::LLVMContext &LLVMContext = getVMContext();
    unsigned SizeInRegs = (getContext().getTypeSize(Ty) + 31) / 32;
    if (SizeInRegs <= State.FreeRegs) {
      llvm::IntegerType *Int32 = llvm::Type::getInt32Ty(LLVMContext);
      SmallVector<llvm::Type *, 3> Elements(SizeInRegs, Int32);
      llvm::Type *Result = llvm::StructType::get(LLVMContext, Elements);
      State.FreeRegs -= SizeInRegs;
      return ABIArgInfo::getDirectInReg(Result);
    } else {
      State.FreeRegs = 0;
    }
    return getIndirectResult(Ty, true, State);
  }

  // Treat an enum type as its underlying type.
  if (const auto *EnumTy = Ty->getAs<EnumType>())
    Ty = EnumTy->getDecl()->getIntegerType();

  bool InReg = shouldUseInReg(Ty, State);

  // Don't pass >64 bit integers in registers.
  if (const auto *EIT = Ty->getAs<ExtIntType>())
    if (EIT->getNumBits() > 64)
      return getIndirectResult(Ty, /*ByVal=*/true, State);

  if (isPromotableIntegerTypeForABI(Ty)) {
    if (InReg)
      return ABIArgInfo::getDirectInReg();
    return ABIArgInfo::getExtend(Ty);
  }
  if (InReg)
    return ABIArgInfo::getDirectInReg();
  return ABIArgInfo::getDirect();
}

namespace {
class LanaiTargetCodeGenInfo : public TargetCodeGenInfo {
public:
  LanaiTargetCodeGenInfo(CodeGen::CodeGenTypes &CGT)
      : TargetCodeGenInfo(std::make_unique<LanaiABIInfo>(CGT)) {}
};
}

//===----------------------------------------------------------------------===//
// AMDGPU ABI Implementation
//===----------------------------------------------------------------------===//

namespace {

class AMDGPUABIInfo final : public DefaultABIInfo {
private:
  static const unsigned MaxNumRegsForArgsRet = 16;

  unsigned numRegsForType(QualType Ty) const;

  bool isHomogeneousAggregateBaseType(QualType Ty) const override;
  bool isHomogeneousAggregateSmallEnough(const Type *Base,
                                         uint64_t Members) const override;

  // Coerce HIP pointer arguments from generic pointers to global ones.
  llvm::Type *coerceKernelArgumentType(llvm::Type *Ty, unsigned FromAS,
                                       unsigned ToAS) const {
    // Structure types.
    if (auto STy = dyn_cast<llvm::StructType>(Ty)) {
      SmallVector<llvm::Type *, 8> EltTys;
      bool Changed = false;
      for (auto T : STy->elements()) {
        auto NT = coerceKernelArgumentType(T, FromAS, ToAS);
        EltTys.push_back(NT);
        Changed |= (NT != T);
      }
      // Skip if there is no change in element types.
      if (!Changed)
        return STy;
      if (STy->hasName())
        return llvm::StructType::create(
            EltTys, (STy->getName() + ".coerce").str(), STy->isPacked());
      return llvm::StructType::get(getVMContext(), EltTys, STy->isPacked());
    }
    // Array types.
    if (auto ATy = dyn_cast<llvm::ArrayType>(Ty)) {
      auto T = ATy->getElementType();
      auto NT = coerceKernelArgumentType(T, FromAS, ToAS);
      // Skip if there is no change in that element type.
      if (NT == T)
        return ATy;
      return llvm::ArrayType::get(NT, ATy->getNumElements());
    }
    // Single value types.
    if (Ty->isPointerTy() && Ty->getPointerAddressSpace() == FromAS)
      return llvm::PointerType::get(
          cast<llvm::PointerType>(Ty)->getElementType(), ToAS);
    return Ty;
  }

public:
  explicit AMDGPUABIInfo(CodeGen::CodeGenTypes &CGT) :
    DefaultABIInfo(CGT) {}

  ABIArgInfo classifyReturnType(QualType RetTy) const;
  ABIArgInfo classifyKernelArgumentType(QualType Ty) const;
  ABIArgInfo classifyArgumentType(QualType Ty, unsigned &NumRegsLeft) const;

  void computeInfo(CGFunctionInfo &FI) const override;
  Address EmitVAArg(CodeGenFunction &CGF, Address VAListAddr,
                    QualType Ty) const override;
};

bool AMDGPUABIInfo::isHomogeneousAggregateBaseType(QualType Ty) const {
  return true;
}

bool AMDGPUABIInfo::isHomogeneousAggregateSmallEnough(
  const Type *Base, uint64_t Members) const {
  uint32_t NumRegs = (getContext().getTypeSize(Base) + 31) / 32;

  // Homogeneous Aggregates may occupy at most 16 registers.
  return Members * NumRegs <= MaxNumRegsForArgsRet;
}

/// Estimate number of registers the type will use when passed in registers.
unsigned AMDGPUABIInfo::numRegsForType(QualType Ty) const {
  unsigned NumRegs = 0;

  if (const VectorType *VT = Ty->getAs<VectorType>()) {
    // Compute from the number of elements. The reported size is based on the
    // in-memory size, which includes the padding 4th element for 3-vectors.
    QualType EltTy = VT->getElementType();
    unsigned EltSize = getContext().getTypeSize(EltTy);

    // 16-bit element vectors should be passed as packed.
    if (EltSize == 16)
      return (VT->getNumElements() + 1) / 2;

    unsigned EltNumRegs = (EltSize + 31) / 32;
    return EltNumRegs * VT->getNumElements();
  }

  if (const RecordType *RT = Ty->getAs<RecordType>()) {
    const RecordDecl *RD = RT->getDecl();
    assert(!RD->hasFlexibleArrayMember());

    for (const FieldDecl *Field : RD->fields()) {
      QualType FieldTy = Field->getType();
      NumRegs += numRegsForType(FieldTy);
    }

    return NumRegs;
  }

  return (getContext().getTypeSize(Ty) + 31) / 32;
}

void AMDGPUABIInfo::computeInfo(CGFunctionInfo &FI) const {
  llvm::CallingConv::ID CC = FI.getCallingConvention();

  if (!getCXXABI().classifyReturnType(FI))
    FI.getReturnInfo() = classifyReturnType(FI.getReturnType());

  unsigned NumRegsLeft = MaxNumRegsForArgsRet;
  for (auto &Arg : FI.arguments()) {
    if (CC == llvm::CallingConv::AMDGPU_KERNEL) {
      Arg.info = classifyKernelArgumentType(Arg.type);
    } else {
      Arg.info = classifyArgumentType(Arg.type, NumRegsLeft);
    }
  }
}

Address AMDGPUABIInfo::EmitVAArg(CodeGenFunction &CGF, Address VAListAddr,
                                 QualType Ty) const {
  llvm_unreachable("AMDGPU does not support varargs");
}

ABIArgInfo AMDGPUABIInfo::classifyReturnType(QualType RetTy) const {
  if (isAggregateTypeForABI(RetTy)) {
    // Records with non-trivial destructors/copy-constructors should not be
    // returned by value.
    if (!getRecordArgABI(RetTy, getCXXABI())) {
      // Ignore empty structs/unions.
      if (isEmptyRecord(getContext(), RetTy, true))
        return ABIArgInfo::getIgnore();

      // Lower single-element structs to just return a regular value.
      if (const Type *SeltTy = isSingleElementStruct(RetTy, getContext()))
        return ABIArgInfo::getDirect(CGT.ConvertType(QualType(SeltTy, 0)));

      if (const RecordType *RT = RetTy->getAs<RecordType>()) {
        const RecordDecl *RD = RT->getDecl();
        if (RD->hasFlexibleArrayMember())
          return DefaultABIInfo::classifyReturnType(RetTy);
      }

      // Pack aggregates <= 4 bytes into single VGPR or pair.
      uint64_t Size = getContext().getTypeSize(RetTy);
      if (Size <= 16)
        return ABIArgInfo::getDirect(llvm::Type::getInt16Ty(getVMContext()));

      if (Size <= 32)
        return ABIArgInfo::getDirect(llvm::Type::getInt32Ty(getVMContext()));

      if (Size <= 64) {
        llvm::Type *I32Ty = llvm::Type::getInt32Ty(getVMContext());
        return ABIArgInfo::getDirect(llvm::ArrayType::get(I32Ty, 2));
      }

      if (numRegsForType(RetTy) <= MaxNumRegsForArgsRet)
        return ABIArgInfo::getDirect();
    }
  }

  // Otherwise just do the default thing.
  return DefaultABIInfo::classifyReturnType(RetTy);
}

/// For kernels all parameters are really passed in a special buffer. It doesn't
/// make sense to pass anything byval, so everything must be direct.
ABIArgInfo AMDGPUABIInfo::classifyKernelArgumentType(QualType Ty) const {
  Ty = useFirstFieldIfTransparentUnion(Ty);

  // TODO: Can we omit empty structs?

  llvm::Type *LTy = nullptr;
  if (const Type *SeltTy = isSingleElementStruct(Ty, getContext()))
    LTy = CGT.ConvertType(QualType(SeltTy, 0));

  if (getContext().getLangOpts().HIP) {
    if (!LTy)
      LTy = CGT.ConvertType(Ty);
    LTy = coerceKernelArgumentType(
        LTy, /*FromAS=*/getContext().getTargetAddressSpace(LangAS::Default),
        /*ToAS=*/getContext().getTargetAddressSpace(LangAS::cuda_device));
  }

  // If we set CanBeFlattened to true, CodeGen will expand the struct to its
  // individual elements, which confuses the Clover OpenCL backend; therefore we
  // have to set it to false here. Other args of getDirect() are just defaults.
  return ABIArgInfo::getDirect(LTy, 0, nullptr, false);
}

ABIArgInfo AMDGPUABIInfo::classifyArgumentType(QualType Ty,
                                               unsigned &NumRegsLeft) const {
  assert(NumRegsLeft <= MaxNumRegsForArgsRet && "register estimate underflow");

  Ty = useFirstFieldIfTransparentUnion(Ty);

  if (isAggregateTypeForABI(Ty)) {
    // Records with non-trivial destructors/copy-constructors should not be
    // passed by value.
    if (auto RAA = getRecordArgABI(Ty, getCXXABI()))
      return getNaturalAlignIndirect(Ty, RAA == CGCXXABI::RAA_DirectInMemory);

    // Ignore empty structs/unions.
    if (isEmptyRecord(getContext(), Ty, true))
      return ABIArgInfo::getIgnore();

    // Lower single-element structs to just pass a regular value. TODO: We
    // could do reasonable-size multiple-element structs too, using getExpand(),
    // though watch out for things like bitfields.
    if (const Type *SeltTy = isSingleElementStruct(Ty, getContext()))
      return ABIArgInfo::getDirect(CGT.ConvertType(QualType(SeltTy, 0)));

    if (const RecordType *RT = Ty->getAs<RecordType>()) {
      const RecordDecl *RD = RT->getDecl();
      if (RD->hasFlexibleArrayMember())
        return DefaultABIInfo::classifyArgumentType(Ty);
    }

    // Pack aggregates <= 8 bytes into single VGPR or pair.
    uint64_t Size = getContext().getTypeSize(Ty);
    if (Size <= 64) {
      unsigned NumRegs = (Size + 31) / 32;
      NumRegsLeft -= std::min(NumRegsLeft, NumRegs);

      if (Size <= 16)
        return ABIArgInfo::getDirect(llvm::Type::getInt16Ty(getVMContext()));

      if (Size <= 32)
        return ABIArgInfo::getDirect(llvm::Type::getInt32Ty(getVMContext()));

      // XXX: Should this be i64 instead, and should the limit increase?
      llvm::Type *I32Ty = llvm::Type::getInt32Ty(getVMContext());
      return ABIArgInfo::getDirect(llvm::ArrayType::get(I32Ty, 2));
    }

    if (NumRegsLeft > 0) {
      unsigned NumRegs = numRegsForType(Ty);
      if (NumRegsLeft >= NumRegs) {
        NumRegsLeft -= NumRegs;
        return ABIArgInfo::getDirect();
      }
    }
  }

  // Otherwise just do the default thing.
  ABIArgInfo ArgInfo = DefaultABIInfo::classifyArgumentType(Ty);
  if (!ArgInfo.isIndirect()) {
    unsigned NumRegs = numRegsForType(Ty);
    NumRegsLeft -= std::min(NumRegs, NumRegsLeft);
  }

  return ArgInfo;
}

class AMDGPUTargetCodeGenInfo : public TargetCodeGenInfo {
public:
  AMDGPUTargetCodeGenInfo(CodeGenTypes &CGT)
      : TargetCodeGenInfo(std::make_unique<AMDGPUABIInfo>(CGT)) {}
  void setTargetAttributes(const Decl *D, llvm::GlobalValue *GV,
                           CodeGen::CodeGenModule &M) const override;
  unsigned getOpenCLKernelCallingConv() const override;

  llvm::Constant *getNullPointer(const CodeGen::CodeGenModule &CGM,
      llvm::PointerType *T, QualType QT) const override;

  LangAS getASTAllocaAddressSpace() const override {
    return getLangASFromTargetAS(
        getABIInfo().getDataLayout().getAllocaAddrSpace());
  }
  LangAS getGlobalVarAddressSpace(CodeGenModule &CGM,
                                  const VarDecl *D) const override;
  llvm::SyncScope::ID getLLVMSyncScopeID(const LangOptions &LangOpts,
                                         SyncScope Scope,
                                         llvm::AtomicOrdering Ordering,
                                         llvm::LLVMContext &Ctx) const override;
  llvm::Function *
  createEnqueuedBlockKernel(CodeGenFunction &CGF,
                            llvm::Function *BlockInvokeFunc,
                            llvm::Value *BlockLiteral) const override;
  bool shouldEmitStaticExternCAliases() const override;
  void setCUDAKernelCallingConvention(const FunctionType *&FT) const override;
};
}

static bool requiresAMDGPUProtectedVisibility(const Decl *D,
                                              llvm::GlobalValue *GV) {
  if (GV->getVisibility() != llvm::GlobalValue::HiddenVisibility)
    return false;

  return D->hasAttr<OpenCLKernelAttr>() ||
         (isa<FunctionDecl>(D) && D->hasAttr<CUDAGlobalAttr>()) ||
         (isa<VarDecl>(D) &&
          (D->hasAttr<CUDADeviceAttr>() || D->hasAttr<CUDAConstantAttr>() ||
           cast<VarDecl>(D)->getType()->isCUDADeviceBuiltinSurfaceType() ||
           cast<VarDecl>(D)->getType()->isCUDADeviceBuiltinTextureType()));
}

void AMDGPUTargetCodeGenInfo::setTargetAttributes(
    const Decl *D, llvm::GlobalValue *GV, CodeGen::CodeGenModule &M) const {
  if (requiresAMDGPUProtectedVisibility(D, GV)) {
    GV->setVisibility(llvm::GlobalValue::ProtectedVisibility);
    GV->setDSOLocal(true);
  }

  if (GV->isDeclaration())
    return;
  const FunctionDecl *FD = dyn_cast_or_null<FunctionDecl>(D);
  if (!FD)
    return;

  llvm::Function *F = cast<llvm::Function>(GV);

  const auto *ReqdWGS = M.getLangOpts().OpenCL ?
    FD->getAttr<ReqdWorkGroupSizeAttr>() : nullptr;


  const bool IsOpenCLKernel = M.getLangOpts().OpenCL &&
                              FD->hasAttr<OpenCLKernelAttr>();
  const bool IsHIPKernel = M.getLangOpts().HIP &&
                           FD->hasAttr<CUDAGlobalAttr>();
  if ((IsOpenCLKernel || IsHIPKernel) &&
      (M.getTriple().getOS() == llvm::Triple::AMDHSA))
    F->addFnAttr("amdgpu-implicitarg-num-bytes", "56");

  if (IsHIPKernel)
    F->addFnAttr("uniform-work-group-size", "true");


  const auto *FlatWGS = FD->getAttr<AMDGPUFlatWorkGroupSizeAttr>();
  if (ReqdWGS || FlatWGS) {
    unsigned Min = 0;
    unsigned Max = 0;
    if (FlatWGS) {
      Min = FlatWGS->getMin()
                ->EvaluateKnownConstInt(M.getContext())
                .getExtValue();
      Max = FlatWGS->getMax()
                ->EvaluateKnownConstInt(M.getContext())
                .getExtValue();
    }
    if (ReqdWGS && Min == 0 && Max == 0)
      Min = Max = ReqdWGS->getXDim() * ReqdWGS->getYDim() * ReqdWGS->getZDim();

    if (Min != 0) {
      assert(Min <= Max && "Min must be less than or equal Max");

      std::string AttrVal = llvm::utostr(Min) + "," + llvm::utostr(Max);
      F->addFnAttr("amdgpu-flat-work-group-size", AttrVal);
    } else
      assert(Max == 0 && "Max must be zero");
  } else if (IsOpenCLKernel || IsHIPKernel) {
    // By default, restrict the maximum size to a value specified by
    // --gpu-max-threads-per-block=n or its default value for HIP.
    const unsigned OpenCLDefaultMaxWorkGroupSize = 256;
    const unsigned DefaultMaxWorkGroupSize =
        IsOpenCLKernel ? OpenCLDefaultMaxWorkGroupSize
                       : M.getLangOpts().GPUMaxThreadsPerBlock;
    std::string AttrVal =
        std::string("1,") + llvm::utostr(DefaultMaxWorkGroupSize);
    F->addFnAttr("amdgpu-flat-work-group-size", AttrVal);
  }

  if (const auto *Attr = FD->getAttr<AMDGPUWavesPerEUAttr>()) {
    unsigned Min =
        Attr->getMin()->EvaluateKnownConstInt(M.getContext()).getExtValue();
    unsigned Max = Attr->getMax() ? Attr->getMax()
                                        ->EvaluateKnownConstInt(M.getContext())
                                        .getExtValue()
                                  : 0;

    if (Min != 0) {
      assert((Max == 0 || Min <= Max) && "Min must be less than or equal Max");

      std::string AttrVal = llvm::utostr(Min);
      if (Max != 0)
        AttrVal = AttrVal + "," + llvm::utostr(Max);
      F->addFnAttr("amdgpu-waves-per-eu", AttrVal);
    } else
      assert(Max == 0 && "Max must be zero");
  }

  if (const auto *Attr = FD->getAttr<AMDGPUNumSGPRAttr>()) {
    unsigned NumSGPR = Attr->getNumSGPR();

    if (NumSGPR != 0)
      F->addFnAttr("amdgpu-num-sgpr", llvm::utostr(NumSGPR));
  }

  if (const auto *Attr = FD->getAttr<AMDGPUNumVGPRAttr>()) {
    uint32_t NumVGPR = Attr->getNumVGPR();

    if (NumVGPR != 0)
      F->addFnAttr("amdgpu-num-vgpr", llvm::utostr(NumVGPR));
  }
}

unsigned AMDGPUTargetCodeGenInfo::getOpenCLKernelCallingConv() const {
  return llvm::CallingConv::AMDGPU_KERNEL;
}

// Currently LLVM assumes null pointers always have value 0,
// which results in incorrectly transformed IR. Therefore, instead of
// emitting null pointers in private and local address spaces, a null
// pointer in generic address space is emitted which is casted to a
// pointer in local or private address space.
llvm::Constant *AMDGPUTargetCodeGenInfo::getNullPointer(
    const CodeGen::CodeGenModule &CGM, llvm::PointerType *PT,
    QualType QT) const {
  if (CGM.getContext().getTargetNullPointerValue(QT) == 0)
    return llvm::ConstantPointerNull::get(PT);

  auto &Ctx = CGM.getContext();
  auto NPT = llvm::PointerType::get(PT->getElementType(),
      Ctx.getTargetAddressSpace(LangAS::opencl_generic));
  return llvm::ConstantExpr::getAddrSpaceCast(
      llvm::ConstantPointerNull::get(NPT), PT);
}

LangAS
AMDGPUTargetCodeGenInfo::getGlobalVarAddressSpace(CodeGenModule &CGM,
                                                  const VarDecl *D) const {
  assert(!CGM.getLangOpts().OpenCL &&
         !(CGM.getLangOpts().CUDA && CGM.getLangOpts().CUDAIsDevice) &&
         "Address space agnostic languages only");
  LangAS DefaultGlobalAS = getLangASFromTargetAS(
      CGM.getContext().getTargetAddressSpace(LangAS::opencl_global));
  if (!D)
    return DefaultGlobalAS;

  LangAS AddrSpace = D->getType().getAddressSpace();
  assert(AddrSpace == LangAS::Default || isTargetAddressSpace(AddrSpace));
  if (AddrSpace != LangAS::Default)
    return AddrSpace;

  if (CGM.isTypeConstant(D->getType(), false)) {
    if (auto ConstAS = CGM.getTarget().getConstantAddressSpace())
      return ConstAS.getValue();
  }
  return DefaultGlobalAS;
}

llvm::SyncScope::ID
AMDGPUTargetCodeGenInfo::getLLVMSyncScopeID(const LangOptions &LangOpts,
                                            SyncScope Scope,
                                            llvm::AtomicOrdering Ordering,
                                            llvm::LLVMContext &Ctx) const {
  std::string Name;
  switch (Scope) {
  case SyncScope::OpenCLWorkGroup:
    Name = "workgroup";
    break;
  case SyncScope::OpenCLDevice:
    Name = "agent";
    break;
  case SyncScope::OpenCLAllSVMDevices:
    Name = "";
    break;
  case SyncScope::OpenCLSubGroup:
    Name = "wavefront";
  }

  if (Ordering != llvm::AtomicOrdering::SequentiallyConsistent) {
    if (!Name.empty())
      Name = Twine(Twine(Name) + Twine("-")).str();

    Name = Twine(Twine(Name) + Twine("one-as")).str();
  }

  return Ctx.getOrInsertSyncScopeID(Name);
}

bool AMDGPUTargetCodeGenInfo::shouldEmitStaticExternCAliases() const {
  return false;
}

void AMDGPUTargetCodeGenInfo::setCUDAKernelCallingConvention(
    const FunctionType *&FT) const {
  FT = getABIInfo().getContext().adjustFunctionType(
      FT, FT->getExtInfo().withCallingConv(CC_OpenCLKernel));
}

//===----------------------------------------------------------------------===//
// SPARC v8 ABI Implementation.
// Based on the SPARC Compliance Definition version 2.4.1.
//
// Ensures that complex values are passed in registers.
//
namespace {
class SparcV8ABIInfo : public DefaultABIInfo {
public:
  SparcV8ABIInfo(CodeGenTypes &CGT) : DefaultABIInfo(CGT) {}

private:
  ABIArgInfo classifyReturnType(QualType RetTy) const;
  void computeInfo(CGFunctionInfo &FI) const override;
};
} // end anonymous namespace


ABIArgInfo
SparcV8ABIInfo::classifyReturnType(QualType Ty) const {
  if (Ty->isAnyComplexType()) {
    return ABIArgInfo::getDirect();
  }
  else {
    return DefaultABIInfo::classifyReturnType(Ty);
  }
}

void SparcV8ABIInfo::computeInfo(CGFunctionInfo &FI) const {

  FI.getReturnInfo() = classifyReturnType(FI.getReturnType());
  for (auto &Arg : FI.arguments())
    Arg.info = classifyArgumentType(Arg.type);
}

namespace {
class SparcV8TargetCodeGenInfo : public TargetCodeGenInfo {
public:
  SparcV8TargetCodeGenInfo(CodeGenTypes &CGT)
      : TargetCodeGenInfo(std::make_unique<SparcV8ABIInfo>(CGT)) {}
};
} // end anonymous namespace

//===----------------------------------------------------------------------===//
// SPARC v9 ABI Implementation.
// Based on the SPARC Compliance Definition version 2.4.1.
//
// Function arguments a mapped to a nominal "parameter array" and promoted to
// registers depending on their type. Each argument occupies 8 or 16 bytes in
// the array, structs larger than 16 bytes are passed indirectly.
//
// One case requires special care:
//
//   struct mixed {
//     int i;
//     float f;
//   };
//
// When a struct mixed is passed by value, it only occupies 8 bytes in the
// parameter array, but the int is passed in an integer register, and the float
// is passed in a floating point register. This is represented as two arguments
// with the LLVM IR inreg attribute:
//
//   declare void f(i32 inreg %i, float inreg %f)
//
// The code generator will only allocate 4 bytes from the parameter array for
// the inreg arguments. All other arguments are allocated a multiple of 8
// bytes.
//
namespace {
class SparcV9ABIInfo : public ABIInfo {
public:
  SparcV9ABIInfo(CodeGenTypes &CGT) : ABIInfo(CGT) {}

private:
  ABIArgInfo classifyType(QualType RetTy, unsigned SizeLimit) const;
  void computeInfo(CGFunctionInfo &FI) const override;
  Address EmitVAArg(CodeGenFunction &CGF, Address VAListAddr,
                    QualType Ty) const override;

  // Coercion type builder for structs passed in registers. The coercion type
  // serves two purposes:
  //
  // 1. Pad structs to a multiple of 64 bits, so they are passed 'left-aligned'
  //    in registers.
  // 2. Expose aligned floating point elements as first-level elements, so the
  //    code generator knows to pass them in floating point registers.
  //
  // We also compute the InReg flag which indicates that the struct contains
  // aligned 32-bit floats.
  //
  struct CoerceBuilder {
    llvm::LLVMContext &Context;
    const llvm::DataLayout &DL;
    SmallVector<llvm::Type*, 8> Elems;
    uint64_t Size;
    bool InReg;

    CoerceBuilder(llvm::LLVMContext &c, const llvm::DataLayout &dl)
      : Context(c), DL(dl), Size(0), InReg(false) {}

    // Pad Elems with integers until Size is ToSize.
    void pad(uint64_t ToSize) {
      assert(ToSize >= Size && "Cannot remove elements");
      if (ToSize == Size)
        return;

      // Finish the current 64-bit word.
      uint64_t Aligned = llvm::alignTo(Size, 64);
      if (Aligned > Size && Aligned <= ToSize) {
        Elems.push_back(llvm::IntegerType::get(Context, Aligned - Size));
        Size = Aligned;
      }

      // Add whole 64-bit words.
      while (Size + 64 <= ToSize) {
        Elems.push_back(llvm::Type::getInt64Ty(Context));
        Size += 64;
      }

      // Final in-word padding.
      if (Size < ToSize) {
        Elems.push_back(llvm::IntegerType::get(Context, ToSize - Size));
        Size = ToSize;
      }
    }

    // Add a floating point element at Offset.
    void addFloat(uint64_t Offset, llvm::Type *Ty, unsigned Bits) {
      // Unaligned floats are treated as integers.
      if (Offset % Bits)
        return;
      // The InReg flag is only required if there are any floats < 64 bits.
      if (Bits < 64)
        InReg = true;
      pad(Offset);
      Elems.push_back(Ty);
      Size = Offset + Bits;
    }

    // Add a struct type to the coercion type, starting at Offset (in bits).
    void addStruct(uint64_t Offset, llvm::StructType *StrTy) {
      const llvm::StructLayout *Layout = DL.getStructLayout(StrTy);
      for (unsigned i = 0, e = StrTy->getNumElements(); i != e; ++i) {
        llvm::Type *ElemTy = StrTy->getElementType(i);
        uint64_t ElemOffset = Offset + Layout->getElementOffsetInBits(i);
        switch (ElemTy->getTypeID()) {
        case llvm::Type::StructTyID:
          addStruct(ElemOffset, cast<llvm::StructType>(ElemTy));
          break;
        case llvm::Type::FloatTyID:
          addFloat(ElemOffset, ElemTy, 32);
          break;
        case llvm::Type::DoubleTyID:
          addFloat(ElemOffset, ElemTy, 64);
          break;
        case llvm::Type::FP128TyID:
          addFloat(ElemOffset, ElemTy, 128);
          break;
        case llvm::Type::PointerTyID:
          if (ElemOffset % 64 == 0) {
            pad(ElemOffset);
            Elems.push_back(ElemTy);
            Size += 64;
          }
          break;
        default:
          break;
        }
      }
    }

    // Check if Ty is a usable substitute for the coercion type.
    bool isUsableType(llvm::StructType *Ty) const {
      return llvm::makeArrayRef(Elems) == Ty->elements();
    }

    // Get the coercion type as a literal struct type.
    llvm::Type *getType() const {
      if (Elems.size() == 1)
        return Elems.front();
      else
        return llvm::StructType::get(Context, Elems);
    }
  };
};
} // end anonymous namespace

ABIArgInfo
SparcV9ABIInfo::classifyType(QualType Ty, unsigned SizeLimit) const {
  if (Ty->isVoidType())
    return ABIArgInfo::getIgnore();

  uint64_t Size = getContext().getTypeSize(Ty);

  // Anything too big to fit in registers is passed with an explicit indirect
  // pointer / sret pointer.
  if (Size > SizeLimit)
    return getNaturalAlignIndirect(Ty, /*ByVal=*/false);

  // Treat an enum type as its underlying type.
  if (const EnumType *EnumTy = Ty->getAs<EnumType>())
    Ty = EnumTy->getDecl()->getIntegerType();

  // Integer types smaller than a register are extended.
  if (Size < 64 && Ty->isIntegerType())
    return ABIArgInfo::getExtend(Ty);

  if (const auto *EIT = Ty->getAs<ExtIntType>())
    if (EIT->getNumBits() < 64)
      return ABIArgInfo::getExtend(Ty);

  // Other non-aggregates go in registers.
  if (!isAggregateTypeForABI(Ty))
    return ABIArgInfo::getDirect();

  // If a C++ object has either a non-trivial copy constructor or a non-trivial
  // destructor, it is passed with an explicit indirect pointer / sret pointer.
  if (CGCXXABI::RecordArgABI RAA = getRecordArgABI(Ty, getCXXABI()))
    return getNaturalAlignIndirect(Ty, RAA == CGCXXABI::RAA_DirectInMemory);

  // This is a small aggregate type that should be passed in registers.
  // Build a coercion type from the LLVM struct type.
  llvm::StructType *StrTy = dyn_cast<llvm::StructType>(CGT.ConvertType(Ty));
  if (!StrTy)
    return ABIArgInfo::getDirect();

  CoerceBuilder CB(getVMContext(), getDataLayout());
  CB.addStruct(0, StrTy);
  CB.pad(llvm::alignTo(CB.DL.getTypeSizeInBits(StrTy), 64));

  // Try to use the original type for coercion.
  llvm::Type *CoerceTy = CB.isUsableType(StrTy) ? StrTy : CB.getType();

  if (CB.InReg)
    return ABIArgInfo::getDirectInReg(CoerceTy);
  else
    return ABIArgInfo::getDirect(CoerceTy);
}

Address SparcV9ABIInfo::EmitVAArg(CodeGenFunction &CGF, Address VAListAddr,
                                  QualType Ty) const {
  ABIArgInfo AI = classifyType(Ty, 16 * 8);
  llvm::Type *ArgTy = CGT.ConvertType(Ty);
  if (AI.canHaveCoerceToType() && !AI.getCoerceToType())
    AI.setCoerceToType(ArgTy);

  CharUnits SlotSize = CharUnits::fromQuantity(8);

  CGBuilderTy &Builder = CGF.Builder;
  Address Addr(Builder.CreateLoad(VAListAddr, "ap.cur"), SlotSize);
  llvm::Type *ArgPtrTy = llvm::PointerType::getUnqual(ArgTy);

  auto TypeInfo = getContext().getTypeInfoInChars(Ty);

  Address ArgAddr = Address::invalid();
  CharUnits Stride;
  switch (AI.getKind()) {
  case ABIArgInfo::Expand:
  case ABIArgInfo::CoerceAndExpand:
  case ABIArgInfo::InAlloca:
    llvm_unreachable("Unsupported ABI kind for va_arg");

  case ABIArgInfo::Extend: {
    Stride = SlotSize;
    CharUnits Offset = SlotSize - TypeInfo.first;
    ArgAddr = Builder.CreateConstInBoundsByteGEP(Addr, Offset, "extend");
    break;
  }

  case ABIArgInfo::Direct: {
    auto AllocSize = getDataLayout().getTypeAllocSize(AI.getCoerceToType());
    Stride = CharUnits::fromQuantity(AllocSize).alignTo(SlotSize);
    ArgAddr = Addr;
    break;
  }

  case ABIArgInfo::Indirect:
    Stride = SlotSize;
    ArgAddr = Builder.CreateElementBitCast(Addr, ArgPtrTy, "indirect");
    ArgAddr = Address(Builder.CreateLoad(ArgAddr, "indirect.arg"),
                      TypeInfo.second);
    break;

  case ABIArgInfo::Ignore:
    return Address(llvm::UndefValue::get(ArgPtrTy), TypeInfo.second);
  }

  // Update VAList.
  Address NextPtr = Builder.CreateConstInBoundsByteGEP(Addr, Stride, "ap.next");
  Builder.CreateStore(NextPtr.getPointer(), VAListAddr);

  return Builder.CreateBitCast(ArgAddr, ArgPtrTy, "arg.addr");
}

void SparcV9ABIInfo::computeInfo(CGFunctionInfo &FI) const {
  FI.getReturnInfo() = classifyType(FI.getReturnType(), 32 * 8);
  for (auto &I : FI.arguments())
    I.info = classifyType(I.type, 16 * 8);
}

namespace {
class SparcV9TargetCodeGenInfo : public TargetCodeGenInfo {
public:
  SparcV9TargetCodeGenInfo(CodeGenTypes &CGT)
      : TargetCodeGenInfo(std::make_unique<SparcV9ABIInfo>(CGT)) {}

  int getDwarfEHStackPointer(CodeGen::CodeGenModule &M) const override {
    return 14;
  }

  bool initDwarfEHRegSizeTable(CodeGen::CodeGenFunction &CGF,
                               llvm::Value *Address) const override;
};
} // end anonymous namespace

bool
SparcV9TargetCodeGenInfo::initDwarfEHRegSizeTable(CodeGen::CodeGenFunction &CGF,
                                                llvm::Value *Address) const {
  // This is calculated from the LLVM and GCC tables and verified
  // against gcc output.  AFAIK all ABIs use the same encoding.

  CodeGen::CGBuilderTy &Builder = CGF.Builder;

  llvm::IntegerType *i8 = CGF.Int8Ty;
  llvm::Value *Four8 = llvm::ConstantInt::get(i8, 4);
  llvm::Value *Eight8 = llvm::ConstantInt::get(i8, 8);

  // 0-31: the 8-byte general-purpose registers
  AssignToArrayRange(Builder, Address, Eight8, 0, 31);

  // 32-63: f0-31, the 4-byte floating-point registers
  AssignToArrayRange(Builder, Address, Four8, 32, 63);

  //   Y   = 64
  //   PSR = 65
  //   WIM = 66
  //   TBR = 67
  //   PC  = 68
  //   NPC = 69
  //   FSR = 70
  //   CSR = 71
  AssignToArrayRange(Builder, Address, Eight8, 64, 71);

  // 72-87: d0-15, the 8-byte floating-point registers
  AssignToArrayRange(Builder, Address, Eight8, 72, 87);

  return false;
}

// ARC ABI implementation.
namespace {

class ARCABIInfo : public DefaultABIInfo {
public:
  using DefaultABIInfo::DefaultABIInfo;

private:
  Address EmitVAArg(CodeGenFunction &CGF, Address VAListAddr,
                    QualType Ty) const override;

  void updateState(const ABIArgInfo &Info, QualType Ty, CCState &State) const {
    if (!State.FreeRegs)
      return;
    if (Info.isIndirect() && Info.getInReg())
      State.FreeRegs--;
    else if (Info.isDirect() && Info.getInReg()) {
      unsigned sz = (getContext().getTypeSize(Ty) + 31) / 32;
      if (sz < State.FreeRegs)
        State.FreeRegs -= sz;
      else
        State.FreeRegs = 0;
    }
  }

  void computeInfo(CGFunctionInfo &FI) const override {
    CCState State(FI);
    // ARC uses 8 registers to pass arguments.
    State.FreeRegs = 8;

    if (!getCXXABI().classifyReturnType(FI))
      FI.getReturnInfo() = classifyReturnType(FI.getReturnType());
    updateState(FI.getReturnInfo(), FI.getReturnType(), State);
    for (auto &I : FI.arguments()) {
      I.info = classifyArgumentType(I.type, State.FreeRegs);
      updateState(I.info, I.type, State);
    }
  }

  ABIArgInfo getIndirectByRef(QualType Ty, bool HasFreeRegs) const;
  ABIArgInfo getIndirectByValue(QualType Ty) const;
  ABIArgInfo classifyArgumentType(QualType Ty, uint8_t FreeRegs) const;
  ABIArgInfo classifyReturnType(QualType RetTy) const;
};

class ARCTargetCodeGenInfo : public TargetCodeGenInfo {
public:
  ARCTargetCodeGenInfo(CodeGenTypes &CGT)
      : TargetCodeGenInfo(std::make_unique<ARCABIInfo>(CGT)) {}
};


ABIArgInfo ARCABIInfo::getIndirectByRef(QualType Ty, bool HasFreeRegs) const {
  return HasFreeRegs ? getNaturalAlignIndirectInReg(Ty) :
                       getNaturalAlignIndirect(Ty, false);
}

ABIArgInfo ARCABIInfo::getIndirectByValue(QualType Ty) const {
  // Compute the byval alignment.
  const unsigned MinABIStackAlignInBytes = 4;
  unsigned TypeAlign = getContext().getTypeAlign(Ty) / 8;
  return ABIArgInfo::getIndirect(CharUnits::fromQuantity(4), /*ByVal=*/true,
                                 TypeAlign > MinABIStackAlignInBytes);
}

Address ARCABIInfo::EmitVAArg(CodeGenFunction &CGF, Address VAListAddr,
                              QualType Ty) const {
  return emitVoidPtrVAArg(CGF, VAListAddr, Ty, /*indirect*/ false,
                          getContext().getTypeInfoInChars(Ty),
                          CharUnits::fromQuantity(4), true);
}

ABIArgInfo ARCABIInfo::classifyArgumentType(QualType Ty,
                                            uint8_t FreeRegs) const {
  // Handle the generic C++ ABI.
  const RecordType *RT = Ty->getAs<RecordType>();
  if (RT) {
    CGCXXABI::RecordArgABI RAA = getRecordArgABI(RT, getCXXABI());
    if (RAA == CGCXXABI::RAA_Indirect)
      return getIndirectByRef(Ty, FreeRegs > 0);

    if (RAA == CGCXXABI::RAA_DirectInMemory)
      return getIndirectByValue(Ty);
  }

  // Treat an enum type as its underlying type.
  if (const EnumType *EnumTy = Ty->getAs<EnumType>())
    Ty = EnumTy->getDecl()->getIntegerType();

  auto SizeInRegs = llvm::alignTo(getContext().getTypeSize(Ty), 32) / 32;

  if (isAggregateTypeForABI(Ty)) {
    // Structures with flexible arrays are always indirect.
    if (RT && RT->getDecl()->hasFlexibleArrayMember())
      return getIndirectByValue(Ty);

    // Ignore empty structs/unions.
    if (isEmptyRecord(getContext(), Ty, true))
      return ABIArgInfo::getIgnore();

    llvm::LLVMContext &LLVMContext = getVMContext();

    llvm::IntegerType *Int32 = llvm::Type::getInt32Ty(LLVMContext);
    SmallVector<llvm::Type *, 3> Elements(SizeInRegs, Int32);
    llvm::Type *Result = llvm::StructType::get(LLVMContext, Elements);

    return FreeRegs >= SizeInRegs ?
        ABIArgInfo::getDirectInReg(Result) :
        ABIArgInfo::getDirect(Result, 0, nullptr, false);
  }

  if (const auto *EIT = Ty->getAs<ExtIntType>())
    if (EIT->getNumBits() > 64)
      return getIndirectByValue(Ty);

  return isPromotableIntegerTypeForABI(Ty)
             ? (FreeRegs >= SizeInRegs ? ABIArgInfo::getExtendInReg(Ty)
                                       : ABIArgInfo::getExtend(Ty))
             : (FreeRegs >= SizeInRegs ? ABIArgInfo::getDirectInReg()
                                       : ABIArgInfo::getDirect());
}

ABIArgInfo ARCABIInfo::classifyReturnType(QualType RetTy) const {
  if (RetTy->isAnyComplexType())
    return ABIArgInfo::getDirectInReg();

  // Arguments of size > 4 registers are indirect.
  auto RetSize = llvm::alignTo(getContext().getTypeSize(RetTy), 32) / 32;
  if (RetSize > 4)
    return getIndirectByRef(RetTy, /*HasFreeRegs*/ true);

  return DefaultABIInfo::classifyReturnType(RetTy);
}

} // End anonymous namespace.

//===----------------------------------------------------------------------===//
// XCore ABI Implementation
//===----------------------------------------------------------------------===//

namespace {

/// A SmallStringEnc instance is used to build up the TypeString by passing
/// it by reference between functions that append to it.
typedef llvm::SmallString<128> SmallStringEnc;

/// TypeStringCache caches the meta encodings of Types.
///
/// The reason for caching TypeStrings is two fold:
///   1. To cache a type's encoding for later uses;
///   2. As a means to break recursive member type inclusion.
///
/// A cache Entry can have a Status of:
///   NonRecursive:   The type encoding is not recursive;
///   Recursive:      The type encoding is recursive;
///   Incomplete:     An incomplete TypeString;
///   IncompleteUsed: An incomplete TypeString that has been used in a
///                   Recursive type encoding.
///
/// A NonRecursive entry will have all of its sub-members expanded as fully
/// as possible. Whilst it may contain types which are recursive, the type
/// itself is not recursive and thus its encoding may be safely used whenever
/// the type is encountered.
///
/// A Recursive entry will have all of its sub-members expanded as fully as
/// possible. The type itself is recursive and it may contain other types which
/// are recursive. The Recursive encoding must not be used during the expansion
/// of a recursive type's recursive branch. For simplicity the code uses
/// IncompleteCount to reject all usage of Recursive encodings for member types.
///
/// An Incomplete entry is always a RecordType and only encodes its
/// identifier e.g. "s(S){}". Incomplete 'StubEnc' entries are ephemeral and
/// are placed into the cache during type expansion as a means to identify and
/// handle recursive inclusion of types as sub-members. If there is recursion
/// the entry becomes IncompleteUsed.
///
/// During the expansion of a RecordType's members:
///
///   If the cache contains a NonRecursive encoding for the member type, the
///   cached encoding is used;
///
///   If the cache contains a Recursive encoding for the member type, the
///   cached encoding is 'Swapped' out, as it may be incorrect, and...
///
///   If the member is a RecordType, an Incomplete encoding is placed into the
///   cache to break potential recursive inclusion of itself as a sub-member;
///
///   Once a member RecordType has been expanded, its temporary incomplete
///   entry is removed from the cache. If a Recursive encoding was swapped out
///   it is swapped back in;
///
///   If an incomplete entry is used to expand a sub-member, the incomplete
///   entry is marked as IncompleteUsed. The cache keeps count of how many
///   IncompleteUsed entries it currently contains in IncompleteUsedCount;
///
///   If a member's encoding is found to be a NonRecursive or Recursive viz:
///   IncompleteUsedCount==0, the member's encoding is added to the cache.
///   Else the member is part of a recursive type and thus the recursion has
///   been exited too soon for the encoding to be correct for the member.
///
class TypeStringCache {
  enum Status {NonRecursive, Recursive, Incomplete, IncompleteUsed};
  struct Entry {
    std::string Str;     // The encoded TypeString for the type.
    enum Status State;   // Information about the encoding in 'Str'.
    std::string Swapped; // A temporary place holder for a Recursive encoding
                         // during the expansion of RecordType's members.
  };
  std::map<const IdentifierInfo *, struct Entry> Map;
  unsigned IncompleteCount;     // Number of Incomplete entries in the Map.
  unsigned IncompleteUsedCount; // Number of IncompleteUsed entries in the Map.
public:
  TypeStringCache() : IncompleteCount(0), IncompleteUsedCount(0) {}
  void addIncomplete(const IdentifierInfo *ID, std::string StubEnc);
  bool removeIncomplete(const IdentifierInfo *ID);
  void addIfComplete(const IdentifierInfo *ID, StringRef Str,
                     bool IsRecursive);
  StringRef lookupStr(const IdentifierInfo *ID);
};

/// TypeString encodings for enum & union fields must be order.
/// FieldEncoding is a helper for this ordering process.
class FieldEncoding {
  bool HasName;
  std::string Enc;
public:
  FieldEncoding(bool b, SmallStringEnc &e) : HasName(b), Enc(e.c_str()) {}
  StringRef str() { return Enc; }
  bool operator<(const FieldEncoding &rhs) const {
    if (HasName != rhs.HasName) return HasName;
    return Enc < rhs.Enc;
  }
};

class XCoreABIInfo : public DefaultABIInfo {
public:
  XCoreABIInfo(CodeGen::CodeGenTypes &CGT) : DefaultABIInfo(CGT) {}
  Address EmitVAArg(CodeGenFunction &CGF, Address VAListAddr,
                    QualType Ty) const override;
};

class XCoreTargetCodeGenInfo : public TargetCodeGenInfo {
  mutable TypeStringCache TSC;
  void emitTargetMD(const Decl *D, llvm::GlobalValue *GV,
                    const CodeGen::CodeGenModule &M) const;

public:
  XCoreTargetCodeGenInfo(CodeGenTypes &CGT)
      : TargetCodeGenInfo(std::make_unique<XCoreABIInfo>(CGT)) {}
  void emitTargetMetadata(CodeGen::CodeGenModule &CGM,
                          const llvm::MapVector<GlobalDecl, StringRef>
                              &MangledDeclNames) const override;
};

} // End anonymous namespace.

// TODO: this implementation is likely now redundant with the default
// EmitVAArg.
Address XCoreABIInfo::EmitVAArg(CodeGenFunction &CGF, Address VAListAddr,
                                QualType Ty) const {
  CGBuilderTy &Builder = CGF.Builder;

  // Get the VAList.
  CharUnits SlotSize = CharUnits::fromQuantity(4);
  Address AP(Builder.CreateLoad(VAListAddr), SlotSize);

  // Handle the argument.
  ABIArgInfo AI = classifyArgumentType(Ty);
  CharUnits TypeAlign = getContext().getTypeAlignInChars(Ty);
  llvm::Type *ArgTy = CGT.ConvertType(Ty);
  if (AI.canHaveCoerceToType() && !AI.getCoerceToType())
    AI.setCoerceToType(ArgTy);
  llvm::Type *ArgPtrTy = llvm::PointerType::getUnqual(ArgTy);

  Address Val = Address::invalid();
  CharUnits ArgSize = CharUnits::Zero();
  switch (AI.getKind()) {
  case ABIArgInfo::Expand:
  case ABIArgInfo::CoerceAndExpand:
  case ABIArgInfo::InAlloca:
    llvm_unreachable("Unsupported ABI kind for va_arg");
  case ABIArgInfo::Ignore:
    Val = Address(llvm::UndefValue::get(ArgPtrTy), TypeAlign);
    ArgSize = CharUnits::Zero();
    break;
  case ABIArgInfo::Extend:
  case ABIArgInfo::Direct:
    Val = Builder.CreateBitCast(AP, ArgPtrTy);
    ArgSize = CharUnits::fromQuantity(
                       getDataLayout().getTypeAllocSize(AI.getCoerceToType()));
    ArgSize = ArgSize.alignTo(SlotSize);
    break;
  case ABIArgInfo::Indirect:
    Val = Builder.CreateElementBitCast(AP, ArgPtrTy);
    Val = Address(Builder.CreateLoad(Val), TypeAlign);
    ArgSize = SlotSize;
    break;
  }

  // Increment the VAList.
  if (!ArgSize.isZero()) {
    Address APN = Builder.CreateConstInBoundsByteGEP(AP, ArgSize);
    Builder.CreateStore(APN.getPointer(), VAListAddr);
  }

  return Val;
}

/// During the expansion of a RecordType, an incomplete TypeString is placed
/// into the cache as a means to identify and break recursion.
/// If there is a Recursive encoding in the cache, it is swapped out and will
/// be reinserted by removeIncomplete().
/// All other types of encoding should have been used rather than arriving here.
void TypeStringCache::addIncomplete(const IdentifierInfo *ID,
                                    std::string StubEnc) {
  if (!ID)
    return;
  Entry &E = Map[ID];
  assert( (E.Str.empty() || E.State == Recursive) &&
         "Incorrectly use of addIncomplete");
  assert(!StubEnc.empty() && "Passing an empty string to addIncomplete()");
  E.Swapped.swap(E.Str); // swap out the Recursive
  E.Str.swap(StubEnc);
  E.State = Incomplete;
  ++IncompleteCount;
}

/// Once the RecordType has been expanded, the temporary incomplete TypeString
/// must be removed from the cache.
/// If a Recursive was swapped out by addIncomplete(), it will be replaced.
/// Returns true if the RecordType was defined recursively.
bool TypeStringCache::removeIncomplete(const IdentifierInfo *ID) {
  if (!ID)
    return false;
  auto I = Map.find(ID);
  assert(I != Map.end() && "Entry not present");
  Entry &E = I->second;
  assert( (E.State == Incomplete ||
           E.State == IncompleteUsed) &&
         "Entry must be an incomplete type");
  bool IsRecursive = false;
  if (E.State == IncompleteUsed) {
    // We made use of our Incomplete encoding, thus we are recursive.
    IsRecursive = true;
    --IncompleteUsedCount;
  }
  if (E.Swapped.empty())
    Map.erase(I);
  else {
    // Swap the Recursive back.
    E.Swapped.swap(E.Str);
    E.Swapped.clear();
    E.State = Recursive;
  }
  --IncompleteCount;
  return IsRecursive;
}

/// Add the encoded TypeString to the cache only if it is NonRecursive or
/// Recursive (viz: all sub-members were expanded as fully as possible).
void TypeStringCache::addIfComplete(const IdentifierInfo *ID, StringRef Str,
                                    bool IsRecursive) {
  if (!ID || IncompleteUsedCount)
    return; // No key or it is is an incomplete sub-type so don't add.
  Entry &E = Map[ID];
  if (IsRecursive && !E.Str.empty()) {
    assert(E.State==Recursive && E.Str.size() == Str.size() &&
           "This is not the same Recursive entry");
    // The parent container was not recursive after all, so we could have used
    // this Recursive sub-member entry after all, but we assumed the worse when
    // we started viz: IncompleteCount!=0.
    return;
  }
  assert(E.Str.empty() && "Entry already present");
  E.Str = Str.str();
  E.State = IsRecursive? Recursive : NonRecursive;
}

/// Return a cached TypeString encoding for the ID. If there isn't one, or we
/// are recursively expanding a type (IncompleteCount != 0) and the cached
/// encoding is Recursive, return an empty StringRef.
StringRef TypeStringCache::lookupStr(const IdentifierInfo *ID) {
  if (!ID)
    return StringRef();   // We have no key.
  auto I = Map.find(ID);
  if (I == Map.end())
    return StringRef();   // We have no encoding.
  Entry &E = I->second;
  if (E.State == Recursive && IncompleteCount)
    return StringRef();   // We don't use Recursive encodings for member types.

  if (E.State == Incomplete) {
    // The incomplete type is being used to break out of recursion.
    E.State = IncompleteUsed;
    ++IncompleteUsedCount;
  }
  return E.Str;
}

/// The XCore ABI includes a type information section that communicates symbol
/// type information to the linker. The linker uses this information to verify
/// safety/correctness of things such as array bound and pointers et al.
/// The ABI only requires C (and XC) language modules to emit TypeStrings.
/// This type information (TypeString) is emitted into meta data for all global
/// symbols: definitions, declarations, functions & variables.
///
/// The TypeString carries type, qualifier, name, size & value details.
/// Please see 'Tools Development Guide' section 2.16.2 for format details:
/// https://www.xmos.com/download/public/Tools-Development-Guide%28X9114A%29.pdf
/// The output is tested by test/CodeGen/xcore-stringtype.c.
///
static bool getTypeString(SmallStringEnc &Enc, const Decl *D,
                          const CodeGen::CodeGenModule &CGM,
                          TypeStringCache &TSC);

/// XCore uses emitTargetMD to emit TypeString metadata for global symbols.
void XCoreTargetCodeGenInfo::emitTargetMD(
    const Decl *D, llvm::GlobalValue *GV,
    const CodeGen::CodeGenModule &CGM) const {
  SmallStringEnc Enc;
  if (getTypeString(Enc, D, CGM, TSC)) {
    llvm::LLVMContext &Ctx = CGM.getModule().getContext();
    llvm::Metadata *MDVals[] = {llvm::ConstantAsMetadata::get(GV),
                                llvm::MDString::get(Ctx, Enc.str())};
    llvm::NamedMDNode *MD =
      CGM.getModule().getOrInsertNamedMetadata("xcore.typestrings");
    MD->addOperand(llvm::MDNode::get(Ctx, MDVals));
  }
}

void XCoreTargetCodeGenInfo::emitTargetMetadata(
    CodeGen::CodeGenModule &CGM,
    const llvm::MapVector<GlobalDecl, StringRef> &MangledDeclNames) const {
  // Warning, new MangledDeclNames may be appended within this loop.
  // We rely on MapVector insertions adding new elements to the end
  // of the container.
  for (unsigned I = 0; I != MangledDeclNames.size(); ++I) {
    auto Val = *(MangledDeclNames.begin() + I);
    llvm::GlobalValue *GV = CGM.GetGlobalValue(Val.second);
    if (GV) {
      const Decl *D = Val.first.getDecl()->getMostRecentDecl();
      emitTargetMD(D, GV, CGM);
    }
  }
}
//===----------------------------------------------------------------------===//
// SPIR ABI Implementation
//===----------------------------------------------------------------------===//

namespace {
class SPIRTargetCodeGenInfo : public TargetCodeGenInfo {
public:
  SPIRTargetCodeGenInfo(CodeGen::CodeGenTypes &CGT)
      : TargetCodeGenInfo(std::make_unique<DefaultABIInfo>(CGT)) {}
  unsigned getOpenCLKernelCallingConv() const override;
};

} // End anonymous namespace.

namespace clang {
namespace CodeGen {
void computeSPIRKernelABIInfo(CodeGenModule &CGM, CGFunctionInfo &FI) {
  DefaultABIInfo SPIRABI(CGM.getTypes());
  SPIRABI.computeInfo(FI);
}
}
}

unsigned SPIRTargetCodeGenInfo::getOpenCLKernelCallingConv() const {
  return llvm::CallingConv::SPIR_KERNEL;
}

static bool appendType(SmallStringEnc &Enc, QualType QType,
                       const CodeGen::CodeGenModule &CGM,
                       TypeStringCache &TSC);

/// Helper function for appendRecordType().
/// Builds a SmallVector containing the encoded field types in declaration
/// order.
static bool extractFieldType(SmallVectorImpl<FieldEncoding> &FE,
                             const RecordDecl *RD,
                             const CodeGen::CodeGenModule &CGM,
                             TypeStringCache &TSC) {
  for (const auto *Field : RD->fields()) {
    SmallStringEnc Enc;
    Enc += "m(";
    Enc += Field->getName();
    Enc += "){";
    if (Field->isBitField()) {
      Enc += "b(";
      llvm::raw_svector_ostream OS(Enc);
      OS << Field->getBitWidthValue(CGM.getContext());
      Enc += ':';
    }
    if (!appendType(Enc, Field->getType(), CGM, TSC))
      return false;
    if (Field->isBitField())
      Enc += ')';
    Enc += '}';
    FE.emplace_back(!Field->getName().empty(), Enc);
  }
  return true;
}

/// Appends structure and union types to Enc and adds encoding to cache.
/// Recursively calls appendType (via extractFieldType) for each field.
/// Union types have their fields ordered according to the ABI.
static bool appendRecordType(SmallStringEnc &Enc, const RecordType *RT,
                             const CodeGen::CodeGenModule &CGM,
                             TypeStringCache &TSC, const IdentifierInfo *ID) {
  // Append the cached TypeString if we have one.
  StringRef TypeString = TSC.lookupStr(ID);
  if (!TypeString.empty()) {
    Enc += TypeString;
    return true;
  }

  // Start to emit an incomplete TypeString.
  size_t Start = Enc.size();
  Enc += (RT->isUnionType()? 'u' : 's');
  Enc += '(';
  if (ID)
    Enc += ID->getName();
  Enc += "){";

  // We collect all encoded fields and order as necessary.
  bool IsRecursive = false;
  const RecordDecl *RD = RT->getDecl()->getDefinition();
  if (RD && !RD->field_empty()) {
    // An incomplete TypeString stub is placed in the cache for this RecordType
    // so that recursive calls to this RecordType will use it whilst building a
    // complete TypeString for this RecordType.
    SmallVector<FieldEncoding, 16> FE;
    std::string StubEnc(Enc.substr(Start).str());
    StubEnc += '}';  // StubEnc now holds a valid incomplete TypeString.
    TSC.addIncomplete(ID, std::move(StubEnc));
    if (!extractFieldType(FE, RD, CGM, TSC)) {
      (void) TSC.removeIncomplete(ID);
      return false;
    }
    IsRecursive = TSC.removeIncomplete(ID);
    // The ABI requires unions to be sorted but not structures.
    // See FieldEncoding::operator< for sort algorithm.
    if (RT->isUnionType())
      llvm::sort(FE);
    // We can now complete the TypeString.
    unsigned E = FE.size();
    for (unsigned I = 0; I != E; ++I) {
      if (I)
        Enc += ',';
      Enc += FE[I].str();
    }
  }
  Enc += '}';
  TSC.addIfComplete(ID, Enc.substr(Start), IsRecursive);
  return true;
}

/// Appends enum types to Enc and adds the encoding to the cache.
static bool appendEnumType(SmallStringEnc &Enc, const EnumType *ET,
                           TypeStringCache &TSC,
                           const IdentifierInfo *ID) {
  // Append the cached TypeString if we have one.
  StringRef TypeString = TSC.lookupStr(ID);
  if (!TypeString.empty()) {
    Enc += TypeString;
    return true;
  }

  size_t Start = Enc.size();
  Enc += "e(";
  if (ID)
    Enc += ID->getName();
  Enc += "){";

  // We collect all encoded enumerations and order them alphanumerically.
  if (const EnumDecl *ED = ET->getDecl()->getDefinition()) {
    SmallVector<FieldEncoding, 16> FE;
    for (auto I = ED->enumerator_begin(), E = ED->enumerator_end(); I != E;
         ++I) {
      SmallStringEnc EnumEnc;
      EnumEnc += "m(";
      EnumEnc += I->getName();
      EnumEnc += "){";
      I->getInitVal().toString(EnumEnc);
      EnumEnc += '}';
      FE.push_back(FieldEncoding(!I->getName().empty(), EnumEnc));
    }
    llvm::sort(FE);
    unsigned E = FE.size();
    for (unsigned I = 0; I != E; ++I) {
      if (I)
        Enc += ',';
      Enc += FE[I].str();
    }
  }
  Enc += '}';
  TSC.addIfComplete(ID, Enc.substr(Start), false);
  return true;
}

/// Appends type's qualifier to Enc.
/// This is done prior to appending the type's encoding.
static void appendQualifier(SmallStringEnc &Enc, QualType QT) {
  // Qualifiers are emitted in alphabetical order.
  static const char *const Table[]={"","c:","r:","cr:","v:","cv:","rv:","crv:"};
  int Lookup = 0;
  if (QT.isConstQualified())
    Lookup += 1<<0;
  if (QT.isRestrictQualified())
    Lookup += 1<<1;
  if (QT.isVolatileQualified())
    Lookup += 1<<2;
  Enc += Table[Lookup];
}

/// Appends built-in types to Enc.
static bool appendBuiltinType(SmallStringEnc &Enc, const BuiltinType *BT) {
  const char *EncType;
  switch (BT->getKind()) {
    case BuiltinType::Void:
      EncType = "0";
      break;
    case BuiltinType::Bool:
      EncType = "b";
      break;
    case BuiltinType::Char_U:
      EncType = "uc";
      break;
    case BuiltinType::UChar:
      EncType = "uc";
      break;
    case BuiltinType::SChar:
      EncType = "sc";
      break;
    case BuiltinType::UShort:
      EncType = "us";
      break;
    case BuiltinType::Short:
      EncType = "ss";
      break;
    case BuiltinType::UInt:
      EncType = "ui";
      break;
    case BuiltinType::Int:
      EncType = "si";
      break;
    case BuiltinType::ULong:
      EncType = "ul";
      break;
    case BuiltinType::Long:
      EncType = "sl";
      break;
    case BuiltinType::ULongLong:
      EncType = "ull";
      break;
    case BuiltinType::LongLong:
      EncType = "sll";
      break;
    case BuiltinType::Float:
      EncType = "ft";
      break;
    case BuiltinType::Double:
      EncType = "d";
      break;
    case BuiltinType::LongDouble:
      EncType = "ld";
      break;
    default:
      return false;
  }
  Enc += EncType;
  return true;
}

/// Appends a pointer encoding to Enc before calling appendType for the pointee.
static bool appendPointerType(SmallStringEnc &Enc, const PointerType *PT,
                              const CodeGen::CodeGenModule &CGM,
                              TypeStringCache &TSC) {
  Enc += "p(";
  if (!appendType(Enc, PT->getPointeeType(), CGM, TSC))
    return false;
  Enc += ')';
  return true;
}

/// Appends array encoding to Enc before calling appendType for the element.
static bool appendArrayType(SmallStringEnc &Enc, QualType QT,
                            const ArrayType *AT,
                            const CodeGen::CodeGenModule &CGM,
                            TypeStringCache &TSC, StringRef NoSizeEnc) {
  if (AT->getSizeModifier() != ArrayType::Normal)
    return false;
  Enc += "a(";
  if (const ConstantArrayType *CAT = dyn_cast<ConstantArrayType>(AT))
    CAT->getSize().toStringUnsigned(Enc);
  else
    Enc += NoSizeEnc; // Global arrays use "*", otherwise it is "".
  Enc += ':';
  // The Qualifiers should be attached to the type rather than the array.
  appendQualifier(Enc, QT);
  if (!appendType(Enc, AT->getElementType(), CGM, TSC))
    return false;
  Enc += ')';
  return true;
}

/// Appends a function encoding to Enc, calling appendType for the return type
/// and the arguments.
static bool appendFunctionType(SmallStringEnc &Enc, const FunctionType *FT,
                             const CodeGen::CodeGenModule &CGM,
                             TypeStringCache &TSC) {
  Enc += "f{";
  if (!appendType(Enc, FT->getReturnType(), CGM, TSC))
    return false;
  Enc += "}(";
  if (const FunctionProtoType *FPT = FT->getAs<FunctionProtoType>()) {
    // N.B. we are only interested in the adjusted param types.
    auto I = FPT->param_type_begin();
    auto E = FPT->param_type_end();
    if (I != E) {
      do {
        if (!appendType(Enc, *I, CGM, TSC))
          return false;
        ++I;
        if (I != E)
          Enc += ',';
      } while (I != E);
      if (FPT->isVariadic())
        Enc += ",va";
    } else {
      if (FPT->isVariadic())
        Enc += "va";
      else
        Enc += '0';
    }
  }
  Enc += ')';
  return true;
}

/// Handles the type's qualifier before dispatching a call to handle specific
/// type encodings.
static bool appendType(SmallStringEnc &Enc, QualType QType,
                       const CodeGen::CodeGenModule &CGM,
                       TypeStringCache &TSC) {

  QualType QT = QType.getCanonicalType();

  if (const ArrayType *AT = QT->getAsArrayTypeUnsafe())
    // The Qualifiers should be attached to the type rather than the array.
    // Thus we don't call appendQualifier() here.
    return appendArrayType(Enc, QT, AT, CGM, TSC, "");

  appendQualifier(Enc, QT);

  if (const BuiltinType *BT = QT->getAs<BuiltinType>())
    return appendBuiltinType(Enc, BT);

  if (const PointerType *PT = QT->getAs<PointerType>())
    return appendPointerType(Enc, PT, CGM, TSC);

  if (const EnumType *ET = QT->getAs<EnumType>())
    return appendEnumType(Enc, ET, TSC, QT.getBaseTypeIdentifier());

  if (const RecordType *RT = QT->getAsStructureType())
    return appendRecordType(Enc, RT, CGM, TSC, QT.getBaseTypeIdentifier());

  if (const RecordType *RT = QT->getAsUnionType())
    return appendRecordType(Enc, RT, CGM, TSC, QT.getBaseTypeIdentifier());

  if (const FunctionType *FT = QT->getAs<FunctionType>())
    return appendFunctionType(Enc, FT, CGM, TSC);

  return false;
}

static bool getTypeString(SmallStringEnc &Enc, const Decl *D,
                          const CodeGen::CodeGenModule &CGM,
                          TypeStringCache &TSC) {
  if (!D)
    return false;

  if (const FunctionDecl *FD = dyn_cast<FunctionDecl>(D)) {
    if (FD->getLanguageLinkage() != CLanguageLinkage)
      return false;
    return appendType(Enc, FD->getType(), CGM, TSC);
  }

  if (const VarDecl *VD = dyn_cast<VarDecl>(D)) {
    if (VD->getLanguageLinkage() != CLanguageLinkage)
      return false;
    QualType QT = VD->getType().getCanonicalType();
    if (const ArrayType *AT = QT->getAsArrayTypeUnsafe()) {
      // Global ArrayTypes are given a size of '*' if the size is unknown.
      // The Qualifiers should be attached to the type rather than the array.
      // Thus we don't call appendQualifier() here.
      return appendArrayType(Enc, QT, AT, CGM, TSC, "*");
    }
    return appendType(Enc, QT, CGM, TSC);
  }
  return false;
}

//===----------------------------------------------------------------------===//
// RISCV ABI Implementation
//===----------------------------------------------------------------------===//

namespace {
class RISCVABIInfo : public DefaultABIInfo {
private:
  // Size of the integer ('x') registers in bits.
  unsigned XLen;
  // Size of the floating point ('f') registers in bits. Note that the target
  // ISA might have a wider FLen than the selected ABI (e.g. an RV32IF target
  // with soft float ABI has FLen==0).
  unsigned FLen;
  static const int NumArgGPRs = 8;
  static const int NumArgFPRs = 8;
  bool detectFPCCEligibleStructHelper(QualType Ty, CharUnits CurOff,
                                      llvm::Type *&Field1Ty,
                                      CharUnits &Field1Off,
                                      llvm::Type *&Field2Ty,
                                      CharUnits &Field2Off) const;

public:
  RISCVABIInfo(CodeGen::CodeGenTypes &CGT, unsigned XLen, unsigned FLen)
      : DefaultABIInfo(CGT), XLen(XLen), FLen(FLen) {}

  // DefaultABIInfo's classifyReturnType and classifyArgumentType are
  // non-virtual, but computeInfo is virtual, so we overload it.
  void computeInfo(CGFunctionInfo &FI) const override;

  ABIArgInfo classifyArgumentType(QualType Ty, bool IsFixed, int &ArgGPRsLeft,
                                  int &ArgFPRsLeft) const;
  ABIArgInfo classifyReturnType(QualType RetTy) const;

  Address EmitVAArg(CodeGenFunction &CGF, Address VAListAddr,
                    QualType Ty) const override;

  ABIArgInfo extendType(QualType Ty) const;

  bool detectFPCCEligibleStruct(QualType Ty, llvm::Type *&Field1Ty,
                                CharUnits &Field1Off, llvm::Type *&Field2Ty,
                                CharUnits &Field2Off, int &NeededArgGPRs,
                                int &NeededArgFPRs) const;
  ABIArgInfo coerceAndExpandFPCCEligibleStruct(llvm::Type *Field1Ty,
                                               CharUnits Field1Off,
                                               llvm::Type *Field2Ty,
                                               CharUnits Field2Off) const;
};
} // end anonymous namespace

void RISCVABIInfo::computeInfo(CGFunctionInfo &FI) const {
  QualType RetTy = FI.getReturnType();
  if (!getCXXABI().classifyReturnType(FI))
    FI.getReturnInfo() = classifyReturnType(RetTy);

  // IsRetIndirect is true if classifyArgumentType indicated the value should
  // be passed indirect, or if the type size is a scalar greater than 2*XLen
  // and not a complex type with elements <= FLen. e.g. fp128 is passed direct
  // in LLVM IR, relying on the backend lowering code to rewrite the argument
  // list and pass indirectly on RV32.
  bool IsRetIndirect = FI.getReturnInfo().getKind() == ABIArgInfo::Indirect;
  if (!IsRetIndirect && RetTy->isScalarType() &&
      getContext().getTypeSize(RetTy) > (2 * XLen)) {
    if (RetTy->isComplexType() && FLen) {
      QualType EltTy = RetTy->getAs<ComplexType>()->getElementType();
      IsRetIndirect = getContext().getTypeSize(EltTy) > FLen;
    } else {
      // This is a normal scalar > 2*XLen, such as fp128 on RV32.
      IsRetIndirect = true;
    }
  }

  // We must track the number of GPRs used in order to conform to the RISC-V
  // ABI, as integer scalars passed in registers should have signext/zeroext
  // when promoted, but are anyext if passed on the stack. As GPR usage is
  // different for variadic arguments, we must also track whether we are
  // examining a vararg or not.
  int ArgGPRsLeft = IsRetIndirect ? NumArgGPRs - 1 : NumArgGPRs;
  int ArgFPRsLeft = FLen ? NumArgFPRs : 0;
  int NumFixedArgs = FI.getNumRequiredArgs();

  int ArgNum = 0;
  for (auto &ArgInfo : FI.arguments()) {
    bool IsFixed = ArgNum < NumFixedArgs;
    ArgInfo.info =
        classifyArgumentType(ArgInfo.type, IsFixed, ArgGPRsLeft, ArgFPRsLeft);
    ArgNum++;
  }
}

// Returns true if the struct is a potential candidate for the floating point
// calling convention. If this function returns true, the caller is
// responsible for checking that if there is only a single field then that
// field is a float.
bool RISCVABIInfo::detectFPCCEligibleStructHelper(QualType Ty, CharUnits CurOff,
                                                  llvm::Type *&Field1Ty,
                                                  CharUnits &Field1Off,
                                                  llvm::Type *&Field2Ty,
                                                  CharUnits &Field2Off) const {
  bool IsInt = Ty->isIntegralOrEnumerationType();
  bool IsFloat = Ty->isRealFloatingType();

  if (IsInt || IsFloat) {
    uint64_t Size = getContext().getTypeSize(Ty);
    if (IsInt && Size > XLen)
      return false;
    // Can't be eligible if larger than the FP registers. Half precision isn't
    // currently supported on RISC-V and the ABI hasn't been confirmed, so
    // default to the integer ABI in that case.
    if (IsFloat && (Size > FLen || Size < 32))
      return false;
    // Can't be eligible if an integer type was already found (int+int pairs
    // are not eligible).
    if (IsInt && Field1Ty && Field1Ty->isIntegerTy())
      return false;
    if (!Field1Ty) {
      Field1Ty = CGT.ConvertType(Ty);
      Field1Off = CurOff;
      return true;
    }
    if (!Field2Ty) {
      Field2Ty = CGT.ConvertType(Ty);
      Field2Off = CurOff;
      return true;
    }
    return false;
  }

  if (auto CTy = Ty->getAs<ComplexType>()) {
    if (Field1Ty)
      return false;
    QualType EltTy = CTy->getElementType();
    if (getContext().getTypeSize(EltTy) > FLen)
      return false;
    Field1Ty = CGT.ConvertType(EltTy);
    Field1Off = CurOff;
    assert(CurOff.isZero() && "Unexpected offset for first field");
    Field2Ty = Field1Ty;
    Field2Off = Field1Off + getContext().getTypeSizeInChars(EltTy);
    return true;
  }

  if (const ConstantArrayType *ATy = getContext().getAsConstantArrayType(Ty)) {
    uint64_t ArraySize = ATy->getSize().getZExtValue();
    QualType EltTy = ATy->getElementType();
    CharUnits EltSize = getContext().getTypeSizeInChars(EltTy);
    for (uint64_t i = 0; i < ArraySize; ++i) {
      bool Ret = detectFPCCEligibleStructHelper(EltTy, CurOff, Field1Ty,
                                                Field1Off, Field2Ty, Field2Off);
      if (!Ret)
        return false;
      CurOff += EltSize;
    }
    return true;
  }

  if (const auto *RTy = Ty->getAs<RecordType>()) {
    // Structures with either a non-trivial destructor or a non-trivial
    // copy constructor are not eligible for the FP calling convention.
    if (getRecordArgABI(Ty, CGT.getCXXABI()))
      return false;
    if (isEmptyRecord(getContext(), Ty, true))
      return true;
    const RecordDecl *RD = RTy->getDecl();
    // Unions aren't eligible unless they're empty (which is caught above).
    if (RD->isUnion())
      return false;
    int ZeroWidthBitFieldCount = 0;
    for (const FieldDecl *FD : RD->fields()) {
      const ASTRecordLayout &Layout = getContext().getASTRecordLayout(RD);
      uint64_t FieldOffInBits = Layout.getFieldOffset(FD->getFieldIndex());
      QualType QTy = FD->getType();
      if (FD->isBitField()) {
        unsigned BitWidth = FD->getBitWidthValue(getContext());
        // Allow a bitfield with a type greater than XLen as long as the
        // bitwidth is XLen or less.
        if (getContext().getTypeSize(QTy) > XLen && BitWidth <= XLen)
          QTy = getContext().getIntTypeForBitwidth(XLen, false);
        if (BitWidth == 0) {
          ZeroWidthBitFieldCount++;
          continue;
        }
      }

      bool Ret = detectFPCCEligibleStructHelper(
          QTy, CurOff + getContext().toCharUnitsFromBits(FieldOffInBits),
          Field1Ty, Field1Off, Field2Ty, Field2Off);
      if (!Ret)
        return false;

      // As a quirk of the ABI, zero-width bitfields aren't ignored for fp+fp
      // or int+fp structs, but are ignored for a struct with an fp field and
      // any number of zero-width bitfields.
      if (Field2Ty && ZeroWidthBitFieldCount > 0)
        return false;
    }
    return Field1Ty != nullptr;
  }

  return false;
}

// Determine if a struct is eligible for passing according to the floating
// point calling convention (i.e., when flattened it contains a single fp
// value, fp+fp, or int+fp of appropriate size). If so, NeededArgFPRs and
// NeededArgGPRs are incremented appropriately.
bool RISCVABIInfo::detectFPCCEligibleStruct(QualType Ty, llvm::Type *&Field1Ty,
                                            CharUnits &Field1Off,
                                            llvm::Type *&Field2Ty,
                                            CharUnits &Field2Off,
                                            int &NeededArgGPRs,
                                            int &NeededArgFPRs) const {
  Field1Ty = nullptr;
  Field2Ty = nullptr;
  NeededArgGPRs = 0;
  NeededArgFPRs = 0;
  bool IsCandidate = detectFPCCEligibleStructHelper(
      Ty, CharUnits::Zero(), Field1Ty, Field1Off, Field2Ty, Field2Off);
  // Not really a candidate if we have a single int but no float.
  if (Field1Ty && !Field2Ty && !Field1Ty->isFloatingPointTy())
    return false;
  if (!IsCandidate)
    return false;
  if (Field1Ty && Field1Ty->isFloatingPointTy())
    NeededArgFPRs++;
  else if (Field1Ty)
    NeededArgGPRs++;
  if (Field2Ty && Field2Ty->isFloatingPointTy())
    NeededArgFPRs++;
  else if (Field2Ty)
    NeededArgGPRs++;
  return IsCandidate;
}

// Call getCoerceAndExpand for the two-element flattened struct described by
// Field1Ty, Field1Off, Field2Ty, Field2Off. This method will create an
// appropriate coerceToType and unpaddedCoerceToType.
ABIArgInfo RISCVABIInfo::coerceAndExpandFPCCEligibleStruct(
    llvm::Type *Field1Ty, CharUnits Field1Off, llvm::Type *Field2Ty,
    CharUnits Field2Off) const {
  SmallVector<llvm::Type *, 3> CoerceElts;
  SmallVector<llvm::Type *, 2> UnpaddedCoerceElts;
  if (!Field1Off.isZero())
    CoerceElts.push_back(llvm::ArrayType::get(
        llvm::Type::getInt8Ty(getVMContext()), Field1Off.getQuantity()));

  CoerceElts.push_back(Field1Ty);
  UnpaddedCoerceElts.push_back(Field1Ty);

  if (!Field2Ty) {
    return ABIArgInfo::getCoerceAndExpand(
        llvm::StructType::get(getVMContext(), CoerceElts, !Field1Off.isZero()),
        UnpaddedCoerceElts[0]);
  }

  CharUnits Field2Align =
      CharUnits::fromQuantity(getDataLayout().getABITypeAlignment(Field2Ty));
  CharUnits Field1Size =
      CharUnits::fromQuantity(getDataLayout().getTypeStoreSize(Field1Ty));
  CharUnits Field2OffNoPadNoPack = Field1Size.alignTo(Field2Align);

  CharUnits Padding = CharUnits::Zero();
  if (Field2Off > Field2OffNoPadNoPack)
    Padding = Field2Off - Field2OffNoPadNoPack;
  else if (Field2Off != Field2Align && Field2Off > Field1Size)
    Padding = Field2Off - Field1Size;

  bool IsPacked = !Field2Off.isMultipleOf(Field2Align);

  if (!Padding.isZero())
    CoerceElts.push_back(llvm::ArrayType::get(
        llvm::Type::getInt8Ty(getVMContext()), Padding.getQuantity()));

  CoerceElts.push_back(Field2Ty);
  UnpaddedCoerceElts.push_back(Field2Ty);

  auto CoerceToType =
      llvm::StructType::get(getVMContext(), CoerceElts, IsPacked);
  auto UnpaddedCoerceToType =
      llvm::StructType::get(getVMContext(), UnpaddedCoerceElts, IsPacked);

  return ABIArgInfo::getCoerceAndExpand(CoerceToType, UnpaddedCoerceToType);
}

ABIArgInfo RISCVABIInfo::classifyArgumentType(QualType Ty, bool IsFixed,
                                              int &ArgGPRsLeft,
                                              int &ArgFPRsLeft) const {
  assert(ArgGPRsLeft <= NumArgGPRs && "Arg GPR tracking underflow");
  Ty = useFirstFieldIfTransparentUnion(Ty);

  // Structures with either a non-trivial destructor or a non-trivial
  // copy constructor are always passed indirectly.
  if (CGCXXABI::RecordArgABI RAA = getRecordArgABI(Ty, getCXXABI())) {
    if (ArgGPRsLeft)
      ArgGPRsLeft -= 1;
    return getNaturalAlignIndirect(Ty, /*ByVal=*/RAA ==
                                           CGCXXABI::RAA_DirectInMemory);
  }

  // Ignore empty structs/unions.
  if (isEmptyRecord(getContext(), Ty, true))
    return ABIArgInfo::getIgnore();

  uint64_t Size = getContext().getTypeSize(Ty);

  // Pass floating point values via FPRs if possible.
  if (IsFixed && Ty->isFloatingType() && !Ty->isComplexType() &&
      FLen >= Size && ArgFPRsLeft) {
    ArgFPRsLeft--;
    return ABIArgInfo::getDirect();
  }

  // Complex types for the hard float ABI must be passed direct rather than
  // using CoerceAndExpand.
  if (IsFixed && Ty->isComplexType() && FLen && ArgFPRsLeft >= 2) {
    QualType EltTy = Ty->castAs<ComplexType>()->getElementType();
    if (getContext().getTypeSize(EltTy) <= FLen) {
      ArgFPRsLeft -= 2;
      return ABIArgInfo::getDirect();
    }
  }

  if (IsFixed && FLen && Ty->isStructureOrClassType()) {
    llvm::Type *Field1Ty = nullptr;
    llvm::Type *Field2Ty = nullptr;
    CharUnits Field1Off = CharUnits::Zero();
    CharUnits Field2Off = CharUnits::Zero();
    int NeededArgGPRs;
    int NeededArgFPRs;
    bool IsCandidate =
        detectFPCCEligibleStruct(Ty, Field1Ty, Field1Off, Field2Ty, Field2Off,
                                 NeededArgGPRs, NeededArgFPRs);
    if (IsCandidate && NeededArgGPRs <= ArgGPRsLeft &&
        NeededArgFPRs <= ArgFPRsLeft) {
      ArgGPRsLeft -= NeededArgGPRs;
      ArgFPRsLeft -= NeededArgFPRs;
      return coerceAndExpandFPCCEligibleStruct(Field1Ty, Field1Off, Field2Ty,
                                               Field2Off);
    }
  }

  uint64_t NeededAlign = getContext().getTypeAlign(Ty);
  bool MustUseStack = false;
  // Determine the number of GPRs needed to pass the current argument
  // according to the ABI. 2*XLen-aligned varargs are passed in "aligned"
  // register pairs, so may consume 3 registers.
  int NeededArgGPRs = 1;
  if (!IsFixed && NeededAlign == 2 * XLen)
    NeededArgGPRs = 2 + (ArgGPRsLeft % 2);
  else if (Size > XLen && Size <= 2 * XLen)
    NeededArgGPRs = 2;

  if (NeededArgGPRs > ArgGPRsLeft) {
    MustUseStack = true;
    NeededArgGPRs = ArgGPRsLeft;
  }

  ArgGPRsLeft -= NeededArgGPRs;

  if (!isAggregateTypeForABI(Ty) && !Ty->isVectorType()) {
    // Treat an enum type as its underlying type.
    if (const EnumType *EnumTy = Ty->getAs<EnumType>())
      Ty = EnumTy->getDecl()->getIntegerType();

    // All integral types are promoted to XLen width, unless passed on the
    // stack.
    if (Size < XLen && Ty->isIntegralOrEnumerationType() && !MustUseStack) {
      return extendType(Ty);
    }

    if (const auto *EIT = Ty->getAs<ExtIntType>()) {
      if (EIT->getNumBits() < XLen && !MustUseStack)
        return extendType(Ty);
      if (EIT->getNumBits() > 128 ||
          (!getContext().getTargetInfo().hasInt128Type() &&
           EIT->getNumBits() > 64))
        return getNaturalAlignIndirect(Ty, /*ByVal=*/false);
    }

    return ABIArgInfo::getDirect();
  }

  // Aggregates which are <= 2*XLen will be passed in registers if possible,
  // so coerce to integers.
  if (Size <= 2 * XLen) {
    unsigned Alignment = getContext().getTypeAlign(Ty);

    // Use a single XLen int if possible, 2*XLen if 2*XLen alignment is
    // required, and a 2-element XLen array if only XLen alignment is required.
    if (Size <= XLen) {
      return ABIArgInfo::getDirect(
          llvm::IntegerType::get(getVMContext(), XLen));
    } else if (Alignment == 2 * XLen) {
      return ABIArgInfo::getDirect(
          llvm::IntegerType::get(getVMContext(), 2 * XLen));
    } else {
      return ABIArgInfo::getDirect(llvm::ArrayType::get(
          llvm::IntegerType::get(getVMContext(), XLen), 2));
    }
  }
  return getNaturalAlignIndirect(Ty, /*ByVal=*/false);
}

ABIArgInfo RISCVABIInfo::classifyReturnType(QualType RetTy) const {
  if (RetTy->isVoidType())
    return ABIArgInfo::getIgnore();

  int ArgGPRsLeft = 2;
  int ArgFPRsLeft = FLen ? 2 : 0;

  // The rules for return and argument types are the same, so defer to
  // classifyArgumentType.
  return classifyArgumentType(RetTy, /*IsFixed=*/true, ArgGPRsLeft,
                              ArgFPRsLeft);
}

Address RISCVABIInfo::EmitVAArg(CodeGenFunction &CGF, Address VAListAddr,
                                QualType Ty) const {
  CharUnits SlotSize = CharUnits::fromQuantity(XLen / 8);

  // Empty records are ignored for parameter passing purposes.
  if (isEmptyRecord(getContext(), Ty, true)) {
    Address Addr(CGF.Builder.CreateLoad(VAListAddr), SlotSize);
    Addr = CGF.Builder.CreateElementBitCast(Addr, CGF.ConvertTypeForMem(Ty));
    return Addr;
  }

  std::pair<CharUnits, CharUnits> SizeAndAlign =
      getContext().getTypeInfoInChars(Ty);

  // Arguments bigger than 2*Xlen bytes are passed indirectly.
  bool IsIndirect = SizeAndAlign.first > 2 * SlotSize;

  return emitVoidPtrVAArg(CGF, VAListAddr, Ty, IsIndirect, SizeAndAlign,
                          SlotSize, /*AllowHigherAlign=*/true);
}

ABIArgInfo RISCVABIInfo::extendType(QualType Ty) const {
  int TySize = getContext().getTypeSize(Ty);
  // RV64 ABI requires unsigned 32 bit integers to be sign extended.
  if (XLen == 64 && Ty->isUnsignedIntegerOrEnumerationType() && TySize == 32)
    return ABIArgInfo::getSignExtend(Ty);
  return ABIArgInfo::getExtend(Ty);
}

namespace {
class RISCVTargetCodeGenInfo : public TargetCodeGenInfo {
public:
  RISCVTargetCodeGenInfo(CodeGen::CodeGenTypes &CGT, unsigned XLen,
                         unsigned FLen)
      : TargetCodeGenInfo(std::make_unique<RISCVABIInfo>(CGT, XLen, FLen)) {}

  void setTargetAttributes(const Decl *D, llvm::GlobalValue *GV,
                           CodeGen::CodeGenModule &CGM) const override {
    const auto *FD = dyn_cast_or_null<FunctionDecl>(D);
    if (!FD) return;

    const auto *Attr = FD->getAttr<RISCVInterruptAttr>();
    if (!Attr)
      return;

    const char *Kind;
    switch (Attr->getInterrupt()) {
    case RISCVInterruptAttr::user: Kind = "user"; break;
    case RISCVInterruptAttr::supervisor: Kind = "supervisor"; break;
    case RISCVInterruptAttr::machine: Kind = "machine"; break;
    }

    auto *Fn = cast<llvm::Function>(GV);

    Fn->addFnAttr("interrupt", Kind);
  }
};
} // namespace

//===----------------------------------------------------------------------===//
// VE ABI Implementation.
<<<<<<< HEAD
// Copied from SPARC V8 ABI.
//
// Ensures that complex values are passed in registers.
=======
>>>>>>> a5041987
//
namespace {
class VEABIInfo : public DefaultABIInfo {
public:
  VEABIInfo(CodeGenTypes &CGT) : DefaultABIInfo(CGT) {}

private:
  ABIArgInfo classifyReturnType(QualType RetTy) const;
  ABIArgInfo classifyArgumentType(QualType RetTy) const;
  void computeInfo(CGFunctionInfo &FI) const override;
};
} // end anonymous namespace

<<<<<<< HEAD

ABIArgInfo VEABIInfo::classifyReturnType(QualType Ty) const {
  uint64_t Size = getContext().getTypeSize(Ty);
  if (Size < 64 && Ty->isIntegerType())
    return ABIArgInfo::getExtend(Ty);
  if (Ty->isAnyComplexType())
    return ABIArgInfo::getDirect();
=======
ABIArgInfo VEABIInfo::classifyReturnType(QualType Ty) const {
  if (Ty->isAnyComplexType()) {
    return ABIArgInfo::getDirect();
  }
>>>>>>> a5041987
  return DefaultABIInfo::classifyReturnType(Ty);
}

ABIArgInfo VEABIInfo::classifyArgumentType(QualType Ty) const {
<<<<<<< HEAD
  uint64_t Size = getContext().getTypeSize(Ty);
  if (Size < 64 && Ty->isIntegerType())
    return ABIArgInfo::getExtend(Ty);
  if (Ty->isAnyComplexType())
    return ABIArgInfo::getDirect();
=======
  if (Ty->isAnyComplexType()) {
    return ABIArgInfo::getDirect();
  }
>>>>>>> a5041987
  return DefaultABIInfo::classifyArgumentType(Ty);
}

void VEABIInfo::computeInfo(CGFunctionInfo &FI) const {
<<<<<<< HEAD
=======

>>>>>>> a5041987
  FI.getReturnInfo() = classifyReturnType(FI.getReturnType());
  for (auto &Arg : FI.arguments())
    Arg.info = classifyArgumentType(Arg.type);
}

namespace {
class VETargetCodeGenInfo : public TargetCodeGenInfo {
public:
  VETargetCodeGenInfo(CodeGenTypes &CGT)
      : TargetCodeGenInfo(std::make_unique<VEABIInfo>(CGT)) {}
<<<<<<< HEAD
  // VE ABI requires the arguments of variadic and prototype-less functions 
=======
  // VE ABI requires the arguments of variadic and prototype-less functions
>>>>>>> a5041987
  // are passed in both registers and memory.
  bool isNoProtoCallVariadic(const CallArgList &args,
                             const FunctionNoProtoType *fnType) const override {
    return true;
  }
};
} // end anonymous namespace

//===----------------------------------------------------------------------===//
// Driver code
//===----------------------------------------------------------------------===//

bool CodeGenModule::supportsCOMDAT() const {
  return getTriple().supportsCOMDAT();
}

const TargetCodeGenInfo &CodeGenModule::getTargetCodeGenInfo() {
  if (TheTargetCodeGenInfo)
    return *TheTargetCodeGenInfo;

  // Helper to set the unique_ptr while still keeping the return value.
  auto SetCGInfo = [&](TargetCodeGenInfo *P) -> const TargetCodeGenInfo & {
    this->TheTargetCodeGenInfo.reset(P);
    return *P;
  };

  const llvm::Triple &Triple = getTarget().getTriple();
  switch (Triple.getArch()) {
  default:
    return SetCGInfo(new DefaultTargetCodeGenInfo(Types));

  case llvm::Triple::le32:
    return SetCGInfo(new PNaClTargetCodeGenInfo(Types));
  case llvm::Triple::mips:
  case llvm::Triple::mipsel:
    if (Triple.getOS() == llvm::Triple::NaCl)
      return SetCGInfo(new PNaClTargetCodeGenInfo(Types));
    return SetCGInfo(new MIPSTargetCodeGenInfo(Types, true));

  case llvm::Triple::mips64:
  case llvm::Triple::mips64el:
    return SetCGInfo(new MIPSTargetCodeGenInfo(Types, false));

  case llvm::Triple::avr:
    return SetCGInfo(new AVRTargetCodeGenInfo(Types));

  case llvm::Triple::aarch64:
  case llvm::Triple::aarch64_32:
  case llvm::Triple::aarch64_be: {
    AArch64ABIInfo::ABIKind Kind = AArch64ABIInfo::AAPCS;
    if (getTarget().getABI() == "darwinpcs")
      Kind = AArch64ABIInfo::DarwinPCS;
    else if (Triple.isOSWindows())
      return SetCGInfo(
          new WindowsAArch64TargetCodeGenInfo(Types, AArch64ABIInfo::Win64));

    return SetCGInfo(new AArch64TargetCodeGenInfo(Types, Kind));
  }

  case llvm::Triple::wasm32:
  case llvm::Triple::wasm64: {
    WebAssemblyABIInfo::ABIKind Kind = WebAssemblyABIInfo::MVP;
    if (getTarget().getABI() == "experimental-mv")
      Kind = WebAssemblyABIInfo::ExperimentalMV;
    return SetCGInfo(new WebAssemblyTargetCodeGenInfo(Types, Kind));
  }

  case llvm::Triple::arm:
  case llvm::Triple::armeb:
  case llvm::Triple::thumb:
  case llvm::Triple::thumbeb: {
    if (Triple.getOS() == llvm::Triple::Win32) {
      return SetCGInfo(
          new WindowsARMTargetCodeGenInfo(Types, ARMABIInfo::AAPCS_VFP));
    }

    ARMABIInfo::ABIKind Kind = ARMABIInfo::AAPCS;
    StringRef ABIStr = getTarget().getABI();
    if (ABIStr == "apcs-gnu")
      Kind = ARMABIInfo::APCS;
    else if (ABIStr == "aapcs16")
      Kind = ARMABIInfo::AAPCS16_VFP;
    else if (CodeGenOpts.FloatABI == "hard" ||
             (CodeGenOpts.FloatABI != "soft" &&
              (Triple.getEnvironment() == llvm::Triple::GNUEABIHF ||
               Triple.getEnvironment() == llvm::Triple::MuslEABIHF ||
               Triple.getEnvironment() == llvm::Triple::EABIHF)))
      Kind = ARMABIInfo::AAPCS_VFP;

    return SetCGInfo(new ARMTargetCodeGenInfo(Types, Kind));
  }

  case llvm::Triple::ppc: {
    if (Triple.isOSAIX())
      return SetCGInfo(new AIXTargetCodeGenInfo(Types, /*Is64Bit*/ false));

    bool IsSoftFloat =
        CodeGenOpts.FloatABI == "soft" || getTarget().hasFeature("spe");
    bool RetSmallStructInRegABI =
        PPC32TargetCodeGenInfo::isStructReturnInRegABI(Triple, CodeGenOpts);
    return SetCGInfo(
        new PPC32TargetCodeGenInfo(Types, IsSoftFloat, RetSmallStructInRegABI));
  }
  case llvm::Triple::ppc64:
    if (Triple.isOSAIX())
      return SetCGInfo(new AIXTargetCodeGenInfo(Types, /*Is64Bit*/ true));

    if (Triple.isOSBinFormatELF()) {
      PPC64_SVR4_ABIInfo::ABIKind Kind = PPC64_SVR4_ABIInfo::ELFv1;
      if (getTarget().getABI() == "elfv2")
        Kind = PPC64_SVR4_ABIInfo::ELFv2;
      bool HasQPX = getTarget().getABI() == "elfv1-qpx";
      bool IsSoftFloat = CodeGenOpts.FloatABI == "soft";

      return SetCGInfo(new PPC64_SVR4_TargetCodeGenInfo(Types, Kind, HasQPX,
                                                        IsSoftFloat));
    }
    return SetCGInfo(new PPC64TargetCodeGenInfo(Types));
  case llvm::Triple::ppc64le: {
    assert(Triple.isOSBinFormatELF() && "PPC64 LE non-ELF not supported!");
    PPC64_SVR4_ABIInfo::ABIKind Kind = PPC64_SVR4_ABIInfo::ELFv2;
    if (getTarget().getABI() == "elfv1" || getTarget().getABI() == "elfv1-qpx")
      Kind = PPC64_SVR4_ABIInfo::ELFv1;
    bool HasQPX = getTarget().getABI() == "elfv1-qpx";
    bool IsSoftFloat = CodeGenOpts.FloatABI == "soft";

    return SetCGInfo(new PPC64_SVR4_TargetCodeGenInfo(Types, Kind, HasQPX,
                                                      IsSoftFloat));
  }

  case llvm::Triple::nvptx:
  case llvm::Triple::nvptx64:
    return SetCGInfo(new NVPTXTargetCodeGenInfo(Types));

  case llvm::Triple::msp430:
    return SetCGInfo(new MSP430TargetCodeGenInfo(Types));

  case llvm::Triple::riscv32:
  case llvm::Triple::riscv64: {
    StringRef ABIStr = getTarget().getABI();
    unsigned XLen = getTarget().getPointerWidth(0);
    unsigned ABIFLen = 0;
    if (ABIStr.endswith("f"))
      ABIFLen = 32;
    else if (ABIStr.endswith("d"))
      ABIFLen = 64;
    return SetCGInfo(new RISCVTargetCodeGenInfo(Types, XLen, ABIFLen));
  }

  case llvm::Triple::systemz: {
    bool SoftFloat = CodeGenOpts.FloatABI == "soft";
    bool HasVector = !SoftFloat && getTarget().getABI() == "vector";
    return SetCGInfo(new SystemZTargetCodeGenInfo(Types, HasVector, SoftFloat));
  }

  case llvm::Triple::tce:
  case llvm::Triple::tcele:
    return SetCGInfo(new TCETargetCodeGenInfo(Types));

  case llvm::Triple::x86: {
    bool IsDarwinVectorABI = Triple.isOSDarwin();
    bool RetSmallStructInRegABI =
        X86_32TargetCodeGenInfo::isStructReturnInRegABI(Triple, CodeGenOpts);
    bool IsWin32FloatStructABI = Triple.isOSWindows() && !Triple.isOSCygMing();

    if (Triple.getOS() == llvm::Triple::Win32) {
      return SetCGInfo(new WinX86_32TargetCodeGenInfo(
          Types, IsDarwinVectorABI, RetSmallStructInRegABI,
          IsWin32FloatStructABI, CodeGenOpts.NumRegisterParameters));
    } else {
      return SetCGInfo(new X86_32TargetCodeGenInfo(
          Types, IsDarwinVectorABI, RetSmallStructInRegABI,
          IsWin32FloatStructABI, CodeGenOpts.NumRegisterParameters,
          CodeGenOpts.FloatABI == "soft"));
    }
  }

  case llvm::Triple::x86_64: {
    StringRef ABI = getTarget().getABI();
    X86AVXABILevel AVXLevel =
        (ABI == "avx512"
             ? X86AVXABILevel::AVX512
             : ABI == "avx" ? X86AVXABILevel::AVX : X86AVXABILevel::None);

    switch (Triple.getOS()) {
    case llvm::Triple::Win32:
      return SetCGInfo(new WinX86_64TargetCodeGenInfo(Types, AVXLevel));
    default:
      return SetCGInfo(new X86_64TargetCodeGenInfo(Types, AVXLevel));
    }
  }
  case llvm::Triple::hexagon:
    return SetCGInfo(new HexagonTargetCodeGenInfo(Types));
  case llvm::Triple::lanai:
    return SetCGInfo(new LanaiTargetCodeGenInfo(Types));
  case llvm::Triple::r600:
    return SetCGInfo(new AMDGPUTargetCodeGenInfo(Types));
  case llvm::Triple::amdgcn:
    return SetCGInfo(new AMDGPUTargetCodeGenInfo(Types));
  case llvm::Triple::sparc:
    return SetCGInfo(new SparcV8TargetCodeGenInfo(Types));
  case llvm::Triple::sparcv9:
    return SetCGInfo(new SparcV9TargetCodeGenInfo(Types));
  case llvm::Triple::xcore:
    return SetCGInfo(new XCoreTargetCodeGenInfo(Types));
  case llvm::Triple::arc:
    return SetCGInfo(new ARCTargetCodeGenInfo(Types));
  case llvm::Triple::spir:
  case llvm::Triple::spir64:
    return SetCGInfo(new SPIRTargetCodeGenInfo(Types));
  case llvm::Triple::ve:
    return SetCGInfo(new VETargetCodeGenInfo(Types));
  }
}

/// Create an OpenCL kernel for an enqueued block.
///
/// The kernel has the same function type as the block invoke function. Its
/// name is the name of the block invoke function postfixed with "_kernel".
/// It simply calls the block invoke function then returns.
llvm::Function *
TargetCodeGenInfo::createEnqueuedBlockKernel(CodeGenFunction &CGF,
                                             llvm::Function *Invoke,
                                             llvm::Value *BlockLiteral) const {
  auto *InvokeFT = Invoke->getFunctionType();
  llvm::SmallVector<llvm::Type *, 2> ArgTys;
  for (auto &P : InvokeFT->params())
    ArgTys.push_back(P);
  auto &C = CGF.getLLVMContext();
  std::string Name = Invoke->getName().str() + "_kernel";
  auto *FT = llvm::FunctionType::get(llvm::Type::getVoidTy(C), ArgTys, false);
  auto *F = llvm::Function::Create(FT, llvm::GlobalValue::InternalLinkage, Name,
                                   &CGF.CGM.getModule());
  auto IP = CGF.Builder.saveIP();
  auto *BB = llvm::BasicBlock::Create(C, "entry", F);
  auto &Builder = CGF.Builder;
  Builder.SetInsertPoint(BB);
  llvm::SmallVector<llvm::Value *, 2> Args;
  for (auto &A : F->args())
    Args.push_back(&A);
  Builder.CreateCall(Invoke, Args);
  Builder.CreateRetVoid();
  Builder.restoreIP(IP);
  return F;
}

/// Create an OpenCL kernel for an enqueued block.
///
/// The type of the first argument (the block literal) is the struct type
/// of the block literal instead of a pointer type. The first argument
/// (block literal) is passed directly by value to the kernel. The kernel
/// allocates the same type of struct on stack and stores the block literal
/// to it and passes its pointer to the block invoke function. The kernel
/// has "enqueued-block" function attribute and kernel argument metadata.
llvm::Function *AMDGPUTargetCodeGenInfo::createEnqueuedBlockKernel(
    CodeGenFunction &CGF, llvm::Function *Invoke,
    llvm::Value *BlockLiteral) const {
  auto &Builder = CGF.Builder;
  auto &C = CGF.getLLVMContext();

  auto *BlockTy = BlockLiteral->getType()->getPointerElementType();
  auto *InvokeFT = Invoke->getFunctionType();
  llvm::SmallVector<llvm::Type *, 2> ArgTys;
  llvm::SmallVector<llvm::Metadata *, 8> AddressQuals;
  llvm::SmallVector<llvm::Metadata *, 8> AccessQuals;
  llvm::SmallVector<llvm::Metadata *, 8> ArgTypeNames;
  llvm::SmallVector<llvm::Metadata *, 8> ArgBaseTypeNames;
  llvm::SmallVector<llvm::Metadata *, 8> ArgTypeQuals;
  llvm::SmallVector<llvm::Metadata *, 8> ArgNames;

  ArgTys.push_back(BlockTy);
  ArgTypeNames.push_back(llvm::MDString::get(C, "__block_literal"));
  AddressQuals.push_back(llvm::ConstantAsMetadata::get(Builder.getInt32(0)));
  ArgBaseTypeNames.push_back(llvm::MDString::get(C, "__block_literal"));
  ArgTypeQuals.push_back(llvm::MDString::get(C, ""));
  AccessQuals.push_back(llvm::MDString::get(C, "none"));
  ArgNames.push_back(llvm::MDString::get(C, "block_literal"));
  for (unsigned I = 1, E = InvokeFT->getNumParams(); I < E; ++I) {
    ArgTys.push_back(InvokeFT->getParamType(I));
    ArgTypeNames.push_back(llvm::MDString::get(C, "void*"));
    AddressQuals.push_back(llvm::ConstantAsMetadata::get(Builder.getInt32(3)));
    AccessQuals.push_back(llvm::MDString::get(C, "none"));
    ArgBaseTypeNames.push_back(llvm::MDString::get(C, "void*"));
    ArgTypeQuals.push_back(llvm::MDString::get(C, ""));
    ArgNames.push_back(
        llvm::MDString::get(C, (Twine("local_arg") + Twine(I)).str()));
  }
  std::string Name = Invoke->getName().str() + "_kernel";
  auto *FT = llvm::FunctionType::get(llvm::Type::getVoidTy(C), ArgTys, false);
  auto *F = llvm::Function::Create(FT, llvm::GlobalValue::InternalLinkage, Name,
                                   &CGF.CGM.getModule());
  F->addFnAttr("enqueued-block");
  auto IP = CGF.Builder.saveIP();
  auto *BB = llvm::BasicBlock::Create(C, "entry", F);
  Builder.SetInsertPoint(BB);
  const auto BlockAlign = CGF.CGM.getDataLayout().getPrefTypeAlign(BlockTy);
  auto *BlockPtr = Builder.CreateAlloca(BlockTy, nullptr);
  BlockPtr->setAlignment(BlockAlign);
  Builder.CreateAlignedStore(F->arg_begin(), BlockPtr, BlockAlign);
  auto *Cast = Builder.CreatePointerCast(BlockPtr, InvokeFT->getParamType(0));
  llvm::SmallVector<llvm::Value *, 2> Args;
  Args.push_back(Cast);
  for (auto I = F->arg_begin() + 1, E = F->arg_end(); I != E; ++I)
    Args.push_back(I);
  Builder.CreateCall(Invoke, Args);
  Builder.CreateRetVoid();
  Builder.restoreIP(IP);

  F->setMetadata("kernel_arg_addr_space", llvm::MDNode::get(C, AddressQuals));
  F->setMetadata("kernel_arg_access_qual", llvm::MDNode::get(C, AccessQuals));
  F->setMetadata("kernel_arg_type", llvm::MDNode::get(C, ArgTypeNames));
  F->setMetadata("kernel_arg_base_type",
                 llvm::MDNode::get(C, ArgBaseTypeNames));
  F->setMetadata("kernel_arg_type_qual", llvm::MDNode::get(C, ArgTypeQuals));
  if (CGF.CGM.getCodeGenOpts().EmitOpenCLArgMetadata)
    F->setMetadata("kernel_arg_name", llvm::MDNode::get(C, ArgNames));

  return F;
}<|MERGE_RESOLUTION|>--- conflicted
+++ resolved
@@ -10572,12 +10572,6 @@
 
 //===----------------------------------------------------------------------===//
 // VE ABI Implementation.
-<<<<<<< HEAD
-// Copied from SPARC V8 ABI.
-//
-// Ensures that complex values are passed in registers.
-=======
->>>>>>> a5041987
 //
 namespace {
 class VEABIInfo : public DefaultABIInfo {
@@ -10591,43 +10585,25 @@
 };
 } // end anonymous namespace
 
-<<<<<<< HEAD
-
 ABIArgInfo VEABIInfo::classifyReturnType(QualType Ty) const {
   uint64_t Size = getContext().getTypeSize(Ty);
   if (Size < 64 && Ty->isIntegerType())
     return ABIArgInfo::getExtend(Ty);
   if (Ty->isAnyComplexType())
     return ABIArgInfo::getDirect();
-=======
-ABIArgInfo VEABIInfo::classifyReturnType(QualType Ty) const {
-  if (Ty->isAnyComplexType()) {
-    return ABIArgInfo::getDirect();
-  }
->>>>>>> a5041987
   return DefaultABIInfo::classifyReturnType(Ty);
 }
 
 ABIArgInfo VEABIInfo::classifyArgumentType(QualType Ty) const {
-<<<<<<< HEAD
   uint64_t Size = getContext().getTypeSize(Ty);
   if (Size < 64 && Ty->isIntegerType())
     return ABIArgInfo::getExtend(Ty);
   if (Ty->isAnyComplexType())
     return ABIArgInfo::getDirect();
-=======
-  if (Ty->isAnyComplexType()) {
-    return ABIArgInfo::getDirect();
-  }
->>>>>>> a5041987
   return DefaultABIInfo::classifyArgumentType(Ty);
 }
 
 void VEABIInfo::computeInfo(CGFunctionInfo &FI) const {
-<<<<<<< HEAD
-=======
-
->>>>>>> a5041987
   FI.getReturnInfo() = classifyReturnType(FI.getReturnType());
   for (auto &Arg : FI.arguments())
     Arg.info = classifyArgumentType(Arg.type);
@@ -10638,11 +10614,7 @@
 public:
   VETargetCodeGenInfo(CodeGenTypes &CGT)
       : TargetCodeGenInfo(std::make_unique<VEABIInfo>(CGT)) {}
-<<<<<<< HEAD
-  // VE ABI requires the arguments of variadic and prototype-less functions 
-=======
   // VE ABI requires the arguments of variadic and prototype-less functions
->>>>>>> a5041987
   // are passed in both registers and memory.
   bool isNoProtoCallVariadic(const CallArgList &args,
                              const FunctionNoProtoType *fnType) const override {
