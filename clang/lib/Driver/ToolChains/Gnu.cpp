//===--- Gnu.cpp - Gnu Tool and ToolChain Implementations -------*- C++ -*-===//
//
// Part of the LLVM Project, under the Apache License v2.0 with LLVM Exceptions.
// See https://llvm.org/LICENSE.txt for license information.
// SPDX-License-Identifier: Apache-2.0 WITH LLVM-exception
//
//===----------------------------------------------------------------------===//

#include "Gnu.h"
#include "Arch/ARM.h"
#include "Arch/Mips.h"
#include "Arch/PPC.h"
#include "Arch/RISCV.h"
#include "Arch/Sparc.h"
#include "Arch/SystemZ.h"
#include "CommonArgs.h"
#include "Linux.h"
#include "clang/Config/config.h" // for GCC_INSTALL_PREFIX
#include "clang/Driver/Compilation.h"
#include "clang/Driver/Driver.h"
#include "clang/Driver/DriverDiagnostic.h"
#include "clang/Driver/Options.h"
#include "clang/Driver/Tool.h"
#include "clang/Driver/ToolChain.h"
#include "llvm/Option/ArgList.h"
#include "llvm/Support/CodeGen.h"
#include "llvm/Support/Path.h"
#include "llvm/Support/TargetParser.h"
#include "llvm/Support/VirtualFileSystem.h"
#include <system_error>

using namespace clang::driver;
using namespace clang::driver::toolchains;
using namespace clang;
using namespace llvm::opt;

using tools::addMultilibFlag;

void tools::GnuTool::anchor() {}

static bool forwardToGCC(const Option &O) {
  // Don't forward inputs from the original command line.  They are added from
  // InputInfoList.
  return O.getKind() != Option::InputClass &&
         !O.hasFlag(options::DriverOption) && !O.hasFlag(options::LinkerInput);
}

// Switch CPU names not recognized by GNU assembler to a close CPU that it does
// recognize, instead of a lower march from being picked in the absence of a cpu
// flag.
static void normalizeCPUNamesForAssembler(const ArgList &Args,
                                          ArgStringList &CmdArgs) {
  if (Arg *A = Args.getLastArg(options::OPT_mcpu_EQ)) {
    StringRef CPUArg(A->getValue());
    if (CPUArg.equals_lower("krait"))
      CmdArgs.push_back("-mcpu=cortex-a15");
    else if(CPUArg.equals_lower("kryo"))
      CmdArgs.push_back("-mcpu=cortex-a57");
    else
      Args.AddLastArg(CmdArgs, options::OPT_mcpu_EQ);
  }
}

void tools::gcc::Common::ConstructJob(Compilation &C, const JobAction &JA,
                                      const InputInfo &Output,
                                      const InputInfoList &Inputs,
                                      const ArgList &Args,
                                      const char *LinkingOutput) const {
  const Driver &D = getToolChain().getDriver();
  ArgStringList CmdArgs;

  for (const auto &A : Args) {
    if (forwardToGCC(A->getOption())) {
      // It is unfortunate that we have to claim here, as this means
      // we will basically never report anything interesting for
      // platforms using a generic gcc, even if we are just using gcc
      // to get to the assembler.
      A->claim();

      // Don't forward any -g arguments to assembly steps.
      if (isa<AssembleJobAction>(JA) &&
          A->getOption().matches(options::OPT_g_Group))
        continue;

      // Don't forward any -W arguments to assembly and link steps.
      if ((isa<AssembleJobAction>(JA) || isa<LinkJobAction>(JA)) &&
          A->getOption().matches(options::OPT_W_Group))
        continue;

      // Don't forward -mno-unaligned-access since GCC doesn't understand
      // it and because it doesn't affect the assembly or link steps.
      if ((isa<AssembleJobAction>(JA) || isa<LinkJobAction>(JA)) &&
          (A->getOption().matches(options::OPT_munaligned_access) ||
           A->getOption().matches(options::OPT_mno_unaligned_access)))
        continue;

      A->render(Args, CmdArgs);
    }
  }

  RenderExtraToolArgs(JA, CmdArgs);

  // If using a driver driver, force the arch.
  if (getToolChain().getTriple().isOSDarwin()) {
    CmdArgs.push_back("-arch");
    CmdArgs.push_back(
        Args.MakeArgString(getToolChain().getDefaultUniversalArchName()));
  }

  // Try to force gcc to match the tool chain we want, if we recognize
  // the arch.
  //
  // FIXME: The triple class should directly provide the information we want
  // here.
  switch (getToolChain().getArch()) {
  default:
    break;
  case llvm::Triple::x86:
  case llvm::Triple::ppc:
    CmdArgs.push_back("-m32");
    break;
  case llvm::Triple::x86_64:
  case llvm::Triple::ppc64:
  case llvm::Triple::ppc64le:
    CmdArgs.push_back("-m64");
    break;
  case llvm::Triple::sparcel:
    CmdArgs.push_back("-EL");
    break;
  }

  if (Output.isFilename()) {
    CmdArgs.push_back("-o");
    CmdArgs.push_back(Output.getFilename());
  } else {
    assert(Output.isNothing() && "Unexpected output");
    CmdArgs.push_back("-fsyntax-only");
  }

  Args.AddAllArgValues(CmdArgs, options::OPT_Wa_COMMA, options::OPT_Xassembler);

  // Only pass -x if gcc will understand it; otherwise hope gcc
  // understands the suffix correctly. The main use case this would go
  // wrong in is for linker inputs if they happened to have an odd
  // suffix; really the only way to get this to happen is a command
  // like '-x foobar a.c' which will treat a.c like a linker input.
  //
  // FIXME: For the linker case specifically, can we safely convert
  // inputs into '-Wl,' options?
  for (const auto &II : Inputs) {
    // Don't try to pass LLVM or AST inputs to a generic gcc.
    if (types::isLLVMIR(II.getType()))
      D.Diag(clang::diag::err_drv_no_linker_llvm_support)
          << getToolChain().getTripleString();
    else if (II.getType() == types::TY_AST)
      D.Diag(diag::err_drv_no_ast_support) << getToolChain().getTripleString();
    else if (II.getType() == types::TY_ModuleFile)
      D.Diag(diag::err_drv_no_module_support)
          << getToolChain().getTripleString();

    if (types::canTypeBeUserSpecified(II.getType())) {
      CmdArgs.push_back("-x");
      CmdArgs.push_back(types::getTypeName(II.getType()));
    }

    if (II.isFilename())
      CmdArgs.push_back(II.getFilename());
    else {
      const Arg &A = II.getInputArg();

      // Reverse translate some rewritten options.
      if (A.getOption().matches(options::OPT_Z_reserved_lib_stdcxx)) {
        CmdArgs.push_back("-lstdc++");
        continue;
      }

      // Don't render as input, we need gcc to do the translations.
      A.render(Args, CmdArgs);
    }
  }

  const std::string &customGCCName = D.getCCCGenericGCCName();
  const char *GCCName;
  if (!customGCCName.empty())
    GCCName = customGCCName.c_str();
  else if (D.CCCIsCXX()) {
    GCCName = "g++";
  } else
    GCCName = "gcc";

  const char *Exec = Args.MakeArgString(getToolChain().GetProgramPath(GCCName));
  C.addCommand(std::make_unique<Command>(JA, *this, Exec, CmdArgs, Inputs));
}

void tools::gcc::Preprocessor::RenderExtraToolArgs(
    const JobAction &JA, ArgStringList &CmdArgs) const {
  CmdArgs.push_back("-E");
}

void tools::gcc::Compiler::RenderExtraToolArgs(const JobAction &JA,
                                               ArgStringList &CmdArgs) const {
  const Driver &D = getToolChain().getDriver();

  switch (JA.getType()) {
  // If -flto, etc. are present then make sure not to force assembly output.
  case types::TY_LLVM_IR:
  case types::TY_LTO_IR:
  case types::TY_LLVM_BC:
  case types::TY_LTO_BC:
    CmdArgs.push_back("-c");
    break;
  // We assume we've got an "integrated" assembler in that gcc will produce an
  // object file itself.
  case types::TY_Object:
    CmdArgs.push_back("-c");
    break;
  case types::TY_PP_Asm:
    CmdArgs.push_back("-S");
    break;
  case types::TY_Nothing:
    CmdArgs.push_back("-fsyntax-only");
    break;
  default:
    D.Diag(diag::err_drv_invalid_gcc_output_type) << getTypeName(JA.getType());
  }
}

void tools::gcc::Linker::RenderExtraToolArgs(const JobAction &JA,
                                             ArgStringList &CmdArgs) const {
  // The types are (hopefully) good enough.
}

// On Arm the endianness of the output file is determined by the target and
// can be overridden by the pseudo-target flags '-mlittle-endian'/'-EL' and
// '-mbig-endian'/'-EB'. Unlike other targets the flag does not result in a
// normalized triple so we must handle the flag here.
static bool isArmBigEndian(const llvm::Triple &Triple,
                           const ArgList &Args) {
  bool IsBigEndian = false;
  switch (Triple.getArch()) {
  case llvm::Triple::armeb:
  case llvm::Triple::thumbeb:
    IsBigEndian = true;
    LLVM_FALLTHROUGH;
  case llvm::Triple::arm:
  case llvm::Triple::thumb:
    if (Arg *A = Args.getLastArg(options::OPT_mlittle_endian,
                               options::OPT_mbig_endian))
      IsBigEndian = !A->getOption().matches(options::OPT_mlittle_endian);
    break;
  default:
    break;
  }
  return IsBigEndian;
}

static const char *getLDMOption(const llvm::Triple &T, const ArgList &Args) {
  switch (T.getArch()) {
  case llvm::Triple::x86:
    if (T.isOSIAMCU())
      return "elf_iamcu";
    return "elf_i386";
  case llvm::Triple::aarch64:
    return "aarch64linux";
  case llvm::Triple::aarch64_be:
    return "aarch64linuxb";
  case llvm::Triple::arm:
  case llvm::Triple::thumb:
  case llvm::Triple::armeb:
  case llvm::Triple::thumbeb:
    return isArmBigEndian(T, Args) ? "armelfb_linux_eabi" : "armelf_linux_eabi";
  case llvm::Triple::ppc:
    return "elf32ppclinux";
  case llvm::Triple::ppc64:
    return "elf64ppc";
  case llvm::Triple::ppc64le:
    return "elf64lppc";
  case llvm::Triple::riscv32:
    return "elf32lriscv";
  case llvm::Triple::riscv64:
    return "elf64lriscv";
  case llvm::Triple::sparc:
  case llvm::Triple::sparcel:
    return "elf32_sparc";
  case llvm::Triple::sparcv9:
    return "elf64_sparc";
  case llvm::Triple::mips:
    return "elf32btsmip";
  case llvm::Triple::mipsel:
    return "elf32ltsmip";
  case llvm::Triple::mips64:
    if (tools::mips::hasMipsAbiArg(Args, "n32") ||
        T.getEnvironment() == llvm::Triple::GNUABIN32)
      return "elf32btsmipn32";
    return "elf64btsmip";
  case llvm::Triple::mips64el:
    if (tools::mips::hasMipsAbiArg(Args, "n32") ||
        T.getEnvironment() == llvm::Triple::GNUABIN32)
      return "elf32ltsmipn32";
    return "elf64ltsmip";
  case llvm::Triple::systemz:
    return "elf64_s390";
  case llvm::Triple::x86_64:
    if (T.getEnvironment() == llvm::Triple::GNUX32)
      return "elf32_x86_64";
    return "elf_x86_64";
  case llvm::Triple::ve:
    return "elf64ve";
  default:
    return nullptr;
  }
}

static bool getPIE(const ArgList &Args, const toolchains::Linux &ToolChain) {
  if (Args.hasArg(options::OPT_shared) || Args.hasArg(options::OPT_static) ||
      Args.hasArg(options::OPT_r) || Args.hasArg(options::OPT_static_pie))
    return false;

  Arg *A = Args.getLastArg(options::OPT_pie, options::OPT_no_pie,
                           options::OPT_nopie);
  if (!A)
    return ToolChain.isPIEDefault();
  return A->getOption().matches(options::OPT_pie);
}

static bool getStaticPIE(const ArgList &Args,
                         const toolchains::Linux &ToolChain) {
  bool HasStaticPIE = Args.hasArg(options::OPT_static_pie);
  // -no-pie is an alias for -nopie. So, handling -nopie takes care of
  // -no-pie as well.
  if (HasStaticPIE && Args.hasArg(options::OPT_nopie)) {
    const Driver &D = ToolChain.getDriver();
    const llvm::opt::OptTable &Opts = D.getOpts();
    const char *StaticPIEName = Opts.getOptionName(options::OPT_static_pie);
    const char *NoPIEName = Opts.getOptionName(options::OPT_nopie);
    D.Diag(diag::err_drv_cannot_mix_options) << StaticPIEName << NoPIEName;
  }
  return HasStaticPIE;
}

static bool getStatic(const ArgList &Args) {
  return Args.hasArg(options::OPT_static) &&
      !Args.hasArg(options::OPT_static_pie);
}

void tools::gnutools::Linker::ConstructJob(Compilation &C, const JobAction &JA,
                                           const InputInfo &Output,
                                           const InputInfoList &Inputs,
                                           const ArgList &Args,
                                           const char *LinkingOutput) const {
  const toolchains::Linux &ToolChain =
      static_cast<const toolchains::Linux &>(getToolChain());
  const Driver &D = ToolChain.getDriver();

  const llvm::Triple &Triple = getToolChain().getEffectiveTriple();

  const llvm::Triple::ArchType Arch = ToolChain.getArch();
  const bool isAndroid = ToolChain.getTriple().isAndroid();
  const bool IsIAMCU = ToolChain.getTriple().isOSIAMCU();
  const bool IsVE = ToolChain.getTriple().isVE();
  const bool IsMusl = ToolChain.getTriple().isMusl();
  const bool IsPIE = getPIE(Args, ToolChain);
  const bool IsStaticPIE = getStaticPIE(Args, ToolChain);
  const bool IsStatic = getStatic(Args);
  const bool HasCRTBeginEndFiles =
      ToolChain.getTriple().hasEnvironment() ||
      (ToolChain.getTriple().getVendor() != llvm::Triple::MipsTechnologies);

  ArgStringList CmdArgs;

  // Silence warning for "clang -g foo.o -o foo"
  Args.ClaimAllArgs(options::OPT_g_Group);
  // and "clang -emit-llvm foo.o -o foo"
  Args.ClaimAllArgs(options::OPT_emit_llvm);
  // and for "clang -w foo.o -o foo". Other warning options are already
  // handled somewhere else.
  Args.ClaimAllArgs(options::OPT_w);

  if (!D.SysRoot.empty())
    CmdArgs.push_back(Args.MakeArgString("--sysroot=" + D.SysRoot));

  if (IsPIE)
    CmdArgs.push_back("-pie");

  if (IsStaticPIE) {
    CmdArgs.push_back("-static");
    CmdArgs.push_back("-pie");
    CmdArgs.push_back("--no-dynamic-linker");
    CmdArgs.push_back("-z");
    CmdArgs.push_back("text");
  }

  if (ToolChain.isNoExecStackDefault()) {
    CmdArgs.push_back("-z");
    CmdArgs.push_back("noexecstack");
  }

  if (Args.hasArg(options::OPT_rdynamic))
    CmdArgs.push_back("-export-dynamic");

  if (Args.hasArg(options::OPT_s))
    CmdArgs.push_back("-s");

  if (Triple.isARM() || Triple.isThumb() || Triple.isAArch64()) {
    bool IsBigEndian = isArmBigEndian(Triple, Args);
    if (IsBigEndian)
      arm::appendBE8LinkFlag(Args, CmdArgs, Triple);
    IsBigEndian = IsBigEndian || Arch == llvm::Triple::aarch64_be;
    CmdArgs.push_back(IsBigEndian ? "-EB" : "-EL");
  }

  // Most Android ARM64 targets should enable the linker fix for erratum
  // 843419. Only non-Cortex-A53 devices are allowed to skip this flag.
  if (Arch == llvm::Triple::aarch64 && isAndroid) {
    std::string CPU = getCPUName(Args, Triple);
    if (CPU.empty() || CPU == "generic" || CPU == "cortex-a53")
      CmdArgs.push_back("--fix-cortex-a53-843419");
  }

  // Android does not allow shared text relocations. Emit a warning if the
  // user's code contains any.
  if (isAndroid)
      CmdArgs.push_back("--warn-shared-textrel");

  for (const auto &Opt : ToolChain.ExtraOpts)
    CmdArgs.push_back(Opt.c_str());

  CmdArgs.push_back("--eh-frame-hdr");

  if (const char *LDMOption = getLDMOption(ToolChain.getTriple(), Args)) {
    CmdArgs.push_back("-m");
    CmdArgs.push_back(LDMOption);
  } else {
    D.Diag(diag::err_target_unknown_triple) << Triple.str();
    return;
  }

  if (IsStatic) {
    if (Arch == llvm::Triple::arm || Arch == llvm::Triple::armeb ||
        Arch == llvm::Triple::thumb || Arch == llvm::Triple::thumbeb)
      CmdArgs.push_back("-Bstatic");
    else
      CmdArgs.push_back("-static");
  } else if (Args.hasArg(options::OPT_shared)) {
    CmdArgs.push_back("-shared");
  }

  if (!IsStatic) {
    if (Args.hasArg(options::OPT_rdynamic))
      CmdArgs.push_back("-export-dynamic");

    if (!Args.hasArg(options::OPT_shared) && !IsStaticPIE) {
      const std::string Loader =
          D.DyldPrefix + ToolChain.getDynamicLinker(Args);
      CmdArgs.push_back("-dynamic-linker");
      CmdArgs.push_back(Args.MakeArgString(Loader));
    }
  }

  CmdArgs.push_back("-o");
  CmdArgs.push_back(Output.getFilename());

  if (!Args.hasArg(options::OPT_nostdlib, options::OPT_nostartfiles)) {
    if (!isAndroid && !IsIAMCU) {
      const char *crt1 = nullptr;
      if (!Args.hasArg(options::OPT_shared)) {
        if (Args.hasArg(options::OPT_pg))
          crt1 = "gcrt1.o";
        else if (IsPIE)
          crt1 = "Scrt1.o";
        else if (IsStaticPIE)
          crt1 = "rcrt1.o";
        else
          crt1 = "crt1.o";
      }
      if (crt1)
        CmdArgs.push_back(Args.MakeArgString(ToolChain.GetFilePath(crt1)));

      CmdArgs.push_back(Args.MakeArgString(ToolChain.GetFilePath("crti.o")));
    }

    if (IsVE) {
      CmdArgs.push_back("-z");
      CmdArgs.push_back("max-page-size=0x4000000");
    }

    if (IsIAMCU)
      CmdArgs.push_back(Args.MakeArgString(ToolChain.GetFilePath("crt0.o")));
    else if (HasCRTBeginEndFiles) {
      std::string P;
      if (ToolChain.GetRuntimeLibType(Args) == ToolChain::RLT_CompilerRT &&
          !isAndroid) {
        std::string crtbegin = ToolChain.getCompilerRT(Args, "crtbegin",
                                                       ToolChain::FT_Object);
        if (ToolChain.getVFS().exists(crtbegin))
          P = crtbegin;
      }
      if (P.empty()) {
        const char *crtbegin;
        if (IsStatic)
          crtbegin = isAndroid ? "crtbegin_static.o" : "crtbeginT.o";
        else if (Args.hasArg(options::OPT_shared))
          crtbegin = isAndroid ? "crtbegin_so.o" : "crtbeginS.o";
        else if (IsPIE || IsStaticPIE)
          crtbegin = isAndroid ? "crtbegin_dynamic.o" : "crtbeginS.o";
        else
          crtbegin = isAndroid ? "crtbegin_dynamic.o" : "crtbegin.o";
        P = ToolChain.GetFilePath(crtbegin);
      }
      CmdArgs.push_back(Args.MakeArgString(P));
	  }

    // Add crtfastmath.o if available and fast math is enabled.
    ToolChain.AddFastMathRuntimeIfAvailable(Args, CmdArgs);
  }

  Args.AddAllArgs(CmdArgs, options::OPT_L);
  Args.AddAllArgs(CmdArgs, options::OPT_u);

  ToolChain.AddFilePathLibArgs(Args, CmdArgs);

  if (D.isUsingLTO()) {
    assert(!Inputs.empty() && "Must have at least one input.");
    AddGoldPlugin(ToolChain, Args, CmdArgs, Output, Inputs[0],
                  D.getLTOMode() == LTOK_Thin);
  }

  if (Args.hasArg(options::OPT_Z_Xlinker__no_demangle))
    CmdArgs.push_back("--no-demangle");

  bool NeedsSanitizerDeps = addSanitizerRuntimes(ToolChain, Args, CmdArgs);
  bool NeedsXRayDeps = addXRayRuntime(ToolChain, Args, CmdArgs);
  AddLinkerInputs(ToolChain, Inputs, Args, CmdArgs, JA);
  // The profile runtime also needs access to system libraries.
  getToolChain().addProfileRTLibs(Args, CmdArgs);

  if (D.CCCIsCXX() &&
      !Args.hasArg(options::OPT_nostdlib, options::OPT_nodefaultlibs)) {
    if (ToolChain.ShouldLinkCXXStdlib(Args)) {
      bool OnlyLibstdcxxStatic = Args.hasArg(options::OPT_static_libstdcxx) &&
                                 !Args.hasArg(options::OPT_static);
      if (OnlyLibstdcxxStatic)
        CmdArgs.push_back("-Bstatic");
      ToolChain.AddCXXStdlibLibArgs(Args, CmdArgs);
      if (OnlyLibstdcxxStatic)
        CmdArgs.push_back("-Bdynamic");
    }
    CmdArgs.push_back("-lm");
  }
  // Silence warnings when linking C code with a C++ '-stdlib' argument.
  Args.ClaimAllArgs(options::OPT_stdlib_EQ);

  if (!Args.hasArg(options::OPT_nostdlib)) {
    if (!Args.hasArg(options::OPT_nodefaultlibs)) {
      if (IsStatic || IsStaticPIE)
        CmdArgs.push_back("--start-group");

      if (NeedsSanitizerDeps)
        linkSanitizerRuntimeDeps(ToolChain, CmdArgs);

      if (NeedsXRayDeps)
        linkXRayRuntimeDeps(ToolChain, CmdArgs);

      bool WantPthread = Args.hasArg(options::OPT_pthread) ||
                         Args.hasArg(options::OPT_pthreads);

      // FIXME: Only pass GompNeedsRT = true for platforms with libgomp that
      // require librt. Most modern Linux platforms do, but some may not.
      if (addOpenMPRuntime(CmdArgs, ToolChain, Args,
                           JA.isHostOffloading(Action::OFK_OpenMP),
                           /* GompNeedsRT= */ true))
        // OpenMP runtimes implies pthreads when using the GNU toolchain.
        // FIXME: Does this really make sense for all GNU toolchains?
        WantPthread = true;

      AddRunTimeLibs(ToolChain, D, CmdArgs, Args);

      if (WantPthread && !isAndroid && !(IsVE && IsMusl))
        CmdArgs.push_back("-lpthread");

      if (Args.hasArg(options::OPT_fsplit_stack))
        CmdArgs.push_back("--wrap=pthread_create");

      if (!Args.hasArg(options::OPT_nolibc))
        CmdArgs.push_back("-lc");

      // Add IAMCU specific libs, if needed.
      if (IsIAMCU)
        CmdArgs.push_back("-lgloss");

      if (IsStatic || IsStaticPIE)
        CmdArgs.push_back("--end-group");
      else
        AddRunTimeLibs(ToolChain, D, CmdArgs, Args);

      // Add IAMCU specific libs (outside the group), if needed.
      if (IsIAMCU) {
        CmdArgs.push_back("--as-needed");
        CmdArgs.push_back("-lsoftfp");
        CmdArgs.push_back("--no-as-needed");
      }
    }

    if (!Args.hasArg(options::OPT_nostartfiles) && !IsIAMCU) {
      if (HasCRTBeginEndFiles) {
        std::string P;
        if (ToolChain.GetRuntimeLibType(Args) == ToolChain::RLT_CompilerRT &&
            !isAndroid) {
          std::string crtend = ToolChain.getCompilerRT(Args, "crtend",
                                                       ToolChain::FT_Object);
          if (ToolChain.getVFS().exists(crtend))
            P = crtend;
        }
        if (P.empty()) {
          const char *crtend;
          if (Args.hasArg(options::OPT_shared))
            crtend = isAndroid ? "crtend_so.o" : "crtendS.o";
          else if (IsPIE || IsStaticPIE)
            crtend = isAndroid ? "crtend_android.o" : "crtendS.o";
          else
            crtend = isAndroid ? "crtend_android.o" : "crtend.o";
          P = ToolChain.GetFilePath(crtend);
        }
        CmdArgs.push_back(Args.MakeArgString(P));
      }
      if (!isAndroid)
        CmdArgs.push_back(Args.MakeArgString(ToolChain.GetFilePath("crtn.o")));
    }
  }

  // Add OpenMP offloading linker script args if required.
  AddOpenMPLinkerScript(getToolChain(), C, Output, Inputs, Args, CmdArgs, JA);

  // Add HIP offloading linker script args if required.
  AddHIPLinkerScript(getToolChain(), C, Output, Inputs, Args, CmdArgs, JA,
                     *this);

  const char *Exec = Args.MakeArgString(ToolChain.GetLinkerPath());
  C.addCommand(std::make_unique<Command>(JA, *this, Exec, CmdArgs, Inputs));
}

void tools::gnutools::Assembler::ConstructJob(Compilation &C,
                                              const JobAction &JA,
                                              const InputInfo &Output,
                                              const InputInfoList &Inputs,
                                              const ArgList &Args,
                                              const char *LinkingOutput) const {
  const auto &D = getToolChain().getDriver();

  claimNoWarnArgs(Args);

  ArgStringList CmdArgs;

  llvm::Reloc::Model RelocationModel;
  unsigned PICLevel;
  bool IsPIE;
  const char* DefaultAssembler = "as";
  std::tie(RelocationModel, PICLevel, IsPIE) =
      ParsePICArgs(getToolChain(), Args);

  if (const Arg *A = Args.getLastArg(options::OPT_gz, options::OPT_gz_EQ)) {
    if (A->getOption().getID() == options::OPT_gz) {
      CmdArgs.push_back("--compress-debug-sections");
    } else {
      StringRef Value = A->getValue();
      if (Value == "none" || Value == "zlib" || Value == "zlib-gnu") {
        CmdArgs.push_back(
            Args.MakeArgString("--compress-debug-sections=" + Twine(Value)));
      } else {
        D.Diag(diag::err_drv_unsupported_option_argument)
            << A->getOption().getName() << Value;
      }
    }
  }

  if (getToolChain().isNoExecStackDefault()) {
      CmdArgs.push_back("--noexecstack");
  }

  switch (getToolChain().getArch()) {
  default:
    break;
  // Add --32/--64 to make sure we get the format we want.
  // This is incomplete
  case llvm::Triple::x86:
    CmdArgs.push_back("--32");
    break;
  case llvm::Triple::x86_64:
    if (getToolChain().getTriple().getEnvironment() == llvm::Triple::GNUX32)
      CmdArgs.push_back("--x32");
    else
      CmdArgs.push_back("--64");
    break;
  case llvm::Triple::ppc: {
    CmdArgs.push_back("-a32");
    CmdArgs.push_back("-mppc");
    CmdArgs.push_back(
      ppc::getPPCAsmModeForCPU(getCPUName(Args, getToolChain().getTriple())));
    break;
  }
  case llvm::Triple::ppc64: {
    CmdArgs.push_back("-a64");
    CmdArgs.push_back("-mppc64");
    CmdArgs.push_back(
      ppc::getPPCAsmModeForCPU(getCPUName(Args, getToolChain().getTriple())));
    break;
  }
  case llvm::Triple::ppc64le: {
    CmdArgs.push_back("-a64");
    CmdArgs.push_back("-mppc64");
    CmdArgs.push_back("-mlittle-endian");
    CmdArgs.push_back(
      ppc::getPPCAsmModeForCPU(getCPUName(Args, getToolChain().getTriple())));
    break;
  }
  case llvm::Triple::riscv32:
  case llvm::Triple::riscv64: {
    StringRef ABIName = riscv::getRISCVABI(Args, getToolChain().getTriple());
    CmdArgs.push_back("-mabi");
    CmdArgs.push_back(ABIName.data());
    if (const Arg *A = Args.getLastArg(options::OPT_march_EQ)) {
      StringRef MArch = A->getValue();
      CmdArgs.push_back("-march");
      CmdArgs.push_back(MArch.data());
    }
    break;
  }
  case llvm::Triple::sparc:
  case llvm::Triple::sparcel: {
    CmdArgs.push_back("-32");
    std::string CPU = getCPUName(Args, getToolChain().getTriple());
    CmdArgs.push_back(
        sparc::getSparcAsmModeForCPU(CPU, getToolChain().getTriple()));
    AddAssemblerKPIC(getToolChain(), Args, CmdArgs);
    break;
  }
  case llvm::Triple::sparcv9: {
    CmdArgs.push_back("-64");
    std::string CPU = getCPUName(Args, getToolChain().getTriple());
    CmdArgs.push_back(
        sparc::getSparcAsmModeForCPU(CPU, getToolChain().getTriple()));
    AddAssemblerKPIC(getToolChain(), Args, CmdArgs);
    break;
  }
  case llvm::Triple::arm:
  case llvm::Triple::armeb:
  case llvm::Triple::thumb:
  case llvm::Triple::thumbeb: {
    const llvm::Triple &Triple2 = getToolChain().getTriple();
    CmdArgs.push_back(isArmBigEndian(Triple2, Args) ? "-EB" : "-EL");
    switch (Triple2.getSubArch()) {
    case llvm::Triple::ARMSubArch_v7:
      CmdArgs.push_back("-mfpu=neon");
      break;
    case llvm::Triple::ARMSubArch_v8:
      CmdArgs.push_back("-mfpu=crypto-neon-fp-armv8");
      break;
    default:
      break;
    }

    switch (arm::getARMFloatABI(getToolChain(), Args)) {
    case arm::FloatABI::Invalid: llvm_unreachable("must have an ABI!");
    case arm::FloatABI::Soft:
      CmdArgs.push_back(Args.MakeArgString("-mfloat-abi=soft"));
      break;
    case arm::FloatABI::SoftFP:
      CmdArgs.push_back(Args.MakeArgString("-mfloat-abi=softfp"));
      break;
    case arm::FloatABI::Hard:
      CmdArgs.push_back(Args.MakeArgString("-mfloat-abi=hard"));
      break;
    }

    Args.AddLastArg(CmdArgs, options::OPT_march_EQ);
    normalizeCPUNamesForAssembler(Args, CmdArgs);

    Args.AddLastArg(CmdArgs, options::OPT_mfpu_EQ);
    break;
  }
  case llvm::Triple::aarch64:
  case llvm::Triple::aarch64_be: {
    CmdArgs.push_back(
        getToolChain().getArch() == llvm::Triple::aarch64_be ? "-EB" : "-EL");
    Args.AddLastArg(CmdArgs, options::OPT_march_EQ);
    normalizeCPUNamesForAssembler(Args, CmdArgs);

    break;
  }
  case llvm::Triple::mips:
  case llvm::Triple::mipsel:
  case llvm::Triple::mips64:
  case llvm::Triple::mips64el: {
    StringRef CPUName;
    StringRef ABIName;
    mips::getMipsCPUAndABI(Args, getToolChain().getTriple(), CPUName, ABIName);
    ABIName = mips::getGnuCompatibleMipsABIName(ABIName);

    CmdArgs.push_back("-march");
    CmdArgs.push_back(CPUName.data());

    CmdArgs.push_back("-mabi");
    CmdArgs.push_back(ABIName.data());

    // -mno-shared should be emitted unless -fpic, -fpie, -fPIC, -fPIE,
    // or -mshared (not implemented) is in effect.
    if (RelocationModel == llvm::Reloc::Static)
      CmdArgs.push_back("-mno-shared");

    // LLVM doesn't support -mplt yet and acts as if it is always given.
    // However, -mplt has no effect with the N64 ABI.
    if (ABIName != "64" && !Args.hasArg(options::OPT_mno_abicalls))
      CmdArgs.push_back("-call_nonpic");

    if (getToolChain().getTriple().isLittleEndian())
      CmdArgs.push_back("-EL");
    else
      CmdArgs.push_back("-EB");

    if (Arg *A = Args.getLastArg(options::OPT_mnan_EQ)) {
      if (StringRef(A->getValue()) == "2008")
        CmdArgs.push_back(Args.MakeArgString("-mnan=2008"));
    }

    // Add the last -mfp32/-mfpxx/-mfp64 or -mfpxx if it is enabled by default.
    if (Arg *A = Args.getLastArg(options::OPT_mfp32, options::OPT_mfpxx,
                                 options::OPT_mfp64)) {
      A->claim();
      A->render(Args, CmdArgs);
    } else if (mips::shouldUseFPXX(
                   Args, getToolChain().getTriple(), CPUName, ABIName,
                   mips::getMipsFloatABI(getToolChain().getDriver(), Args)))
      CmdArgs.push_back("-mfpxx");

    // Pass on -mmips16 or -mno-mips16. However, the assembler equivalent of
    // -mno-mips16 is actually -no-mips16.
    if (Arg *A =
            Args.getLastArg(options::OPT_mips16, options::OPT_mno_mips16)) {
      if (A->getOption().matches(options::OPT_mips16)) {
        A->claim();
        A->render(Args, CmdArgs);
      } else {
        A->claim();
        CmdArgs.push_back("-no-mips16");
      }
    }

    Args.AddLastArg(CmdArgs, options::OPT_mmicromips,
                    options::OPT_mno_micromips);
    Args.AddLastArg(CmdArgs, options::OPT_mdsp, options::OPT_mno_dsp);
    Args.AddLastArg(CmdArgs, options::OPT_mdspr2, options::OPT_mno_dspr2);

    if (Arg *A = Args.getLastArg(options::OPT_mmsa, options::OPT_mno_msa)) {
      // Do not use AddLastArg because not all versions of MIPS assembler
      // support -mmsa / -mno-msa options.
      if (A->getOption().matches(options::OPT_mmsa))
        CmdArgs.push_back(Args.MakeArgString("-mmsa"));
    }

    Args.AddLastArg(CmdArgs, options::OPT_mhard_float,
                    options::OPT_msoft_float);

    Args.AddLastArg(CmdArgs, options::OPT_mdouble_float,
                    options::OPT_msingle_float);

    Args.AddLastArg(CmdArgs, options::OPT_modd_spreg,
                    options::OPT_mno_odd_spreg);

    AddAssemblerKPIC(getToolChain(), Args, CmdArgs);
    break;
  }
  case llvm::Triple::systemz: {
    // Always pass an -march option, since our default of z10 is later
    // than the GNU assembler's default.
    StringRef CPUName = systemz::getSystemZTargetCPU(Args);
    CmdArgs.push_back(Args.MakeArgString("-march=" + CPUName));
    break;
  }
  case llvm::Triple::ve:
    DefaultAssembler = "nas";
  }

  Args.AddAllArgs(CmdArgs, options::OPT_I);
  Args.AddAllArgValues(CmdArgs, options::OPT_Wa_COMMA, options::OPT_Xassembler);

  CmdArgs.push_back("-o");
  CmdArgs.push_back(Output.getFilename());

  for (const auto &II : Inputs)
    CmdArgs.push_back(II.getFilename());

<<<<<<< HEAD
  const char *Exec = Args.MakeArgString(
    getToolChain().GetProgramPath(DefaultAssembler));
  C.addCommand(llvm::make_unique<Command>(JA, *this, Exec, CmdArgs, Inputs));
=======
  const char *Exec = Args.MakeArgString(getToolChain().GetProgramPath("as"));
  C.addCommand(std::make_unique<Command>(JA, *this, Exec, CmdArgs, Inputs));
>>>>>>> 37f91c32

  // Handle the debug info splitting at object creation time if we're
  // creating an object.
  // TODO: Currently only works on linux with newer objcopy.
  if (Args.hasArg(options::OPT_gsplit_dwarf) &&
      getToolChain().getTriple().isOSLinux())
    SplitDebugInfo(getToolChain(), C, *this, JA, Args, Output,
                   SplitDebugName(Args, Inputs[0], Output));
}

namespace {
// Filter to remove Multilibs that don't exist as a suffix to Path
class FilterNonExistent {
  StringRef Base, File;
  llvm::vfs::FileSystem &VFS;

public:
  FilterNonExistent(StringRef Base, StringRef File, llvm::vfs::FileSystem &VFS)
      : Base(Base), File(File), VFS(VFS) {}
  bool operator()(const Multilib &M) {
    return !VFS.exists(Base + M.gccSuffix() + File);
  }
};
} // end anonymous namespace

static bool isSoftFloatABI(const ArgList &Args) {
  Arg *A = Args.getLastArg(options::OPT_msoft_float, options::OPT_mhard_float,
                           options::OPT_mfloat_abi_EQ);
  if (!A)
    return false;

  return A->getOption().matches(options::OPT_msoft_float) ||
         (A->getOption().matches(options::OPT_mfloat_abi_EQ) &&
          A->getValue() == StringRef("soft"));
}

static bool isArmOrThumbArch(llvm::Triple::ArchType Arch) {
  return Arch == llvm::Triple::arm || Arch == llvm::Triple::thumb;
}

static bool isMipsEL(llvm::Triple::ArchType Arch) {
  return Arch == llvm::Triple::mipsel || Arch == llvm::Triple::mips64el;
}

static bool isMips16(const ArgList &Args) {
  Arg *A = Args.getLastArg(options::OPT_mips16, options::OPT_mno_mips16);
  return A && A->getOption().matches(options::OPT_mips16);
}

static bool isMicroMips(const ArgList &Args) {
  Arg *A = Args.getLastArg(options::OPT_mmicromips, options::OPT_mno_micromips);
  return A && A->getOption().matches(options::OPT_mmicromips);
}

static bool isMSP430(llvm::Triple::ArchType Arch) {
  return Arch == llvm::Triple::msp430;
}

static Multilib makeMultilib(StringRef commonSuffix) {
  return Multilib(commonSuffix, commonSuffix, commonSuffix);
}

static bool findMipsCsMultilibs(const Multilib::flags_list &Flags,
                                FilterNonExistent &NonExistent,
                                DetectedMultilibs &Result) {
  // Check for Code Sourcery toolchain multilibs
  MultilibSet CSMipsMultilibs;
  {
    auto MArchMips16 = makeMultilib("/mips16").flag("+m32").flag("+mips16");

    auto MArchMicroMips =
        makeMultilib("/micromips").flag("+m32").flag("+mmicromips");

    auto MArchDefault = makeMultilib("").flag("-mips16").flag("-mmicromips");

    auto UCLibc = makeMultilib("/uclibc").flag("+muclibc");

    auto SoftFloat = makeMultilib("/soft-float").flag("+msoft-float");

    auto Nan2008 = makeMultilib("/nan2008").flag("+mnan=2008");

    auto DefaultFloat =
        makeMultilib("").flag("-msoft-float").flag("-mnan=2008");

    auto BigEndian = makeMultilib("").flag("+EB").flag("-EL");

    auto LittleEndian = makeMultilib("/el").flag("+EL").flag("-EB");

    // Note that this one's osSuffix is ""
    auto MAbi64 = makeMultilib("")
                      .gccSuffix("/64")
                      .includeSuffix("/64")
                      .flag("+mabi=n64")
                      .flag("-mabi=n32")
                      .flag("-m32");

    CSMipsMultilibs =
        MultilibSet()
            .Either(MArchMips16, MArchMicroMips, MArchDefault)
            .Maybe(UCLibc)
            .Either(SoftFloat, Nan2008, DefaultFloat)
            .FilterOut("/micromips/nan2008")
            .FilterOut("/mips16/nan2008")
            .Either(BigEndian, LittleEndian)
            .Maybe(MAbi64)
            .FilterOut("/mips16.*/64")
            .FilterOut("/micromips.*/64")
            .FilterOut(NonExistent)
            .setIncludeDirsCallback([](const Multilib &M) {
              std::vector<std::string> Dirs({"/include"});
              if (StringRef(M.includeSuffix()).startswith("/uclibc"))
                Dirs.push_back(
                    "/../../../../mips-linux-gnu/libc/uclibc/usr/include");
              else
                Dirs.push_back("/../../../../mips-linux-gnu/libc/usr/include");
              return Dirs;
            });
  }

  MultilibSet DebianMipsMultilibs;
  {
    Multilib MAbiN32 =
        Multilib().gccSuffix("/n32").includeSuffix("/n32").flag("+mabi=n32");

    Multilib M64 = Multilib()
                       .gccSuffix("/64")
                       .includeSuffix("/64")
                       .flag("+m64")
                       .flag("-m32")
                       .flag("-mabi=n32");

    Multilib M32 = Multilib().flag("-m64").flag("+m32").flag("-mabi=n32");

    DebianMipsMultilibs =
        MultilibSet().Either(M32, M64, MAbiN32).FilterOut(NonExistent);
  }

  // Sort candidates. Toolchain that best meets the directories tree goes first.
  // Then select the first toolchains matches command line flags.
  MultilibSet *Candidates[] = {&CSMipsMultilibs, &DebianMipsMultilibs};
  if (CSMipsMultilibs.size() < DebianMipsMultilibs.size())
    std::iter_swap(Candidates, Candidates + 1);
  for (const MultilibSet *Candidate : Candidates) {
    if (Candidate->select(Flags, Result.SelectedMultilib)) {
      if (Candidate == &DebianMipsMultilibs)
        Result.BiarchSibling = Multilib();
      Result.Multilibs = *Candidate;
      return true;
    }
  }
  return false;
}

static bool findMipsAndroidMultilibs(llvm::vfs::FileSystem &VFS, StringRef Path,
                                     const Multilib::flags_list &Flags,
                                     FilterNonExistent &NonExistent,
                                     DetectedMultilibs &Result) {

  MultilibSet AndroidMipsMultilibs =
      MultilibSet()
          .Maybe(Multilib("/mips-r2").flag("+march=mips32r2"))
          .Maybe(Multilib("/mips-r6").flag("+march=mips32r6"))
          .FilterOut(NonExistent);

  MultilibSet AndroidMipselMultilibs =
      MultilibSet()
          .Either(Multilib().flag("+march=mips32"),
                  Multilib("/mips-r2", "", "/mips-r2").flag("+march=mips32r2"),
                  Multilib("/mips-r6", "", "/mips-r6").flag("+march=mips32r6"))
          .FilterOut(NonExistent);

  MultilibSet AndroidMips64elMultilibs =
      MultilibSet()
          .Either(
              Multilib().flag("+march=mips64r6"),
              Multilib("/32/mips-r1", "", "/mips-r1").flag("+march=mips32"),
              Multilib("/32/mips-r2", "", "/mips-r2").flag("+march=mips32r2"),
              Multilib("/32/mips-r6", "", "/mips-r6").flag("+march=mips32r6"))
          .FilterOut(NonExistent);

  MultilibSet *MS = &AndroidMipsMultilibs;
  if (VFS.exists(Path + "/mips-r6"))
    MS = &AndroidMipselMultilibs;
  else if (VFS.exists(Path + "/32"))
    MS = &AndroidMips64elMultilibs;
  if (MS->select(Flags, Result.SelectedMultilib)) {
    Result.Multilibs = *MS;
    return true;
  }
  return false;
}

static bool findMipsMuslMultilibs(const Multilib::flags_list &Flags,
                                  FilterNonExistent &NonExistent,
                                  DetectedMultilibs &Result) {
  // Musl toolchain multilibs
  MultilibSet MuslMipsMultilibs;
  {
    auto MArchMipsR2 = makeMultilib("")
                           .osSuffix("/mips-r2-hard-musl")
                           .flag("+EB")
                           .flag("-EL")
                           .flag("+march=mips32r2");

    auto MArchMipselR2 = makeMultilib("/mipsel-r2-hard-musl")
                             .flag("-EB")
                             .flag("+EL")
                             .flag("+march=mips32r2");

    MuslMipsMultilibs = MultilibSet().Either(MArchMipsR2, MArchMipselR2);

    // Specify the callback that computes the include directories.
    MuslMipsMultilibs.setIncludeDirsCallback([](const Multilib &M) {
      return std::vector<std::string>(
          {"/../sysroot" + M.osSuffix() + "/usr/include"});
    });
  }
  if (MuslMipsMultilibs.select(Flags, Result.SelectedMultilib)) {
    Result.Multilibs = MuslMipsMultilibs;
    return true;
  }
  return false;
}

static bool findMipsMtiMultilibs(const Multilib::flags_list &Flags,
                                 FilterNonExistent &NonExistent,
                                 DetectedMultilibs &Result) {
  // CodeScape MTI toolchain v1.2 and early.
  MultilibSet MtiMipsMultilibsV1;
  {
    auto MArchMips32 = makeMultilib("/mips32")
                           .flag("+m32")
                           .flag("-m64")
                           .flag("-mmicromips")
                           .flag("+march=mips32");

    auto MArchMicroMips = makeMultilib("/micromips")
                              .flag("+m32")
                              .flag("-m64")
                              .flag("+mmicromips");

    auto MArchMips64r2 = makeMultilib("/mips64r2")
                             .flag("-m32")
                             .flag("+m64")
                             .flag("+march=mips64r2");

    auto MArchMips64 = makeMultilib("/mips64").flag("-m32").flag("+m64").flag(
        "-march=mips64r2");

    auto MArchDefault = makeMultilib("")
                            .flag("+m32")
                            .flag("-m64")
                            .flag("-mmicromips")
                            .flag("+march=mips32r2");

    auto Mips16 = makeMultilib("/mips16").flag("+mips16");

    auto UCLibc = makeMultilib("/uclibc").flag("+muclibc");

    auto MAbi64 =
        makeMultilib("/64").flag("+mabi=n64").flag("-mabi=n32").flag("-m32");

    auto BigEndian = makeMultilib("").flag("+EB").flag("-EL");

    auto LittleEndian = makeMultilib("/el").flag("+EL").flag("-EB");

    auto SoftFloat = makeMultilib("/sof").flag("+msoft-float");

    auto Nan2008 = makeMultilib("/nan2008").flag("+mnan=2008");

    MtiMipsMultilibsV1 =
        MultilibSet()
            .Either(MArchMips32, MArchMicroMips, MArchMips64r2, MArchMips64,
                    MArchDefault)
            .Maybe(UCLibc)
            .Maybe(Mips16)
            .FilterOut("/mips64/mips16")
            .FilterOut("/mips64r2/mips16")
            .FilterOut("/micromips/mips16")
            .Maybe(MAbi64)
            .FilterOut("/micromips/64")
            .FilterOut("/mips32/64")
            .FilterOut("^/64")
            .FilterOut("/mips16/64")
            .Either(BigEndian, LittleEndian)
            .Maybe(SoftFloat)
            .Maybe(Nan2008)
            .FilterOut(".*sof/nan2008")
            .FilterOut(NonExistent)
            .setIncludeDirsCallback([](const Multilib &M) {
              std::vector<std::string> Dirs({"/include"});
              if (StringRef(M.includeSuffix()).startswith("/uclibc"))
                Dirs.push_back("/../../../../sysroot/uclibc/usr/include");
              else
                Dirs.push_back("/../../../../sysroot/usr/include");
              return Dirs;
            });
  }

  // CodeScape IMG toolchain starting from v1.3.
  MultilibSet MtiMipsMultilibsV2;
  {
    auto BeHard = makeMultilib("/mips-r2-hard")
                      .flag("+EB")
                      .flag("-msoft-float")
                      .flag("-mnan=2008")
                      .flag("-muclibc");
    auto BeSoft = makeMultilib("/mips-r2-soft")
                      .flag("+EB")
                      .flag("+msoft-float")
                      .flag("-mnan=2008");
    auto ElHard = makeMultilib("/mipsel-r2-hard")
                      .flag("+EL")
                      .flag("-msoft-float")
                      .flag("-mnan=2008")
                      .flag("-muclibc");
    auto ElSoft = makeMultilib("/mipsel-r2-soft")
                      .flag("+EL")
                      .flag("+msoft-float")
                      .flag("-mnan=2008")
                      .flag("-mmicromips");
    auto BeHardNan = makeMultilib("/mips-r2-hard-nan2008")
                         .flag("+EB")
                         .flag("-msoft-float")
                         .flag("+mnan=2008")
                         .flag("-muclibc");
    auto ElHardNan = makeMultilib("/mipsel-r2-hard-nan2008")
                         .flag("+EL")
                         .flag("-msoft-float")
                         .flag("+mnan=2008")
                         .flag("-muclibc")
                         .flag("-mmicromips");
    auto BeHardNanUclibc = makeMultilib("/mips-r2-hard-nan2008-uclibc")
                               .flag("+EB")
                               .flag("-msoft-float")
                               .flag("+mnan=2008")
                               .flag("+muclibc");
    auto ElHardNanUclibc = makeMultilib("/mipsel-r2-hard-nan2008-uclibc")
                               .flag("+EL")
                               .flag("-msoft-float")
                               .flag("+mnan=2008")
                               .flag("+muclibc");
    auto BeHardUclibc = makeMultilib("/mips-r2-hard-uclibc")
                            .flag("+EB")
                            .flag("-msoft-float")
                            .flag("-mnan=2008")
                            .flag("+muclibc");
    auto ElHardUclibc = makeMultilib("/mipsel-r2-hard-uclibc")
                            .flag("+EL")
                            .flag("-msoft-float")
                            .flag("-mnan=2008")
                            .flag("+muclibc");
    auto ElMicroHardNan = makeMultilib("/micromipsel-r2-hard-nan2008")
                              .flag("+EL")
                              .flag("-msoft-float")
                              .flag("+mnan=2008")
                              .flag("+mmicromips");
    auto ElMicroSoft = makeMultilib("/micromipsel-r2-soft")
                           .flag("+EL")
                           .flag("+msoft-float")
                           .flag("-mnan=2008")
                           .flag("+mmicromips");

    auto O32 =
        makeMultilib("/lib").osSuffix("").flag("-mabi=n32").flag("-mabi=n64");
    auto N32 =
        makeMultilib("/lib32").osSuffix("").flag("+mabi=n32").flag("-mabi=n64");
    auto N64 =
        makeMultilib("/lib64").osSuffix("").flag("-mabi=n32").flag("+mabi=n64");

    MtiMipsMultilibsV2 =
        MultilibSet()
            .Either({BeHard, BeSoft, ElHard, ElSoft, BeHardNan, ElHardNan,
                     BeHardNanUclibc, ElHardNanUclibc, BeHardUclibc,
                     ElHardUclibc, ElMicroHardNan, ElMicroSoft})
            .Either(O32, N32, N64)
            .FilterOut(NonExistent)
            .setIncludeDirsCallback([](const Multilib &M) {
              return std::vector<std::string>({"/../../../../sysroot" +
                                               M.includeSuffix() +
                                               "/../usr/include"});
            })
            .setFilePathsCallback([](const Multilib &M) {
              return std::vector<std::string>(
                  {"/../../../../mips-mti-linux-gnu/lib" + M.gccSuffix()});
            });
  }
  for (auto Candidate : {&MtiMipsMultilibsV1, &MtiMipsMultilibsV2}) {
    if (Candidate->select(Flags, Result.SelectedMultilib)) {
      Result.Multilibs = *Candidate;
      return true;
    }
  }
  return false;
}

static bool findMipsImgMultilibs(const Multilib::flags_list &Flags,
                                 FilterNonExistent &NonExistent,
                                 DetectedMultilibs &Result) {
  // CodeScape IMG toolchain v1.2 and early.
  MultilibSet ImgMultilibsV1;
  {
    auto Mips64r6 = makeMultilib("/mips64r6").flag("+m64").flag("-m32");

    auto LittleEndian = makeMultilib("/el").flag("+EL").flag("-EB");

    auto MAbi64 =
        makeMultilib("/64").flag("+mabi=n64").flag("-mabi=n32").flag("-m32");

    ImgMultilibsV1 =
        MultilibSet()
            .Maybe(Mips64r6)
            .Maybe(MAbi64)
            .Maybe(LittleEndian)
            .FilterOut(NonExistent)
            .setIncludeDirsCallback([](const Multilib &M) {
              return std::vector<std::string>(
                  {"/include", "/../../../../sysroot/usr/include"});
            });
  }

  // CodeScape IMG toolchain starting from v1.3.
  MultilibSet ImgMultilibsV2;
  {
    auto BeHard = makeMultilib("/mips-r6-hard")
                      .flag("+EB")
                      .flag("-msoft-float")
                      .flag("-mmicromips");
    auto BeSoft = makeMultilib("/mips-r6-soft")
                      .flag("+EB")
                      .flag("+msoft-float")
                      .flag("-mmicromips");
    auto ElHard = makeMultilib("/mipsel-r6-hard")
                      .flag("+EL")
                      .flag("-msoft-float")
                      .flag("-mmicromips");
    auto ElSoft = makeMultilib("/mipsel-r6-soft")
                      .flag("+EL")
                      .flag("+msoft-float")
                      .flag("-mmicromips");
    auto BeMicroHard = makeMultilib("/micromips-r6-hard")
                           .flag("+EB")
                           .flag("-msoft-float")
                           .flag("+mmicromips");
    auto BeMicroSoft = makeMultilib("/micromips-r6-soft")
                           .flag("+EB")
                           .flag("+msoft-float")
                           .flag("+mmicromips");
    auto ElMicroHard = makeMultilib("/micromipsel-r6-hard")
                           .flag("+EL")
                           .flag("-msoft-float")
                           .flag("+mmicromips");
    auto ElMicroSoft = makeMultilib("/micromipsel-r6-soft")
                           .flag("+EL")
                           .flag("+msoft-float")
                           .flag("+mmicromips");

    auto O32 =
        makeMultilib("/lib").osSuffix("").flag("-mabi=n32").flag("-mabi=n64");
    auto N32 =
        makeMultilib("/lib32").osSuffix("").flag("+mabi=n32").flag("-mabi=n64");
    auto N64 =
        makeMultilib("/lib64").osSuffix("").flag("-mabi=n32").flag("+mabi=n64");

    ImgMultilibsV2 =
        MultilibSet()
            .Either({BeHard, BeSoft, ElHard, ElSoft, BeMicroHard, BeMicroSoft,
                     ElMicroHard, ElMicroSoft})
            .Either(O32, N32, N64)
            .FilterOut(NonExistent)
            .setIncludeDirsCallback([](const Multilib &M) {
              return std::vector<std::string>({"/../../../../sysroot" +
                                               M.includeSuffix() +
                                               "/../usr/include"});
            })
            .setFilePathsCallback([](const Multilib &M) {
              return std::vector<std::string>(
                  {"/../../../../mips-img-linux-gnu/lib" + M.gccSuffix()});
            });
  }
  for (auto Candidate : {&ImgMultilibsV1, &ImgMultilibsV2}) {
    if (Candidate->select(Flags, Result.SelectedMultilib)) {
      Result.Multilibs = *Candidate;
      return true;
    }
  }
  return false;
}

bool clang::driver::findMIPSMultilibs(const Driver &D,
                                      const llvm::Triple &TargetTriple,
                                      StringRef Path, const ArgList &Args,
                                      DetectedMultilibs &Result) {
  FilterNonExistent NonExistent(Path, "/crtbegin.o", D.getVFS());

  StringRef CPUName;
  StringRef ABIName;
  tools::mips::getMipsCPUAndABI(Args, TargetTriple, CPUName, ABIName);

  llvm::Triple::ArchType TargetArch = TargetTriple.getArch();

  Multilib::flags_list Flags;
  addMultilibFlag(TargetTriple.isMIPS32(), "m32", Flags);
  addMultilibFlag(TargetTriple.isMIPS64(), "m64", Flags);
  addMultilibFlag(isMips16(Args), "mips16", Flags);
  addMultilibFlag(CPUName == "mips32", "march=mips32", Flags);
  addMultilibFlag(CPUName == "mips32r2" || CPUName == "mips32r3" ||
                      CPUName == "mips32r5" || CPUName == "p5600",
                  "march=mips32r2", Flags);
  addMultilibFlag(CPUName == "mips32r6", "march=mips32r6", Flags);
  addMultilibFlag(CPUName == "mips64", "march=mips64", Flags);
  addMultilibFlag(CPUName == "mips64r2" || CPUName == "mips64r3" ||
                      CPUName == "mips64r5" || CPUName == "octeon",
                  "march=mips64r2", Flags);
  addMultilibFlag(CPUName == "mips64r6", "march=mips64r6", Flags);
  addMultilibFlag(isMicroMips(Args), "mmicromips", Flags);
  addMultilibFlag(tools::mips::isUCLibc(Args), "muclibc", Flags);
  addMultilibFlag(tools::mips::isNaN2008(Args, TargetTriple), "mnan=2008",
                  Flags);
  addMultilibFlag(ABIName == "n32", "mabi=n32", Flags);
  addMultilibFlag(ABIName == "n64", "mabi=n64", Flags);
  addMultilibFlag(isSoftFloatABI(Args), "msoft-float", Flags);
  addMultilibFlag(!isSoftFloatABI(Args), "mhard-float", Flags);
  addMultilibFlag(isMipsEL(TargetArch), "EL", Flags);
  addMultilibFlag(!isMipsEL(TargetArch), "EB", Flags);

  if (TargetTriple.isAndroid())
    return findMipsAndroidMultilibs(D.getVFS(), Path, Flags, NonExistent,
                                    Result);

  if (TargetTriple.getVendor() == llvm::Triple::MipsTechnologies &&
      TargetTriple.getOS() == llvm::Triple::Linux &&
      TargetTriple.getEnvironment() == llvm::Triple::UnknownEnvironment)
    return findMipsMuslMultilibs(Flags, NonExistent, Result);

  if (TargetTriple.getVendor() == llvm::Triple::MipsTechnologies &&
      TargetTriple.getOS() == llvm::Triple::Linux &&
      TargetTriple.isGNUEnvironment())
    return findMipsMtiMultilibs(Flags, NonExistent, Result);

  if (TargetTriple.getVendor() == llvm::Triple::ImaginationTechnologies &&
      TargetTriple.getOS() == llvm::Triple::Linux &&
      TargetTriple.isGNUEnvironment())
    return findMipsImgMultilibs(Flags, NonExistent, Result);

  if (findMipsCsMultilibs(Flags, NonExistent, Result))
    return true;

  // Fallback to the regular toolchain-tree structure.
  Multilib Default;
  Result.Multilibs.push_back(Default);
  Result.Multilibs.FilterOut(NonExistent);

  if (Result.Multilibs.select(Flags, Result.SelectedMultilib)) {
    Result.BiarchSibling = Multilib();
    return true;
  }

  return false;
}

static void findAndroidArmMultilibs(const Driver &D,
                                    const llvm::Triple &TargetTriple,
                                    StringRef Path, const ArgList &Args,
                                    DetectedMultilibs &Result) {
  // Find multilibs with subdirectories like armv7-a, thumb, armv7-a/thumb.
  FilterNonExistent NonExistent(Path, "/crtbegin.o", D.getVFS());
  Multilib ArmV7Multilib = makeMultilib("/armv7-a")
                               .flag("+march=armv7-a")
                               .flag("-mthumb");
  Multilib ThumbMultilib = makeMultilib("/thumb")
                               .flag("-march=armv7-a")
                               .flag("+mthumb");
  Multilib ArmV7ThumbMultilib = makeMultilib("/armv7-a/thumb")
                               .flag("+march=armv7-a")
                               .flag("+mthumb");
  Multilib DefaultMultilib = makeMultilib("")
                               .flag("-march=armv7-a")
                               .flag("-mthumb");
  MultilibSet AndroidArmMultilibs =
      MultilibSet()
          .Either(ThumbMultilib, ArmV7Multilib,
                  ArmV7ThumbMultilib, DefaultMultilib)
          .FilterOut(NonExistent);

  Multilib::flags_list Flags;
  llvm::StringRef Arch = Args.getLastArgValue(options::OPT_march_EQ);
  bool IsArmArch = TargetTriple.getArch() == llvm::Triple::arm;
  bool IsThumbArch = TargetTriple.getArch() == llvm::Triple::thumb;
  bool IsV7SubArch = TargetTriple.getSubArch() == llvm::Triple::ARMSubArch_v7;
  bool IsThumbMode = IsThumbArch ||
      Args.hasFlag(options::OPT_mthumb, options::OPT_mno_thumb, false) ||
      (IsArmArch && llvm::ARM::parseArchISA(Arch) == llvm::ARM::ISAKind::THUMB);
  bool IsArmV7Mode = (IsArmArch || IsThumbArch) &&
      (llvm::ARM::parseArchVersion(Arch) == 7 ||
       (IsArmArch && Arch == "" && IsV7SubArch));
  addMultilibFlag(IsArmV7Mode, "march=armv7-a", Flags);
  addMultilibFlag(IsThumbMode, "mthumb", Flags);

  if (AndroidArmMultilibs.select(Flags, Result.SelectedMultilib))
    Result.Multilibs = AndroidArmMultilibs;
}

static bool findMSP430Multilibs(const Driver &D,
                                const llvm::Triple &TargetTriple,
                                StringRef Path, const ArgList &Args,
                                DetectedMultilibs &Result) {
  FilterNonExistent NonExistent(Path, "/crtbegin.o", D.getVFS());
  Multilib MSP430Multilib = makeMultilib("/430");
  // FIXME: when clang starts to support msp430x ISA additional logic
  // to select between multilib must be implemented
  // Multilib MSP430xMultilib = makeMultilib("/large");

  Result.Multilibs.push_back(MSP430Multilib);
  Result.Multilibs.FilterOut(NonExistent);

  Multilib::flags_list Flags;
  if (Result.Multilibs.select(Flags, Result.SelectedMultilib))
    return true;

  return false;
}

static void findRISCVMultilibs(const Driver &D,
                               const llvm::Triple &TargetTriple, StringRef Path,
                               const ArgList &Args, DetectedMultilibs &Result) {

  FilterNonExistent NonExistent(Path, "/crtbegin.o", D.getVFS());
  Multilib Ilp32 = makeMultilib("lib32/ilp32").flag("+m32").flag("+mabi=ilp32");
  Multilib Ilp32f =
      makeMultilib("lib32/ilp32f").flag("+m32").flag("+mabi=ilp32f");
  Multilib Ilp32d =
      makeMultilib("lib32/ilp32d").flag("+m32").flag("+mabi=ilp32d");
  Multilib Lp64 = makeMultilib("lib64/lp64").flag("+m64").flag("+mabi=lp64");
  Multilib Lp64f = makeMultilib("lib64/lp64f").flag("+m64").flag("+mabi=lp64f");
  Multilib Lp64d = makeMultilib("lib64/lp64d").flag("+m64").flag("+mabi=lp64d");
  MultilibSet RISCVMultilibs =
      MultilibSet()
          .Either({Ilp32, Ilp32f, Ilp32d, Lp64, Lp64f, Lp64d})
          .FilterOut(NonExistent);

  Multilib::flags_list Flags;
  bool IsRV64 = TargetTriple.getArch() == llvm::Triple::riscv64;
  StringRef ABIName = tools::riscv::getRISCVABI(Args, TargetTriple);

  addMultilibFlag(!IsRV64, "m32", Flags);
  addMultilibFlag(IsRV64, "m64", Flags);
  addMultilibFlag(ABIName == "ilp32", "mabi=ilp32", Flags);
  addMultilibFlag(ABIName == "ilp32f", "mabi=ilp32f", Flags);
  addMultilibFlag(ABIName == "ilp32d", "mabi=ilp32d", Flags);
  addMultilibFlag(ABIName == "lp64", "mabi=lp64", Flags);
  addMultilibFlag(ABIName == "lp64f", "mabi=lp64f", Flags);
  addMultilibFlag(ABIName == "lp64d", "mabi=lp64d", Flags);

  if (RISCVMultilibs.select(Flags, Result.SelectedMultilib))
    Result.Multilibs = RISCVMultilibs;
}

static bool findBiarchMultilibs(const Driver &D,
                                const llvm::Triple &TargetTriple,
                                StringRef Path, const ArgList &Args,
                                bool NeedsBiarchSuffix,
                                DetectedMultilibs &Result) {
  Multilib Default;

  // Some versions of SUSE and Fedora on ppc64 put 32-bit libs
  // in what would normally be GCCInstallPath and put the 64-bit
  // libs in a subdirectory named 64. The simple logic we follow is that
  // *if* there is a subdirectory of the right name with crtbegin.o in it,
  // we use that. If not, and if not a biarch triple alias, we look for
  // crtbegin.o without the subdirectory.

  StringRef Suff64 = "/64";
  // Solaris uses platform-specific suffixes instead of /64.
  if (TargetTriple.getOS() == llvm::Triple::Solaris) {
    switch (TargetTriple.getArch()) {
    case llvm::Triple::x86:
    case llvm::Triple::x86_64:
      Suff64 = "/amd64";
      break;
    case llvm::Triple::sparc:
    case llvm::Triple::sparcv9:
      Suff64 = "/sparcv9";
      break;
    default:
      break;
    }
  }

  Multilib Alt64 = Multilib()
                       .gccSuffix(Suff64)
                       .includeSuffix(Suff64)
                       .flag("-m32")
                       .flag("+m64")
                       .flag("-mx32");
  Multilib Alt32 = Multilib()
                       .gccSuffix("/32")
                       .includeSuffix("/32")
                       .flag("+m32")
                       .flag("-m64")
                       .flag("-mx32");
  Multilib Altx32 = Multilib()
                        .gccSuffix("/x32")
                        .includeSuffix("/x32")
                        .flag("-m32")
                        .flag("-m64")
                        .flag("+mx32");

  // GCC toolchain for IAMCU doesn't have crtbegin.o, so look for libgcc.a.
  FilterNonExistent NonExistent(
      Path, TargetTriple.isOSIAMCU() ? "/libgcc.a" : "/crtbegin.o", D.getVFS());

  // Determine default multilib from: 32, 64, x32
  // Also handle cases such as 64 on 32, 32 on 64, etc.
  enum { UNKNOWN, WANT32, WANT64, WANTX32 } Want = UNKNOWN;
  const bool IsX32 = TargetTriple.getEnvironment() == llvm::Triple::GNUX32;
  if (TargetTriple.isArch32Bit() && !NonExistent(Alt32))
    Want = WANT64;
  else if (TargetTriple.isArch64Bit() && IsX32 && !NonExistent(Altx32))
    Want = WANT64;
  else if (TargetTriple.isArch64Bit() && !IsX32 && !NonExistent(Alt64))
    Want = WANT32;
  else {
    if (TargetTriple.isArch32Bit())
      Want = NeedsBiarchSuffix ? WANT64 : WANT32;
    else if (IsX32)
      Want = NeedsBiarchSuffix ? WANT64 : WANTX32;
    else
      Want = NeedsBiarchSuffix ? WANT32 : WANT64;
  }

  if (Want == WANT32)
    Default.flag("+m32").flag("-m64").flag("-mx32");
  else if (Want == WANT64)
    Default.flag("-m32").flag("+m64").flag("-mx32");
  else if (Want == WANTX32)
    Default.flag("-m32").flag("-m64").flag("+mx32");
  else
    return false;

  Result.Multilibs.push_back(Default);
  Result.Multilibs.push_back(Alt64);
  Result.Multilibs.push_back(Alt32);
  Result.Multilibs.push_back(Altx32);

  Result.Multilibs.FilterOut(NonExistent);

  Multilib::flags_list Flags;
  addMultilibFlag(TargetTriple.isArch64Bit() && !IsX32, "m64", Flags);
  addMultilibFlag(TargetTriple.isArch32Bit(), "m32", Flags);
  addMultilibFlag(TargetTriple.isArch64Bit() && IsX32, "mx32", Flags);

  if (!Result.Multilibs.select(Flags, Result.SelectedMultilib))
    return false;

  if (Result.SelectedMultilib == Alt64 || Result.SelectedMultilib == Alt32 ||
      Result.SelectedMultilib == Altx32)
    Result.BiarchSibling = Default;

  return true;
}

/// Generic_GCC - A tool chain using the 'gcc' command to perform
/// all subcommands; this relies on gcc translating the majority of
/// command line options.

/// Less-than for GCCVersion, implementing a Strict Weak Ordering.
bool Generic_GCC::GCCVersion::isOlderThan(int RHSMajor, int RHSMinor,
                                          int RHSPatch,
                                          StringRef RHSPatchSuffix) const {
  if (Major != RHSMajor)
    return Major < RHSMajor;
  if (Minor != RHSMinor)
    return Minor < RHSMinor;
  if (Patch != RHSPatch) {
    // Note that versions without a specified patch sort higher than those with
    // a patch.
    if (RHSPatch == -1)
      return true;
    if (Patch == -1)
      return false;

    // Otherwise just sort on the patch itself.
    return Patch < RHSPatch;
  }
  if (PatchSuffix != RHSPatchSuffix) {
    // Sort empty suffixes higher.
    if (RHSPatchSuffix.empty())
      return true;
    if (PatchSuffix.empty())
      return false;

    // Provide a lexicographic sort to make this a total ordering.
    return PatchSuffix < RHSPatchSuffix;
  }

  // The versions are equal.
  return false;
}

/// Parse a GCCVersion object out of a string of text.
///
/// This is the primary means of forming GCCVersion objects.
/*static*/
Generic_GCC::GCCVersion Generic_GCC::GCCVersion::Parse(StringRef VersionText) {
  const GCCVersion BadVersion = {VersionText.str(), -1, -1, -1, "", "", ""};
  std::pair<StringRef, StringRef> First = VersionText.split('.');
  std::pair<StringRef, StringRef> Second = First.second.split('.');

  GCCVersion GoodVersion = {VersionText.str(), -1, -1, -1, "", "", ""};
  if (First.first.getAsInteger(10, GoodVersion.Major) || GoodVersion.Major < 0)
    return BadVersion;
  GoodVersion.MajorStr = First.first.str();
  if (First.second.empty())
    return GoodVersion;
  StringRef MinorStr = Second.first;
  if (Second.second.empty()) {
    if (size_t EndNumber = MinorStr.find_first_not_of("0123456789")) {
      GoodVersion.PatchSuffix = MinorStr.substr(EndNumber);
      MinorStr = MinorStr.slice(0, EndNumber);
    }
  }
  if (MinorStr.getAsInteger(10, GoodVersion.Minor) || GoodVersion.Minor < 0)
    return BadVersion;
  GoodVersion.MinorStr = MinorStr.str();

  // First look for a number prefix and parse that if present. Otherwise just
  // stash the entire patch string in the suffix, and leave the number
  // unspecified. This covers versions strings such as:
  //   5        (handled above)
  //   4.4
  //   4.4-patched
  //   4.4.0
  //   4.4.x
  //   4.4.2-rc4
  //   4.4.x-patched
  // And retains any patch number it finds.
  StringRef PatchText = Second.second;
  if (!PatchText.empty()) {
    if (size_t EndNumber = PatchText.find_first_not_of("0123456789")) {
      // Try to parse the number and any suffix.
      if (PatchText.slice(0, EndNumber).getAsInteger(10, GoodVersion.Patch) ||
          GoodVersion.Patch < 0)
        return BadVersion;
      GoodVersion.PatchSuffix = PatchText.substr(EndNumber);
    }
  }

  return GoodVersion;
}

static llvm::StringRef getGCCToolchainDir(const ArgList &Args,
                                          llvm::StringRef SysRoot) {
  const Arg *A = Args.getLastArg(clang::driver::options::OPT_gcc_toolchain);
  if (A)
    return A->getValue();

  // If we have a SysRoot, ignore GCC_INSTALL_PREFIX.
  // GCC_INSTALL_PREFIX specifies the gcc installation for the default
  // sysroot and is likely not valid with a different sysroot.
  if (!SysRoot.empty())
    return "";

  return GCC_INSTALL_PREFIX;
}

/// Initialize a GCCInstallationDetector from the driver.
///
/// This performs all of the autodetection and sets up the various paths.
/// Once constructed, a GCCInstallationDetector is essentially immutable.
///
/// FIXME: We shouldn't need an explicit TargetTriple parameter here, and
/// should instead pull the target out of the driver. This is currently
/// necessary because the driver doesn't store the final version of the target
/// triple.
void Generic_GCC::GCCInstallationDetector::init(
    const llvm::Triple &TargetTriple, const ArgList &Args,
    ArrayRef<std::string> ExtraTripleAliases) {
  llvm::Triple BiarchVariantTriple = TargetTriple.isArch32Bit()
                                         ? TargetTriple.get64BitArchVariant()
                                         : TargetTriple.get32BitArchVariant();
  // The library directories which may contain GCC installations.
  SmallVector<StringRef, 4> CandidateLibDirs, CandidateBiarchLibDirs;
  // The compatible GCC triples for this particular architecture.
  SmallVector<StringRef, 16> CandidateTripleAliases;
  SmallVector<StringRef, 16> CandidateBiarchTripleAliases;
  CollectLibDirsAndTriples(TargetTriple, BiarchVariantTriple, CandidateLibDirs,
                           CandidateTripleAliases, CandidateBiarchLibDirs,
                           CandidateBiarchTripleAliases);

  // Compute the set of prefixes for our search.
  SmallVector<std::string, 8> Prefixes(D.PrefixDirs.begin(),
                                       D.PrefixDirs.end());

  StringRef GCCToolchainDir = getGCCToolchainDir(Args, D.SysRoot);
  if (GCCToolchainDir != "") {
    if (GCCToolchainDir.back() == '/')
      GCCToolchainDir = GCCToolchainDir.drop_back(); // remove the /

    Prefixes.push_back(GCCToolchainDir);
  } else {
    // If we have a SysRoot, try that first.
    if (!D.SysRoot.empty()) {
      Prefixes.push_back(D.SysRoot);
      AddDefaultGCCPrefixes(TargetTriple, Prefixes, D.SysRoot);
    }

    // Then look for gcc installed alongside clang.
    Prefixes.push_back(D.InstalledDir + "/..");

    // Next, look for prefix(es) that correspond to distribution-supplied gcc
    // installations.
    if (D.SysRoot.empty()) {
      // Typically /usr.
      AddDefaultGCCPrefixes(TargetTriple, Prefixes, D.SysRoot);
    }
  }

  // Try to respect gcc-config on Gentoo. However, do that only
  // if --gcc-toolchain is not provided or equal to the Gentoo install
  // in /usr. This avoids accidentally enforcing the system GCC version
  // when using a custom toolchain.
  if (GCCToolchainDir == "" || GCCToolchainDir == D.SysRoot + "/usr") {
    SmallVector<StringRef, 16> GentooTestTriples;
    // Try to match an exact triple as target triple first.
    // e.g. crossdev -S x86_64-gentoo-linux-gnu will install gcc libs for
    // x86_64-gentoo-linux-gnu. But "clang -target x86_64-gentoo-linux-gnu"
    // may pick the libraries for x86_64-pc-linux-gnu even when exact matching
    // triple x86_64-gentoo-linux-gnu is present.
    GentooTestTriples.push_back(TargetTriple.str());
    // Check rest of triples.
    GentooTestTriples.append(ExtraTripleAliases.begin(),
                             ExtraTripleAliases.end());
    GentooTestTriples.append(CandidateTripleAliases.begin(),
                             CandidateTripleAliases.end());
    if (ScanGentooConfigs(TargetTriple, Args, GentooTestTriples,
                          CandidateBiarchTripleAliases))
      return;
  }

  // Loop over the various components which exist and select the best GCC
  // installation available. GCC installs are ranked by version number.
  Version = GCCVersion::Parse("0.0.0");
  for (const std::string &Prefix : Prefixes) {
    if (!D.getVFS().exists(Prefix))
      continue;
    for (StringRef Suffix : CandidateLibDirs) {
      const std::string LibDir = Prefix + Suffix.str();
      if (!D.getVFS().exists(LibDir))
        continue;
      // Try to match the exact target triple first.
      ScanLibDirForGCCTriple(TargetTriple, Args, LibDir, TargetTriple.str());
      // Try rest of possible triples.
      for (StringRef Candidate : ExtraTripleAliases) // Try these first.
        ScanLibDirForGCCTriple(TargetTriple, Args, LibDir, Candidate);
      for (StringRef Candidate : CandidateTripleAliases)
        ScanLibDirForGCCTriple(TargetTriple, Args, LibDir, Candidate);
    }
    for (StringRef Suffix : CandidateBiarchLibDirs) {
      const std::string LibDir = Prefix + Suffix.str();
      if (!D.getVFS().exists(LibDir))
        continue;
      for (StringRef Candidate : CandidateBiarchTripleAliases)
        ScanLibDirForGCCTriple(TargetTriple, Args, LibDir, Candidate,
                               /*NeedsBiarchSuffix=*/ true);
    }
  }
}

void Generic_GCC::GCCInstallationDetector::print(raw_ostream &OS) const {
  for (const auto &InstallPath : CandidateGCCInstallPaths)
    OS << "Found candidate GCC installation: " << InstallPath << "\n";

  if (!GCCInstallPath.empty())
    OS << "Selected GCC installation: " << GCCInstallPath << "\n";

  for (const auto &Multilib : Multilibs)
    OS << "Candidate multilib: " << Multilib << "\n";

  if (Multilibs.size() != 0 || !SelectedMultilib.isDefault())
    OS << "Selected multilib: " << SelectedMultilib << "\n";
}

bool Generic_GCC::GCCInstallationDetector::getBiarchSibling(Multilib &M) const {
  if (BiarchSibling.hasValue()) {
    M = BiarchSibling.getValue();
    return true;
  }
  return false;
}

void Generic_GCC::GCCInstallationDetector::AddDefaultGCCPrefixes(
    const llvm::Triple &TargetTriple, SmallVectorImpl<std::string> &Prefixes,
    StringRef SysRoot) {
  if (TargetTriple.getOS() == llvm::Triple::Solaris) {
    // Solaris is a special case.
    // The GCC installation is under
    //   /usr/gcc/<major>.<minor>/lib/gcc/<triple>/<major>.<minor>.<patch>/
    // so we need to find those /usr/gcc/*/lib/gcc libdirs and go with
    // /usr/gcc/<version> as a prefix.

    std::string PrefixDir = SysRoot.str() + "/usr/gcc";
    std::error_code EC;
    for (llvm::vfs::directory_iterator LI = D.getVFS().dir_begin(PrefixDir, EC),
                                       LE;
         !EC && LI != LE; LI = LI.increment(EC)) {
      StringRef VersionText = llvm::sys::path::filename(LI->path());
      GCCVersion CandidateVersion = GCCVersion::Parse(VersionText);

      // Filter out obviously bad entries.
      if (CandidateVersion.Major == -1 || CandidateVersion.isOlderThan(4, 1, 1))
        continue;

      std::string CandidatePrefix = PrefixDir + "/" + VersionText.str();
      std::string CandidateLibPath = CandidatePrefix + "/lib/gcc";
      if (!D.getVFS().exists(CandidateLibPath))
        continue;

      Prefixes.push_back(CandidatePrefix);
    }
    return;
  }

  // Non-Solaris is much simpler - most systems just go with "/usr".
  if (SysRoot.empty() && TargetTriple.getOS() == llvm::Triple::Linux) {
    // Yet, still look for RHEL devtoolsets.
    Prefixes.push_back("/opt/rh/devtoolset-8/root/usr");
    Prefixes.push_back("/opt/rh/devtoolset-7/root/usr");
    Prefixes.push_back("/opt/rh/devtoolset-6/root/usr");
    Prefixes.push_back("/opt/rh/devtoolset-4/root/usr");
    Prefixes.push_back("/opt/rh/devtoolset-3/root/usr");
    Prefixes.push_back("/opt/rh/devtoolset-2/root/usr");
  }
  Prefixes.push_back(SysRoot.str() + "/usr");
}

/*static*/ void Generic_GCC::GCCInstallationDetector::CollectLibDirsAndTriples(
    const llvm::Triple &TargetTriple, const llvm::Triple &BiarchTriple,
    SmallVectorImpl<StringRef> &LibDirs,
    SmallVectorImpl<StringRef> &TripleAliases,
    SmallVectorImpl<StringRef> &BiarchLibDirs,
    SmallVectorImpl<StringRef> &BiarchTripleAliases) {
  // Declare a bunch of static data sets that we'll select between below. These
  // are specifically designed to always refer to string literals to avoid any
  // lifetime or initialization issues.
  static const char *const AArch64LibDirs[] = {"/lib64", "/lib"};
  static const char *const AArch64Triples[] = {
      "aarch64-none-linux-gnu", "aarch64-linux-gnu", "aarch64-redhat-linux",
      "aarch64-suse-linux", "aarch64-linux-android"};
  static const char *const AArch64beLibDirs[] = {"/lib"};
  static const char *const AArch64beTriples[] = {"aarch64_be-none-linux-gnu",
                                                 "aarch64_be-linux-gnu"};

  static const char *const ARMLibDirs[] = {"/lib"};
  static const char *const ARMTriples[] = {"arm-linux-gnueabi",
                                           "arm-linux-androideabi"};
  static const char *const ARMHFTriples[] = {"arm-linux-gnueabihf",
                                             "armv7hl-redhat-linux-gnueabi",
                                             "armv6hl-suse-linux-gnueabi",
                                             "armv7hl-suse-linux-gnueabi"};
  static const char *const ARMebLibDirs[] = {"/lib"};
  static const char *const ARMebTriples[] = {"armeb-linux-gnueabi",
                                             "armeb-linux-androideabi"};
  static const char *const ARMebHFTriples[] = {
      "armeb-linux-gnueabihf", "armebv7hl-redhat-linux-gnueabi"};

  static const char *const AVRLibDirs[] = {"/lib"};
  static const char *const AVRTriples[] = {"avr"};

  static const char *const X86_64LibDirs[] = {"/lib64", "/lib"};
  static const char *const X86_64Triples[] = {
      "x86_64-linux-gnu",       "x86_64-unknown-linux-gnu",
      "x86_64-pc-linux-gnu",    "x86_64-redhat-linux6E",
      "x86_64-redhat-linux",    "x86_64-suse-linux",
      "x86_64-manbo-linux-gnu", "x86_64-linux-gnu",
      "x86_64-slackware-linux", "x86_64-unknown-linux",
      "x86_64-amazon-linux",    "x86_64-linux-android"};
  static const char *const X32LibDirs[] = {"/libx32"};
  static const char *const X86LibDirs[] = {"/lib32", "/lib"};
  static const char *const X86Triples[] = {
      "i686-linux-gnu",       "i686-pc-linux-gnu",     "i486-linux-gnu",
      "i386-linux-gnu",       "i386-redhat-linux6E",   "i686-redhat-linux",
      "i586-redhat-linux",    "i386-redhat-linux",     "i586-suse-linux",
      "i486-slackware-linux", "i686-montavista-linux", "i586-linux-gnu",
      "i686-linux-android",   "i386-gnu",              "i486-gnu",
      "i586-gnu",             "i686-gnu"};

  static const char *const MIPSLibDirs[] = {"/lib"};
  static const char *const MIPSTriples[] = {
      "mips-linux-gnu", "mips-mti-linux", "mips-mti-linux-gnu",
      "mips-img-linux-gnu", "mipsisa32r6-linux-gnu"};
  static const char *const MIPSELLibDirs[] = {"/lib"};
  static const char *const MIPSELTriples[] = {
      "mipsel-linux-gnu", "mips-img-linux-gnu", "mipsisa32r6el-linux-gnu",
      "mipsel-linux-android"};

  static const char *const MIPS64LibDirs[] = {"/lib64", "/lib"};
  static const char *const MIPS64Triples[] = {
      "mips64-linux-gnu",      "mips-mti-linux-gnu",
      "mips-img-linux-gnu",    "mips64-linux-gnuabi64",
      "mipsisa64r6-linux-gnu", "mipsisa64r6-linux-gnuabi64"};
  static const char *const MIPS64ELLibDirs[] = {"/lib64", "/lib"};
  static const char *const MIPS64ELTriples[] = {
      "mips64el-linux-gnu",      "mips-mti-linux-gnu",
      "mips-img-linux-gnu",      "mips64el-linux-gnuabi64",
      "mipsisa64r6el-linux-gnu", "mipsisa64r6el-linux-gnuabi64",
      "mips64el-linux-android"};

  static const char *const MIPSN32LibDirs[] = {"/lib32"};
  static const char *const MIPSN32Triples[] = {"mips64-linux-gnuabin32",
                                               "mipsisa64r6-linux-gnuabin32"};
  static const char *const MIPSN32ELLibDirs[] = {"/lib32"};
  static const char *const MIPSN32ELTriples[] = {
      "mips64el-linux-gnuabin32", "mipsisa64r6el-linux-gnuabin32"};

  static const char *const MSP430LibDirs[] = {"/lib"};
  static const char *const MSP430Triples[] = {"msp430-elf"};

  static const char *const PPCLibDirs[] = {"/lib32", "/lib"};
  static const char *const PPCTriples[] = {
      "powerpc-linux-gnu", "powerpc-unknown-linux-gnu", "powerpc-linux-gnuspe",
      "powerpc-suse-linux", "powerpc-montavista-linuxspe"};
  static const char *const PPC64LibDirs[] = {"/lib64", "/lib"};
  static const char *const PPC64Triples[] = {
      "powerpc64-linux-gnu", "powerpc64-unknown-linux-gnu",
      "powerpc64-suse-linux", "ppc64-redhat-linux"};
  static const char *const PPC64LELibDirs[] = {"/lib64", "/lib"};
  static const char *const PPC64LETriples[] = {
      "powerpc64le-linux-gnu", "powerpc64le-unknown-linux-gnu",
      "powerpc64le-suse-linux", "ppc64le-redhat-linux"};

  static const char *const RISCV32LibDirs[] = {"/lib32", "/lib"};
  static const char *const RISCV32Triples[] = {"riscv32-unknown-linux-gnu",
                                               "riscv32-linux-gnu",
                                               "riscv32-unknown-elf"};
  static const char *const RISCV64LibDirs[] = {"/lib64", "/lib"};
  static const char *const RISCV64Triples[] = {"riscv64-unknown-linux-gnu",
                                               "riscv64-linux-gnu",
                                               "riscv64-unknown-elf",
                                               "riscv64-suse-linux"};

  static const char *const SPARCv8LibDirs[] = {"/lib32", "/lib"};
  static const char *const SPARCv8Triples[] = {"sparc-linux-gnu",
                                               "sparcv8-linux-gnu"};
  static const char *const SPARCv9LibDirs[] = {"/lib64", "/lib"};
  static const char *const SPARCv9Triples[] = {"sparc64-linux-gnu",
                                               "sparcv9-linux-gnu"};

  static const char *const SystemZLibDirs[] = {"/lib64", "/lib"};
  static const char *const SystemZTriples[] = {
      "s390x-linux-gnu", "s390x-unknown-linux-gnu", "s390x-ibm-linux-gnu",
      "s390x-suse-linux", "s390x-redhat-linux"};


  using std::begin;
  using std::end;

  if (TargetTriple.getOS() == llvm::Triple::Solaris) {
    static const char *const SolarisLibDirs[] = {"/lib"};
    static const char *const SolarisSparcV8Triples[] = {
        "sparc-sun-solaris2.11", "sparc-sun-solaris2.12"};
    static const char *const SolarisSparcV9Triples[] = {
        "sparcv9-sun-solaris2.11", "sparcv9-sun-solaris2.12"};
    static const char *const SolarisX86Triples[] = {"i386-pc-solaris2.11",
                                                    "i386-pc-solaris2.12"};
    static const char *const SolarisX86_64Triples[] = {"x86_64-pc-solaris2.11",
                                                       "x86_64-pc-solaris2.12"};
    LibDirs.append(begin(SolarisLibDirs), end(SolarisLibDirs));
    BiarchLibDirs.append(begin(SolarisLibDirs), end(SolarisLibDirs));
    switch (TargetTriple.getArch()) {
    case llvm::Triple::x86:
      TripleAliases.append(begin(SolarisX86Triples), end(SolarisX86Triples));
      BiarchTripleAliases.append(begin(SolarisX86_64Triples),
                                 end(SolarisX86_64Triples));
      break;
    case llvm::Triple::x86_64:
      TripleAliases.append(begin(SolarisX86_64Triples),
                           end(SolarisX86_64Triples));
      BiarchTripleAliases.append(begin(SolarisX86Triples),
                                 end(SolarisX86Triples));
      break;
    case llvm::Triple::sparc:
      TripleAliases.append(begin(SolarisSparcV8Triples),
                           end(SolarisSparcV8Triples));
      BiarchTripleAliases.append(begin(SolarisSparcV9Triples),
                                 end(SolarisSparcV9Triples));
      break;
    case llvm::Triple::sparcv9:
      TripleAliases.append(begin(SolarisSparcV9Triples),
                           end(SolarisSparcV9Triples));
      BiarchTripleAliases.append(begin(SolarisSparcV8Triples),
                                 end(SolarisSparcV8Triples));
      break;
    default:
      break;
    }
    return;
  }

  // Android targets should not use GNU/Linux tools or libraries.
  if (TargetTriple.isAndroid()) {
    static const char *const AArch64AndroidTriples[] = {
        "aarch64-linux-android"};
    static const char *const ARMAndroidTriples[] = {"arm-linux-androideabi"};
    static const char *const MIPSELAndroidTriples[] = {"mipsel-linux-android"};
    static const char *const MIPS64ELAndroidTriples[] = {
        "mips64el-linux-android"};
    static const char *const X86AndroidTriples[] = {"i686-linux-android"};
    static const char *const X86_64AndroidTriples[] = {"x86_64-linux-android"};

    switch (TargetTriple.getArch()) {
    case llvm::Triple::aarch64:
      LibDirs.append(begin(AArch64LibDirs), end(AArch64LibDirs));
      TripleAliases.append(begin(AArch64AndroidTriples),
                           end(AArch64AndroidTriples));
      break;
    case llvm::Triple::arm:
    case llvm::Triple::thumb:
      LibDirs.append(begin(ARMLibDirs), end(ARMLibDirs));
      TripleAliases.append(begin(ARMAndroidTriples), end(ARMAndroidTriples));
      break;
    case llvm::Triple::mipsel:
      LibDirs.append(begin(MIPSELLibDirs), end(MIPSELLibDirs));
      TripleAliases.append(begin(MIPSELAndroidTriples),
                           end(MIPSELAndroidTriples));
      BiarchLibDirs.append(begin(MIPS64ELLibDirs), end(MIPS64ELLibDirs));
      BiarchTripleAliases.append(begin(MIPS64ELAndroidTriples),
                                 end(MIPS64ELAndroidTriples));
      break;
    case llvm::Triple::mips64el:
      LibDirs.append(begin(MIPS64ELLibDirs), end(MIPS64ELLibDirs));
      TripleAliases.append(begin(MIPS64ELAndroidTriples),
                           end(MIPS64ELAndroidTriples));
      BiarchLibDirs.append(begin(MIPSELLibDirs), end(MIPSELLibDirs));
      BiarchTripleAliases.append(begin(MIPSELAndroidTriples),
                                 end(MIPSELAndroidTriples));
      break;
    case llvm::Triple::x86_64:
      LibDirs.append(begin(X86_64LibDirs), end(X86_64LibDirs));
      TripleAliases.append(begin(X86_64AndroidTriples),
                           end(X86_64AndroidTriples));
      BiarchLibDirs.append(begin(X86LibDirs), end(X86LibDirs));
      BiarchTripleAliases.append(begin(X86AndroidTriples),
                                 end(X86AndroidTriples));
      break;
    case llvm::Triple::x86:
      LibDirs.append(begin(X86LibDirs), end(X86LibDirs));
      TripleAliases.append(begin(X86AndroidTriples), end(X86AndroidTriples));
      BiarchLibDirs.append(begin(X86_64LibDirs), end(X86_64LibDirs));
      BiarchTripleAliases.append(begin(X86_64AndroidTriples),
                                 end(X86_64AndroidTriples));
      break;
    default:
      break;
    }

    return;
  }

  switch (TargetTriple.getArch()) {
  case llvm::Triple::aarch64:
    LibDirs.append(begin(AArch64LibDirs), end(AArch64LibDirs));
    TripleAliases.append(begin(AArch64Triples), end(AArch64Triples));
    BiarchLibDirs.append(begin(AArch64LibDirs), end(AArch64LibDirs));
    BiarchTripleAliases.append(begin(AArch64Triples), end(AArch64Triples));
    break;
  case llvm::Triple::aarch64_be:
    LibDirs.append(begin(AArch64beLibDirs), end(AArch64beLibDirs));
    TripleAliases.append(begin(AArch64beTriples), end(AArch64beTriples));
    BiarchLibDirs.append(begin(AArch64beLibDirs), end(AArch64beLibDirs));
    BiarchTripleAliases.append(begin(AArch64beTriples), end(AArch64beTriples));
    break;
  case llvm::Triple::arm:
  case llvm::Triple::thumb:
    LibDirs.append(begin(ARMLibDirs), end(ARMLibDirs));
    if (TargetTriple.getEnvironment() == llvm::Triple::GNUEABIHF) {
      TripleAliases.append(begin(ARMHFTriples), end(ARMHFTriples));
    } else {
      TripleAliases.append(begin(ARMTriples), end(ARMTriples));
    }
    break;
  case llvm::Triple::armeb:
  case llvm::Triple::thumbeb:
    LibDirs.append(begin(ARMebLibDirs), end(ARMebLibDirs));
    if (TargetTriple.getEnvironment() == llvm::Triple::GNUEABIHF) {
      TripleAliases.append(begin(ARMebHFTriples), end(ARMebHFTriples));
    } else {
      TripleAliases.append(begin(ARMebTriples), end(ARMebTriples));
    }
    break;
  case llvm::Triple::avr:
    LibDirs.append(begin(AVRLibDirs), end(AVRLibDirs));
    TripleAliases.append(begin(AVRTriples), end(AVRTriples));
    break;
  case llvm::Triple::x86_64:
    LibDirs.append(begin(X86_64LibDirs), end(X86_64LibDirs));
    TripleAliases.append(begin(X86_64Triples), end(X86_64Triples));
    // x32 is always available when x86_64 is available, so adding it as
    // secondary arch with x86_64 triples
    if (TargetTriple.getEnvironment() == llvm::Triple::GNUX32) {
      BiarchLibDirs.append(begin(X32LibDirs), end(X32LibDirs));
      BiarchTripleAliases.append(begin(X86_64Triples), end(X86_64Triples));
    } else {
      BiarchLibDirs.append(begin(X86LibDirs), end(X86LibDirs));
      BiarchTripleAliases.append(begin(X86Triples), end(X86Triples));
    }
    break;
  case llvm::Triple::x86:
    LibDirs.append(begin(X86LibDirs), end(X86LibDirs));
    // MCU toolchain is 32 bit only and its triple alias is TargetTriple
    // itself, which will be appended below.
    if (!TargetTriple.isOSIAMCU()) {
      TripleAliases.append(begin(X86Triples), end(X86Triples));
      BiarchLibDirs.append(begin(X86_64LibDirs), end(X86_64LibDirs));
      BiarchTripleAliases.append(begin(X86_64Triples), end(X86_64Triples));
    }
    break;
  case llvm::Triple::mips:
    LibDirs.append(begin(MIPSLibDirs), end(MIPSLibDirs));
    TripleAliases.append(begin(MIPSTriples), end(MIPSTriples));
    BiarchLibDirs.append(begin(MIPS64LibDirs), end(MIPS64LibDirs));
    BiarchTripleAliases.append(begin(MIPS64Triples), end(MIPS64Triples));
    BiarchLibDirs.append(begin(MIPSN32LibDirs), end(MIPSN32LibDirs));
    BiarchTripleAliases.append(begin(MIPSN32Triples), end(MIPSN32Triples));
    break;
  case llvm::Triple::mipsel:
    LibDirs.append(begin(MIPSELLibDirs), end(MIPSELLibDirs));
    TripleAliases.append(begin(MIPSELTriples), end(MIPSELTriples));
    TripleAliases.append(begin(MIPSTriples), end(MIPSTriples));
    BiarchLibDirs.append(begin(MIPS64ELLibDirs), end(MIPS64ELLibDirs));
    BiarchTripleAliases.append(begin(MIPS64ELTriples), end(MIPS64ELTriples));
    BiarchLibDirs.append(begin(MIPSN32ELLibDirs), end(MIPSN32ELLibDirs));
    BiarchTripleAliases.append(begin(MIPSN32ELTriples), end(MIPSN32ELTriples));
    break;
  case llvm::Triple::mips64:
    LibDirs.append(begin(MIPS64LibDirs), end(MIPS64LibDirs));
    TripleAliases.append(begin(MIPS64Triples), end(MIPS64Triples));
    BiarchLibDirs.append(begin(MIPSLibDirs), end(MIPSLibDirs));
    BiarchTripleAliases.append(begin(MIPSTriples), end(MIPSTriples));
    BiarchLibDirs.append(begin(MIPSN32LibDirs), end(MIPSN32LibDirs));
    BiarchTripleAliases.append(begin(MIPSN32Triples), end(MIPSN32Triples));
    break;
  case llvm::Triple::mips64el:
    LibDirs.append(begin(MIPS64ELLibDirs), end(MIPS64ELLibDirs));
    TripleAliases.append(begin(MIPS64ELTriples), end(MIPS64ELTriples));
    BiarchLibDirs.append(begin(MIPSELLibDirs), end(MIPSELLibDirs));
    BiarchTripleAliases.append(begin(MIPSELTriples), end(MIPSELTriples));
    BiarchLibDirs.append(begin(MIPSN32ELLibDirs), end(MIPSN32ELLibDirs));
    BiarchTripleAliases.append(begin(MIPSN32ELTriples), end(MIPSN32ELTriples));
    BiarchTripleAliases.append(begin(MIPSTriples), end(MIPSTriples));
    break;
  case llvm::Triple::msp430:
    LibDirs.append(begin(MSP430LibDirs), end(MSP430LibDirs));
    TripleAliases.append(begin(MSP430Triples), end(MSP430Triples));
    break;
  case llvm::Triple::ppc:
    LibDirs.append(begin(PPCLibDirs), end(PPCLibDirs));
    TripleAliases.append(begin(PPCTriples), end(PPCTriples));
    BiarchLibDirs.append(begin(PPC64LibDirs), end(PPC64LibDirs));
    BiarchTripleAliases.append(begin(PPC64Triples), end(PPC64Triples));
    break;
  case llvm::Triple::ppc64:
    LibDirs.append(begin(PPC64LibDirs), end(PPC64LibDirs));
    TripleAliases.append(begin(PPC64Triples), end(PPC64Triples));
    BiarchLibDirs.append(begin(PPCLibDirs), end(PPCLibDirs));
    BiarchTripleAliases.append(begin(PPCTriples), end(PPCTriples));
    break;
  case llvm::Triple::ppc64le:
    LibDirs.append(begin(PPC64LELibDirs), end(PPC64LELibDirs));
    TripleAliases.append(begin(PPC64LETriples), end(PPC64LETriples));
    break;
  case llvm::Triple::riscv32:
    LibDirs.append(begin(RISCV32LibDirs), end(RISCV32LibDirs));
    TripleAliases.append(begin(RISCV32Triples), end(RISCV32Triples));
    BiarchLibDirs.append(begin(RISCV64LibDirs), end(RISCV64LibDirs));
    BiarchTripleAliases.append(begin(RISCV64Triples), end(RISCV64Triples));
    break;
  case llvm::Triple::riscv64:
    LibDirs.append(begin(RISCV64LibDirs), end(RISCV64LibDirs));
    TripleAliases.append(begin(RISCV64Triples), end(RISCV64Triples));
    BiarchLibDirs.append(begin(RISCV32LibDirs), end(RISCV32LibDirs));
    BiarchTripleAliases.append(begin(RISCV32Triples), end(RISCV32Triples));
    break;
  case llvm::Triple::sparc:
  case llvm::Triple::sparcel:
    LibDirs.append(begin(SPARCv8LibDirs), end(SPARCv8LibDirs));
    TripleAliases.append(begin(SPARCv8Triples), end(SPARCv8Triples));
    BiarchLibDirs.append(begin(SPARCv9LibDirs), end(SPARCv9LibDirs));
    BiarchTripleAliases.append(begin(SPARCv9Triples), end(SPARCv9Triples));
    break;
  case llvm::Triple::sparcv9:
    LibDirs.append(begin(SPARCv9LibDirs), end(SPARCv9LibDirs));
    TripleAliases.append(begin(SPARCv9Triples), end(SPARCv9Triples));
    BiarchLibDirs.append(begin(SPARCv8LibDirs), end(SPARCv8LibDirs));
    BiarchTripleAliases.append(begin(SPARCv8Triples), end(SPARCv8Triples));
    break;
  case llvm::Triple::systemz:
    LibDirs.append(begin(SystemZLibDirs), end(SystemZLibDirs));
    TripleAliases.append(begin(SystemZTriples), end(SystemZTriples));
    break;
  default:
    // By default, just rely on the standard lib directories and the original
    // triple.
    break;
  }

  // Always append the drivers target triple to the end, in case it doesn't
  // match any of our aliases.
  TripleAliases.push_back(TargetTriple.str());

  // Also include the multiarch variant if it's different.
  if (TargetTriple.str() != BiarchTriple.str())
    BiarchTripleAliases.push_back(BiarchTriple.str());
}

bool Generic_GCC::GCCInstallationDetector::ScanGCCForMultilibs(
    const llvm::Triple &TargetTriple, const ArgList &Args,
    StringRef Path, bool NeedsBiarchSuffix) {
  llvm::Triple::ArchType TargetArch = TargetTriple.getArch();
  DetectedMultilibs Detected;

  // Android standalone toolchain could have multilibs for ARM and Thumb.
  // Debian mips multilibs behave more like the rest of the biarch ones,
  // so handle them there
  if (isArmOrThumbArch(TargetArch) && TargetTriple.isAndroid()) {
    // It should also work without multilibs in a simplified toolchain.
    findAndroidArmMultilibs(D, TargetTriple, Path, Args, Detected);
  } else if (TargetTriple.isMIPS()) {
    if (!findMIPSMultilibs(D, TargetTriple, Path, Args, Detected))
      return false;
  } else if (TargetTriple.isRISCV()) {
    findRISCVMultilibs(D, TargetTriple, Path, Args, Detected);
  } else if (isMSP430(TargetArch)) {
    findMSP430Multilibs(D, TargetTriple, Path, Args, Detected);
  } else if (TargetArch == llvm::Triple::avr) {
    // AVR has no multilibs.
  } else if (!findBiarchMultilibs(D, TargetTriple, Path, Args,
                                  NeedsBiarchSuffix, Detected)) {
    return false;
  }

  Multilibs = Detected.Multilibs;
  SelectedMultilib = Detected.SelectedMultilib;
  BiarchSibling = Detected.BiarchSibling;

  return true;
}

void Generic_GCC::GCCInstallationDetector::ScanLibDirForGCCTriple(
    const llvm::Triple &TargetTriple, const ArgList &Args,
    const std::string &LibDir, StringRef CandidateTriple,
    bool NeedsBiarchSuffix) {
  llvm::Triple::ArchType TargetArch = TargetTriple.getArch();
  // Locations relative to the system lib directory where GCC's triple-specific
  // directories might reside.
  struct GCCLibSuffix {
    // Path from system lib directory to GCC triple-specific directory.
    std::string LibSuffix;
    // Path from GCC triple-specific directory back to system lib directory.
    // This is one '..' component per component in LibSuffix.
    StringRef ReversePath;
    // Whether this library suffix is relevant for the triple.
    bool Active;
  } Suffixes[] = {
      // This is the normal place.
      {"gcc/" + CandidateTriple.str(), "../..", true},

      // Debian puts cross-compilers in gcc-cross.
      {"gcc-cross/" + CandidateTriple.str(), "../..",
       TargetTriple.getOS() != llvm::Triple::Solaris},

      // The Freescale PPC SDK has the gcc libraries in
      // <sysroot>/usr/lib/<triple>/x.y.z so have a look there as well. Only do
      // this on Freescale triples, though, since some systems put a *lot* of
      // files in that location, not just GCC installation data.
      {CandidateTriple.str(), "..",
       TargetTriple.getVendor() == llvm::Triple::Freescale ||
       TargetTriple.getVendor() == llvm::Triple::OpenEmbedded},

      // Natively multiarch systems sometimes put the GCC triple-specific
      // directory within their multiarch lib directory, resulting in the
      // triple appearing twice.
      {CandidateTriple.str() + "/gcc/" + CandidateTriple.str(), "../../..",
       TargetTriple.getOS() != llvm::Triple::Solaris},

      // Deal with cases (on Ubuntu) where the system architecture could be i386
      // but the GCC target architecture could be (say) i686.
      // FIXME: It may be worthwhile to generalize this and look for a second
      // triple.
      {"i386-linux-gnu/gcc/" + CandidateTriple.str(), "../../..",
       (TargetArch == llvm::Triple::x86 &&
        TargetTriple.getOS() != llvm::Triple::Solaris)},
      {"i386-gnu/gcc/" + CandidateTriple.str(), "../../..",
       (TargetArch == llvm::Triple::x86 &&
        TargetTriple.getOS() != llvm::Triple::Solaris)}};

  for (auto &Suffix : Suffixes) {
    if (!Suffix.Active)
      continue;

    StringRef LibSuffix = Suffix.LibSuffix;
    std::error_code EC;
    for (llvm::vfs::directory_iterator
             LI = D.getVFS().dir_begin(LibDir + "/" + LibSuffix, EC),
             LE;
         !EC && LI != LE; LI = LI.increment(EC)) {
      StringRef VersionText = llvm::sys::path::filename(LI->path());
      GCCVersion CandidateVersion = GCCVersion::Parse(VersionText);
      if (CandidateVersion.Major != -1) // Filter obviously bad entries.
        if (!CandidateGCCInstallPaths.insert(LI->path()).second)
          continue; // Saw this path before; no need to look at it again.
      if (CandidateVersion.isOlderThan(4, 1, 1))
        continue;
      if (CandidateVersion <= Version)
        continue;

      if (!ScanGCCForMultilibs(TargetTriple, Args, LI->path(),
                               NeedsBiarchSuffix))
        continue;

      Version = CandidateVersion;
      GCCTriple.setTriple(CandidateTriple);
      // FIXME: We hack together the directory name here instead of
      // using LI to ensure stable path separators across Windows and
      // Linux.
      GCCInstallPath = (LibDir + "/" + LibSuffix + "/" + VersionText).str();
      GCCParentLibPath = (GCCInstallPath + "/../" + Suffix.ReversePath).str();
      IsValid = true;
    }
  }
}

bool Generic_GCC::GCCInstallationDetector::ScanGentooConfigs(
    const llvm::Triple &TargetTriple, const ArgList &Args,
    const SmallVectorImpl<StringRef> &CandidateTriples,
    const SmallVectorImpl<StringRef> &CandidateBiarchTriples) {
  for (StringRef CandidateTriple : CandidateTriples) {
    if (ScanGentooGccConfig(TargetTriple, Args, CandidateTriple))
      return true;
  }

  for (StringRef CandidateTriple : CandidateBiarchTriples) {
    if (ScanGentooGccConfig(TargetTriple, Args, CandidateTriple, true))
      return true;
  }
  return false;
}

bool Generic_GCC::GCCInstallationDetector::ScanGentooGccConfig(
    const llvm::Triple &TargetTriple, const ArgList &Args,
    StringRef CandidateTriple, bool NeedsBiarchSuffix) {
  llvm::ErrorOr<std::unique_ptr<llvm::MemoryBuffer>> File =
      D.getVFS().getBufferForFile(D.SysRoot + "/etc/env.d/gcc/config-" +
                                  CandidateTriple.str());
  if (File) {
    SmallVector<StringRef, 2> Lines;
    File.get()->getBuffer().split(Lines, "\n");
    for (StringRef Line : Lines) {
      Line = Line.trim();
      // CURRENT=triple-version
      if (!Line.consume_front("CURRENT="))
        continue;
      // Process the config file pointed to by CURRENT.
      llvm::ErrorOr<std::unique_ptr<llvm::MemoryBuffer>> ConfigFile =
          D.getVFS().getBufferForFile(D.SysRoot + "/etc/env.d/gcc/" +
                                      Line.str());
      std::pair<StringRef, StringRef> ActiveVersion = Line.rsplit('-');
      // List of paths to scan for libraries.
      SmallVector<StringRef, 4> GentooScanPaths;
      // Scan the Config file to find installed GCC libraries path.
      // Typical content of the GCC config file:
      // LDPATH="/usr/lib/gcc/x86_64-pc-linux-gnu/4.9.x:/usr/lib/gcc/
      // (continued from previous line) x86_64-pc-linux-gnu/4.9.x/32"
      // MANPATH="/usr/share/gcc-data/x86_64-pc-linux-gnu/4.9.x/man"
      // INFOPATH="/usr/share/gcc-data/x86_64-pc-linux-gnu/4.9.x/info"
      // STDCXX_INCDIR="/usr/lib/gcc/x86_64-pc-linux-gnu/4.9.x/include/g++-v4"
      // We are looking for the paths listed in LDPATH=... .
      if (ConfigFile) {
        SmallVector<StringRef, 2> ConfigLines;
        ConfigFile.get()->getBuffer().split(ConfigLines, "\n");
        for (StringRef ConfLine : ConfigLines) {
          ConfLine = ConfLine.trim();
          if (ConfLine.consume_front("LDPATH=")) {
            // Drop '"' from front and back if present.
            ConfLine.consume_back("\"");
            ConfLine.consume_front("\"");
            // Get all paths sperated by ':'
            ConfLine.split(GentooScanPaths, ':', -1, /*AllowEmpty*/ false);
          }
        }
      }
      // Test the path based on the version in /etc/env.d/gcc/config-{tuple}.
      std::string basePath = "/usr/lib/gcc/" + ActiveVersion.first.str() + "/"
          + ActiveVersion.second.str();
      GentooScanPaths.push_back(StringRef(basePath));

      // Scan all paths for GCC libraries.
      for (const auto &GentooScanPath : GentooScanPaths) {
        std::string GentooPath = D.SysRoot + std::string(GentooScanPath);
        if (D.getVFS().exists(GentooPath + "/crtbegin.o")) {
          if (!ScanGCCForMultilibs(TargetTriple, Args, GentooPath,
                                   NeedsBiarchSuffix))
            continue;

          Version = GCCVersion::Parse(ActiveVersion.second);
          GCCInstallPath = GentooPath;
          GCCParentLibPath = GentooPath + std::string("/../../..");
          GCCTriple.setTriple(ActiveVersion.first);
          IsValid = true;
          return true;
        }
      }
    }
  }

  return false;
}

Generic_GCC::Generic_GCC(const Driver &D, const llvm::Triple &Triple,
                         const ArgList &Args)
    : ToolChain(D, Triple, Args), GCCInstallation(D),
      CudaInstallation(D, Triple, Args) {
  getProgramPaths().push_back(getDriver().getInstalledDir());
  if (getDriver().getInstalledDir() != getDriver().Dir)
    getProgramPaths().push_back(getDriver().Dir);
}

Generic_GCC::~Generic_GCC() {}

Tool *Generic_GCC::getTool(Action::ActionClass AC) const {
  switch (AC) {
  case Action::PreprocessJobClass:
    if (!Preprocess)
      Preprocess.reset(new clang::driver::tools::gcc::Preprocessor(*this));
    return Preprocess.get();
  case Action::CompileJobClass:
    if (!Compile)
      Compile.reset(new tools::gcc::Compiler(*this));
    return Compile.get();
  default:
    return ToolChain::getTool(AC);
  }
}

Tool *Generic_GCC::buildAssembler() const {
  return new tools::gnutools::Assembler(*this);
}

Tool *Generic_GCC::buildLinker() const { return new tools::gcc::Linker(*this); }

void Generic_GCC::printVerboseInfo(raw_ostream &OS) const {
  // Print the information about how we detected the GCC installation.
  GCCInstallation.print(OS);
  CudaInstallation.print(OS);
}

bool Generic_GCC::IsUnwindTablesDefault(const ArgList &Args) const {
  return getArch() == llvm::Triple::x86_64;
}

bool Generic_GCC::isPICDefault() const {
  switch (getArch()) {
  case llvm::Triple::x86_64:
    return getTriple().isOSWindows();
  case llvm::Triple::ppc64:
    // Big endian PPC is PIC by default
    return !getTriple().isOSBinFormatMachO() && !getTriple().isMacOSX();
  case llvm::Triple::mips64:
  case llvm::Triple::mips64el:
    return true;
  default:
    return false;
  }
}

bool Generic_GCC::isPIEDefault() const { return false; }

bool Generic_GCC::isPICDefaultForced() const {
  return getArch() == llvm::Triple::x86_64 && getTriple().isOSWindows();
}

bool Generic_GCC::IsIntegratedAssemblerDefault() const {
  switch (getTriple().getArch()) {
  case llvm::Triple::x86:
  case llvm::Triple::x86_64:
  case llvm::Triple::aarch64:
  case llvm::Triple::aarch64_be:
  case llvm::Triple::arm:
  case llvm::Triple::armeb:
  case llvm::Triple::avr:
  case llvm::Triple::bpfel:
  case llvm::Triple::bpfeb:
  case llvm::Triple::thumb:
  case llvm::Triple::thumbeb:
  case llvm::Triple::ppc:
  case llvm::Triple::ppc64:
  case llvm::Triple::ppc64le:
  case llvm::Triple::riscv32:
  case llvm::Triple::riscv64:
  case llvm::Triple::systemz:
  case llvm::Triple::mips:
  case llvm::Triple::mipsel:
  case llvm::Triple::mips64:
  case llvm::Triple::mips64el:
  case llvm::Triple::msp430:
    return true;
  case llvm::Triple::sparc:
  case llvm::Triple::sparcel:
  case llvm::Triple::sparcv9:
    if (getTriple().isOSFreeBSD() || getTriple().isOSOpenBSD() ||
        getTriple().isOSSolaris())
      return true;
    return false;
  default:
    return false;
  }
}

void Generic_GCC::AddClangCXXStdlibIncludeArgs(const ArgList &DriverArgs,
                                               ArgStringList &CC1Args) const {
  if (DriverArgs.hasArg(options::OPT_nostdlibinc) ||
      DriverArgs.hasArg(options::OPT_nostdincxx))
    return;

  switch (GetCXXStdlibType(DriverArgs)) {
  case ToolChain::CST_Libcxx:
    addLibCxxIncludePaths(DriverArgs, CC1Args);
    break;

  case ToolChain::CST_Libstdcxx:
    addLibStdCxxIncludePaths(DriverArgs, CC1Args);
    break;
  }
}

void
Generic_GCC::addLibCxxIncludePaths(const llvm::opt::ArgList &DriverArgs,
                                   llvm::opt::ArgStringList &CC1Args) const {
  // FIXME: The Linux behavior would probaby be a better approach here.
  addSystemInclude(DriverArgs, CC1Args,
                   getDriver().SysRoot + "/usr/include/c++/v1");
}

void
Generic_GCC::addLibStdCxxIncludePaths(const llvm::opt::ArgList &DriverArgs,
                                      llvm::opt::ArgStringList &CC1Args) const {
  // By default, we don't assume we know where libstdc++ might be installed.
  // FIXME: If we have a valid GCCInstallation, use it.
}

/// Helper to add the variant paths of a libstdc++ installation.
bool Generic_GCC::addLibStdCXXIncludePaths(
    Twine Base, Twine Suffix, StringRef GCCTriple, StringRef GCCMultiarchTriple,
    StringRef TargetMultiarchTriple, Twine IncludeSuffix,
    const ArgList &DriverArgs, ArgStringList &CC1Args) const {
  if (!getVFS().exists(Base + Suffix))
    return false;

  addSystemInclude(DriverArgs, CC1Args, Base + Suffix);

  // The vanilla GCC layout of libstdc++ headers uses a triple subdirectory. If
  // that path exists or we have neither a GCC nor target multiarch triple, use
  // this vanilla search path.
  if ((GCCMultiarchTriple.empty() && TargetMultiarchTriple.empty()) ||
      getVFS().exists(Base + Suffix + "/" + GCCTriple + IncludeSuffix)) {
    addSystemInclude(DriverArgs, CC1Args,
                     Base + Suffix + "/" + GCCTriple + IncludeSuffix);
  } else {
    // Otherwise try to use multiarch naming schemes which have normalized the
    // triples and put the triple before the suffix.
    //
    // GCC surprisingly uses *both* the GCC triple with a multilib suffix and
    // the target triple, so we support that here.
    addSystemInclude(DriverArgs, CC1Args,
                     Base + "/" + GCCMultiarchTriple + Suffix + IncludeSuffix);
    addSystemInclude(DriverArgs, CC1Args,
                     Base + "/" + TargetMultiarchTriple + Suffix);
  }

  addSystemInclude(DriverArgs, CC1Args, Base + Suffix + "/backward");
  return true;
}

llvm::opt::DerivedArgList *
Generic_GCC::TranslateArgs(const llvm::opt::DerivedArgList &Args, StringRef,
                           Action::OffloadKind DeviceOffloadKind) const {

  // If this tool chain is used for an OpenMP offloading device we have to make
  // sure we always generate a shared library regardless of the commands the
  // user passed to the host. This is required because the runtime library
  // is required to load the device image dynamically at run time.
  if (DeviceOffloadKind == Action::OFK_OpenMP) {
    DerivedArgList *DAL = new DerivedArgList(Args.getBaseArgs());
    const OptTable &Opts = getDriver().getOpts();

    // Request the shared library. Given that these options are decided
    // implicitly, they do not refer to any base argument.
    DAL->AddFlagArg(/*BaseArg=*/nullptr, Opts.getOption(options::OPT_shared));
    DAL->AddFlagArg(/*BaseArg=*/nullptr, Opts.getOption(options::OPT_fPIC));

    // Filter all the arguments we don't care passing to the offloading
    // toolchain as they can mess up with the creation of a shared library.
    for (auto *A : Args) {
      switch ((options::ID)A->getOption().getID()) {
      default:
        DAL->append(A);
        break;
      case options::OPT_shared:
      case options::OPT_dynamic:
      case options::OPT_static:
      case options::OPT_fPIC:
      case options::OPT_fno_PIC:
      case options::OPT_fpic:
      case options::OPT_fno_pic:
      case options::OPT_fPIE:
      case options::OPT_fno_PIE:
      case options::OPT_fpie:
      case options::OPT_fno_pie:
        break;
      }
    }
    return DAL;
  }
  return nullptr;
}

void Generic_ELF::anchor() {}

void Generic_ELF::addClangTargetOptions(const ArgList &DriverArgs,
                                        ArgStringList &CC1Args,
                                        Action::OffloadKind) const {
  const Generic_GCC::GCCVersion &V = GCCInstallation.getVersion();
  bool UseInitArrayDefault =
      getTriple().getArch() == llvm::Triple::aarch64 ||
      getTriple().getArch() == llvm::Triple::aarch64_be ||
      (getTriple().isOSFreeBSD() &&
       getTriple().getOSMajorVersion() >= 12) ||
      (getTriple().getOS() == llvm::Triple::Linux &&
       ((!GCCInstallation.isValid() || !V.isOlderThan(4, 7, 0)) ||
        getTriple().isAndroid())) ||
      getTriple().getOS() == llvm::Triple::NaCl ||
      (getTriple().getVendor() == llvm::Triple::MipsTechnologies &&
       !getTriple().hasEnvironment()) ||
      getTriple().getOS() == llvm::Triple::Solaris ||
      getTriple().getArch() == llvm::Triple::riscv32 ||
      getTriple().getArch() == llvm::Triple::riscv64;


  if (DriverArgs.hasFlag(options::OPT_fuse_init_array,
                         options::OPT_fno_use_init_array, UseInitArrayDefault))
    CC1Args.push_back("-fuse-init-array");
}<|MERGE_RESOLUTION|>--- conflicted
+++ resolved
@@ -889,14 +889,9 @@
   for (const auto &II : Inputs)
     CmdArgs.push_back(II.getFilename());
 
-<<<<<<< HEAD
   const char *Exec = Args.MakeArgString(
     getToolChain().GetProgramPath(DefaultAssembler));
-  C.addCommand(llvm::make_unique<Command>(JA, *this, Exec, CmdArgs, Inputs));
-=======
-  const char *Exec = Args.MakeArgString(getToolChain().GetProgramPath("as"));
   C.addCommand(std::make_unique<Command>(JA, *this, Exec, CmdArgs, Inputs));
->>>>>>> 37f91c32
 
   // Handle the debug info splitting at object creation time if we're
   // creating an object.
