//===--- Gnu.cpp - Gnu Tool and ToolChain Implementations -------*- C++ -*-===//
//
// Part of the LLVM Project, under the Apache License v2.0 with LLVM Exceptions.
// See https://llvm.org/LICENSE.txt for license information.
// SPDX-License-Identifier: Apache-2.0 WITH LLVM-exception
//
//===----------------------------------------------------------------------===//

#include "Gnu.h"
#include "Arch/ARM.h"
#include "Arch/Mips.h"
#include "Arch/PPC.h"
#include "Arch/RISCV.h"
#include "Arch/Sparc.h"
#include "Arch/SystemZ.h"
#include "CommonArgs.h"
#include "Linux.h"
#include "clang/Config/config.h" // for GCC_INSTALL_PREFIX
#include "clang/Driver/Compilation.h"
#include "clang/Driver/Driver.h"
#include "clang/Driver/DriverDiagnostic.h"
#include "clang/Driver/Options.h"
#include "clang/Driver/Tool.h"
#include "clang/Driver/ToolChain.h"
#include "llvm/Option/ArgList.h"
#include "llvm/Support/CodeGen.h"
#include "llvm/Support/Path.h"
#include "llvm/Support/TargetParser.h"
#include "llvm/Support/VirtualFileSystem.h"
#include <system_error>

using namespace clang::driver;
using namespace clang::driver::toolchains;
using namespace clang;
using namespace llvm::opt;

using tools::addMultilibFlag;

void tools::GnuTool::anchor() {}

static bool forwardToGCC(const Option &O) {
  // Don't forward inputs from the original command line.  They are added from
  // InputInfoList.
  return O.getKind() != Option::InputClass &&
         !O.hasFlag(options::DriverOption) && !O.hasFlag(options::LinkerInput);
}

// Switch CPU names not recognized by GNU assembler to a close CPU that it does
// recognize, instead of a lower march from being picked in the absence of a cpu
// flag.
static void normalizeCPUNamesForAssembler(const ArgList &Args,
                                          ArgStringList &CmdArgs) {
  if (Arg *A = Args.getLastArg(options::OPT_mcpu_EQ)) {
    StringRef CPUArg(A->getValue());
    if (CPUArg.equals_lower("krait"))
      CmdArgs.push_back("-mcpu=cortex-a15");
    else if(CPUArg.equals_lower("kryo"))
      CmdArgs.push_back("-mcpu=cortex-a57");
    else
      Args.AddLastArg(CmdArgs, options::OPT_mcpu_EQ);
  }
}

void tools::gcc::Common::ConstructJob(Compilation &C, const JobAction &JA,
                                      const InputInfo &Output,
                                      const InputInfoList &Inputs,
                                      const ArgList &Args,
                                      const char *LinkingOutput) const {
  const Driver &D = getToolChain().getDriver();
  ArgStringList CmdArgs;

  for (const auto &A : Args) {
    if (forwardToGCC(A->getOption())) {
      // It is unfortunate that we have to claim here, as this means
      // we will basically never report anything interesting for
      // platforms using a generic gcc, even if we are just using gcc
      // to get to the assembler.
      A->claim();

      // Don't forward any -g arguments to assembly steps.
      if (isa<AssembleJobAction>(JA) &&
          A->getOption().matches(options::OPT_g_Group))
        continue;

      // Don't forward any -W arguments to assembly and link steps.
      if ((isa<AssembleJobAction>(JA) || isa<LinkJobAction>(JA)) &&
          A->getOption().matches(options::OPT_W_Group))
        continue;

      // Don't forward -mno-unaligned-access since GCC doesn't understand
      // it and because it doesn't affect the assembly or link steps.
      if ((isa<AssembleJobAction>(JA) || isa<LinkJobAction>(JA)) &&
          (A->getOption().matches(options::OPT_munaligned_access) ||
           A->getOption().matches(options::OPT_mno_unaligned_access)))
        continue;

      A->render(Args, CmdArgs);
    }
  }

  RenderExtraToolArgs(JA, CmdArgs);

  // If using a driver driver, force the arch.
  if (getToolChain().getTriple().isOSDarwin()) {
    CmdArgs.push_back("-arch");
    CmdArgs.push_back(
        Args.MakeArgString(getToolChain().getDefaultUniversalArchName()));
  }

  // Try to force gcc to match the tool chain we want, if we recognize
  // the arch.
  //
  // FIXME: The triple class should directly provide the information we want
  // here.
  switch (getToolChain().getArch()) {
  default:
    break;
  case llvm::Triple::x86:
  case llvm::Triple::ppc:
    CmdArgs.push_back("-m32");
    break;
  case llvm::Triple::x86_64:
  case llvm::Triple::ppc64:
  case llvm::Triple::ppc64le:
    CmdArgs.push_back("-m64");
    break;
  case llvm::Triple::sparcel:
    CmdArgs.push_back("-EL");
    break;
  }

  if (Output.isFilename()) {
    CmdArgs.push_back("-o");
    CmdArgs.push_back(Output.getFilename());
  } else {
    assert(Output.isNothing() && "Unexpected output");
    CmdArgs.push_back("-fsyntax-only");
  }

  Args.AddAllArgValues(CmdArgs, options::OPT_Wa_COMMA, options::OPT_Xassembler);

  // Only pass -x if gcc will understand it; otherwise hope gcc
  // understands the suffix correctly. The main use case this would go
  // wrong in is for linker inputs if they happened to have an odd
  // suffix; really the only way to get this to happen is a command
  // like '-x foobar a.c' which will treat a.c like a linker input.
  //
  // FIXME: For the linker case specifically, can we safely convert
  // inputs into '-Wl,' options?
  for (const auto &II : Inputs) {
    // Don't try to pass LLVM or AST inputs to a generic gcc.
    if (types::isLLVMIR(II.getType()))
      D.Diag(clang::diag::err_drv_no_linker_llvm_support)
          << getToolChain().getTripleString();
    else if (II.getType() == types::TY_AST)
      D.Diag(diag::err_drv_no_ast_support) << getToolChain().getTripleString();
    else if (II.getType() == types::TY_ModuleFile)
      D.Diag(diag::err_drv_no_module_support)
          << getToolChain().getTripleString();

    if (types::canTypeBeUserSpecified(II.getType())) {
      CmdArgs.push_back("-x");
      CmdArgs.push_back(types::getTypeName(II.getType()));
    }

    if (II.isFilename())
      CmdArgs.push_back(II.getFilename());
    else {
      const Arg &A = II.getInputArg();

      // Reverse translate some rewritten options.
      if (A.getOption().matches(options::OPT_Z_reserved_lib_stdcxx)) {
        CmdArgs.push_back("-lstdc++");
        continue;
      }

      // Don't render as input, we need gcc to do the translations.
      A.render(Args, CmdArgs);
    }
  }

  const std::string &customGCCName = D.getCCCGenericGCCName();
  const char *GCCName;
  if (!customGCCName.empty())
    GCCName = customGCCName.c_str();
  else if (D.CCCIsCXX()) {
    GCCName = "g++";
  } else
    GCCName = "gcc";

  const char *Exec = Args.MakeArgString(getToolChain().GetProgramPath(GCCName));
  C.addCommand(std::make_unique<Command>(JA, *this, Exec, CmdArgs, Inputs));
}

void tools::gcc::Preprocessor::RenderExtraToolArgs(
    const JobAction &JA, ArgStringList &CmdArgs) const {
  CmdArgs.push_back("-E");
}

void tools::gcc::Compiler::RenderExtraToolArgs(const JobAction &JA,
                                               ArgStringList &CmdArgs) const {
  const Driver &D = getToolChain().getDriver();

  switch (JA.getType()) {
  // If -flto, etc. are present then make sure not to force assembly output.
  case types::TY_LLVM_IR:
  case types::TY_LTO_IR:
  case types::TY_LLVM_BC:
  case types::TY_LTO_BC:
    CmdArgs.push_back("-c");
    break;
  // We assume we've got an "integrated" assembler in that gcc will produce an
  // object file itself.
  case types::TY_Object:
    CmdArgs.push_back("-c");
    break;
  case types::TY_PP_Asm:
    CmdArgs.push_back("-S");
    break;
  case types::TY_Nothing:
    CmdArgs.push_back("-fsyntax-only");
    break;
  default:
    D.Diag(diag::err_drv_invalid_gcc_output_type) << getTypeName(JA.getType());
  }
}

void tools::gcc::Linker::RenderExtraToolArgs(const JobAction &JA,
                                             ArgStringList &CmdArgs) const {
  // The types are (hopefully) good enough.
}

// On Arm the endianness of the output file is determined by the target and
// can be overridden by the pseudo-target flags '-mlittle-endian'/'-EL' and
// '-mbig-endian'/'-EB'. Unlike other targets the flag does not result in a
// normalized triple so we must handle the flag here.
static bool isArmBigEndian(const llvm::Triple &Triple,
                           const ArgList &Args) {
  bool IsBigEndian = false;
  switch (Triple.getArch()) {
  case llvm::Triple::armeb:
  case llvm::Triple::thumbeb:
    IsBigEndian = true;
    LLVM_FALLTHROUGH;
  case llvm::Triple::arm:
  case llvm::Triple::thumb:
    if (Arg *A = Args.getLastArg(options::OPT_mlittle_endian,
                               options::OPT_mbig_endian))
      IsBigEndian = !A->getOption().matches(options::OPT_mlittle_endian);
    break;
  default:
    break;
  }
  return IsBigEndian;
}

static const char *getLDMOption(const llvm::Triple &T, const ArgList &Args) {
  switch (T.getArch()) {
  case llvm::Triple::x86:
    if (T.isOSIAMCU())
      return "elf_iamcu";
    return "elf_i386";
  case llvm::Triple::aarch64:
    return "aarch64linux";
  case llvm::Triple::aarch64_be:
    return "aarch64linuxb";
  case llvm::Triple::arm:
  case llvm::Triple::thumb:
  case llvm::Triple::armeb:
  case llvm::Triple::thumbeb:
    return isArmBigEndian(T, Args) ? "armelfb_linux_eabi" : "armelf_linux_eabi";
  case llvm::Triple::ppc:
    return "elf32ppclinux";
  case llvm::Triple::ppc64:
    return "elf64ppc";
  case llvm::Triple::ppc64le:
    return "elf64lppc";
  case llvm::Triple::riscv32:
    return "elf32lriscv";
  case llvm::Triple::riscv64:
    return "elf64lriscv";
  case llvm::Triple::sparc:
  case llvm::Triple::sparcel:
    return "elf32_sparc";
  case llvm::Triple::sparcv9:
    return "elf64_sparc";
  case llvm::Triple::mips:
    return "elf32btsmip";
  case llvm::Triple::mipsel:
    return "elf32ltsmip";
  case llvm::Triple::mips64:
    if (tools::mips::hasMipsAbiArg(Args, "n32") ||
        T.getEnvironment() == llvm::Triple::GNUABIN32)
      return "elf32btsmipn32";
    return "elf64btsmip";
  case llvm::Triple::mips64el:
    if (tools::mips::hasMipsAbiArg(Args, "n32") ||
        T.getEnvironment() == llvm::Triple::GNUABIN32)
      return "elf32ltsmipn32";
    return "elf64ltsmip";
  case llvm::Triple::systemz:
    return "elf64_s390";
  case llvm::Triple::x86_64:
    if (T.getEnvironment() == llvm::Triple::GNUX32)
      return "elf32_x86_64";
    return "elf_x86_64";
  case llvm::Triple::ve:
    return "elf64ve";
  default:
    return nullptr;
  }
}

static bool getPIE(const ArgList &Args, const toolchains::Linux &ToolChain) {
  if (Args.hasArg(options::OPT_shared) || Args.hasArg(options::OPT_static) ||
      Args.hasArg(options::OPT_r) || Args.hasArg(options::OPT_static_pie))
    return false;

  Arg *A = Args.getLastArg(options::OPT_pie, options::OPT_no_pie,
                           options::OPT_nopie);
  if (!A)
    return ToolChain.isPIEDefault();
  return A->getOption().matches(options::OPT_pie);
}

static bool getStaticPIE(const ArgList &Args,
                         const toolchains::Linux &ToolChain) {
  bool HasStaticPIE = Args.hasArg(options::OPT_static_pie);
  // -no-pie is an alias for -nopie. So, handling -nopie takes care of
  // -no-pie as well.
  if (HasStaticPIE && Args.hasArg(options::OPT_nopie)) {
    const Driver &D = ToolChain.getDriver();
    const llvm::opt::OptTable &Opts = D.getOpts();
    const char *StaticPIEName = Opts.getOptionName(options::OPT_static_pie);
    const char *NoPIEName = Opts.getOptionName(options::OPT_nopie);
    D.Diag(diag::err_drv_cannot_mix_options) << StaticPIEName << NoPIEName;
  }
  return HasStaticPIE;
}

static bool getStatic(const ArgList &Args) {
  return Args.hasArg(options::OPT_static) &&
      !Args.hasArg(options::OPT_static_pie);
}

void tools::gnutools::Linker::ConstructJob(Compilation &C, const JobAction &JA,
                                           const InputInfo &Output,
                                           const InputInfoList &Inputs,
                                           const ArgList &Args,
                                           const char *LinkingOutput) const {
  const toolchains::Linux &ToolChain =
      static_cast<const toolchains::Linux &>(getToolChain());
  const Driver &D = ToolChain.getDriver();

  const llvm::Triple &Triple = getToolChain().getEffectiveTriple();

  const llvm::Triple::ArchType Arch = ToolChain.getArch();
  const bool isAndroid = ToolChain.getTriple().isAndroid();
  const bool IsIAMCU = ToolChain.getTriple().isOSIAMCU();
  const bool IsVE = ToolChain.getTriple().isVE();
  const bool IsMusl = ToolChain.getTriple().isMusl();
  const bool IsPIE = getPIE(Args, ToolChain);
  const bool IsStaticPIE = getStaticPIE(Args, ToolChain);
  const bool IsStatic = getStatic(Args);
  const bool HasCRTBeginEndFiles =
      ToolChain.getTriple().hasEnvironment() ||
      (ToolChain.getTriple().getVendor() != llvm::Triple::MipsTechnologies);

  ArgStringList CmdArgs;

  // Silence warning for "clang -g foo.o -o foo"
  Args.ClaimAllArgs(options::OPT_g_Group);
  // and "clang -emit-llvm foo.o -o foo"
  Args.ClaimAllArgs(options::OPT_emit_llvm);
  // and for "clang -w foo.o -o foo". Other warning options are already
  // handled somewhere else.
  Args.ClaimAllArgs(options::OPT_w);

  if (!D.SysRoot.empty())
    CmdArgs.push_back(Args.MakeArgString("--sysroot=" + D.SysRoot));

  if (IsPIE)
    CmdArgs.push_back("-pie");

  if (IsStaticPIE) {
    CmdArgs.push_back("-static");
    CmdArgs.push_back("-pie");
    CmdArgs.push_back("--no-dynamic-linker");
    CmdArgs.push_back("-z");
    CmdArgs.push_back("text");
  }

  if (ToolChain.isNoExecStackDefault()) {
    CmdArgs.push_back("-z");
    CmdArgs.push_back("noexecstack");
  }

  if (Args.hasArg(options::OPT_rdynamic))
    CmdArgs.push_back("-export-dynamic");

  if (Args.hasArg(options::OPT_s))
    CmdArgs.push_back("-s");

  if (Triple.isARM() || Triple.isThumb() || Triple.isAArch64()) {
    bool IsBigEndian = isArmBigEndian(Triple, Args);
    if (IsBigEndian)
      arm::appendBE8LinkFlag(Args, CmdArgs, Triple);
    IsBigEndian = IsBigEndian || Arch == llvm::Triple::aarch64_be;
    CmdArgs.push_back(IsBigEndian ? "-EB" : "-EL");
  }

  // Most Android ARM64 targets should enable the linker fix for erratum
  // 843419. Only non-Cortex-A53 devices are allowed to skip this flag.
  if (Arch == llvm::Triple::aarch64 && isAndroid) {
    std::string CPU = getCPUName(Args, Triple);
    if (CPU.empty() || CPU == "generic" || CPU == "cortex-a53")
      CmdArgs.push_back("--fix-cortex-a53-843419");
  }

  // Android does not allow shared text relocations. Emit a warning if the
  // user's code contains any.
  if (isAndroid)
      CmdArgs.push_back("--warn-shared-textrel");

  for (const auto &Opt : ToolChain.ExtraOpts)
    CmdArgs.push_back(Opt.c_str());

  CmdArgs.push_back("--eh-frame-hdr");

  if (const char *LDMOption = getLDMOption(ToolChain.getTriple(), Args)) {
    CmdArgs.push_back("-m");
    CmdArgs.push_back(LDMOption);
  } else {
    D.Diag(diag::err_target_unknown_triple) << Triple.str();
    return;
  }

  if (IsStatic) {
    if (Arch == llvm::Triple::arm || Arch == llvm::Triple::armeb ||
        Arch == llvm::Triple::thumb || Arch == llvm::Triple::thumbeb)
      CmdArgs.push_back("-Bstatic");
    else
      CmdArgs.push_back("-static");
  } else if (Args.hasArg(options::OPT_shared)) {
    CmdArgs.push_back("-shared");
  }

  if (!IsStatic) {
    if (Args.hasArg(options::OPT_rdynamic))
      CmdArgs.push_back("-export-dynamic");

    if (!Args.hasArg(options::OPT_shared) && !IsStaticPIE) {
      const std::string Loader =
          D.DyldPrefix + ToolChain.getDynamicLinker(Args);
      CmdArgs.push_back("-dynamic-linker");
      CmdArgs.push_back(Args.MakeArgString(Loader));
    }
  }

  CmdArgs.push_back("-o");
  CmdArgs.push_back(Output.getFilename());

  if (!Args.hasArg(options::OPT_nostdlib, options::OPT_nostartfiles)) {
    if (!isAndroid && !IsIAMCU) {
      const char *crt1 = nullptr;
      if (!Args.hasArg(options::OPT_shared)) {
        if (Args.hasArg(options::OPT_pg))
          crt1 = "gcrt1.o";
        else if (IsPIE)
          crt1 = "Scrt1.o";
        else if (IsStaticPIE)
          crt1 = "rcrt1.o";
        else
          crt1 = "crt1.o";
      }
      if (crt1)
        CmdArgs.push_back(Args.MakeArgString(ToolChain.GetFilePath(crt1)));

      CmdArgs.push_back(Args.MakeArgString(ToolChain.GetFilePath("crti.o")));
    }

    if (IsVE) {
      CmdArgs.push_back("-z");
      CmdArgs.push_back("max-page-size=0x4000000");
    }

    if (IsIAMCU)
      CmdArgs.push_back(Args.MakeArgString(ToolChain.GetFilePath("crt0.o")));
    else if (HasCRTBeginEndFiles) {
      std::string P;
      if (ToolChain.GetRuntimeLibType(Args) == ToolChain::RLT_CompilerRT &&
          !isAndroid) {
        std::string crtbegin = ToolChain.getCompilerRT(Args, "crtbegin",
                                                       ToolChain::FT_Object);
        if (ToolChain.getVFS().exists(crtbegin))
          P = crtbegin;
      }
      if (P.empty()) {
        const char *crtbegin;
        if (IsStatic)
          crtbegin = isAndroid ? "crtbegin_static.o" : "crtbeginT.o";
        else if (Args.hasArg(options::OPT_shared))
          crtbegin = isAndroid ? "crtbegin_so.o" : "crtbeginS.o";
        else if (IsPIE || IsStaticPIE)
          crtbegin = isAndroid ? "crtbegin_dynamic.o" : "crtbeginS.o";
        else
          crtbegin = isAndroid ? "crtbegin_dynamic.o" : "crtbegin.o";
        P = ToolChain.GetFilePath(crtbegin);
      }
      CmdArgs.push_back(Args.MakeArgString(P));
    }

    // Add crtfastmath.o if available and fast math is enabled.
    ToolChain.addFastMathRuntimeIfAvailable(Args, CmdArgs);
  }

  Args.AddAllArgs(CmdArgs, options::OPT_L);
  Args.AddAllArgs(CmdArgs, options::OPT_u);

  ToolChain.AddFilePathLibArgs(Args, CmdArgs);

  if (D.isUsingLTO()) {
    assert(!Inputs.empty() && "Must have at least one input.");
    addLTOOptions(ToolChain, Args, CmdArgs, Output, Inputs[0],
                  D.getLTOMode() == LTOK_Thin);
  }

  if (Args.hasArg(options::OPT_Z_Xlinker__no_demangle))
    CmdArgs.push_back("--no-demangle");

  bool NeedsSanitizerDeps = addSanitizerRuntimes(ToolChain, Args, CmdArgs);
  bool NeedsXRayDeps = addXRayRuntime(ToolChain, Args, CmdArgs);
  AddLinkerInputs(ToolChain, Inputs, Args, CmdArgs, JA);
  // The profile runtime also needs access to system libraries.
  getToolChain().addProfileRTLibs(Args, CmdArgs);

  if (D.CCCIsCXX() &&
      !Args.hasArg(options::OPT_nostdlib, options::OPT_nodefaultlibs)) {
    if (ToolChain.ShouldLinkCXXStdlib(Args)) {
      bool OnlyLibstdcxxStatic = Args.hasArg(options::OPT_static_libstdcxx) &&
                                 !Args.hasArg(options::OPT_static);
      if (OnlyLibstdcxxStatic)
        CmdArgs.push_back("-Bstatic");
      ToolChain.AddCXXStdlibLibArgs(Args, CmdArgs);
      if (OnlyLibstdcxxStatic)
        CmdArgs.push_back("-Bdynamic");
    }
    CmdArgs.push_back("-lm");
  }
  // Silence warnings when linking C code with a C++ '-stdlib' argument.
  Args.ClaimAllArgs(options::OPT_stdlib_EQ);

  if (!Args.hasArg(options::OPT_nostdlib)) {
    if (!Args.hasArg(options::OPT_nodefaultlibs)) {
      if (IsStatic || IsStaticPIE)
        CmdArgs.push_back("--start-group");

      if (NeedsSanitizerDeps)
        linkSanitizerRuntimeDeps(ToolChain, CmdArgs);

      if (NeedsXRayDeps)
        linkXRayRuntimeDeps(ToolChain, CmdArgs);

      bool WantPthread = Args.hasArg(options::OPT_pthread) ||
                         Args.hasArg(options::OPT_pthreads);

      // Use the static OpenMP runtime with -static-openmp
      bool StaticOpenMP = Args.hasArg(options::OPT_static_openmp) &&
                          !Args.hasArg(options::OPT_static);

      // FIXME: Only pass GompNeedsRT = true for platforms with libgomp that
      // require librt. Most modern Linux platforms do, but some may not.
      if (addOpenMPRuntime(CmdArgs, ToolChain, Args, StaticOpenMP,
                           JA.isHostOffloading(Action::OFK_OpenMP),
                           /* GompNeedsRT= */ true))
        // OpenMP runtimes implies pthreads when using the GNU toolchain.
        // FIXME: Does this really make sense for all GNU toolchains?
        WantPthread = true;

      AddRunTimeLibs(ToolChain, D, CmdArgs, Args);

      if (WantPthread && !isAndroid && !(IsVE && IsMusl))
        CmdArgs.push_back("-lpthread");

      if (Args.hasArg(options::OPT_fsplit_stack))
        CmdArgs.push_back("--wrap=pthread_create");

      if (!Args.hasArg(options::OPT_nolibc))
        CmdArgs.push_back("-lc");

      // Add IAMCU specific libs, if needed.
      if (IsIAMCU)
        CmdArgs.push_back("-lgloss");

      if (IsStatic || IsStaticPIE)
        CmdArgs.push_back("--end-group");
      else
        AddRunTimeLibs(ToolChain, D, CmdArgs, Args);

      // Add IAMCU specific libs (outside the group), if needed.
      if (IsIAMCU) {
        CmdArgs.push_back("--as-needed");
        CmdArgs.push_back("-lsoftfp");
        CmdArgs.push_back("--no-as-needed");
      }
    }

    if (!Args.hasArg(options::OPT_nostartfiles) && !IsIAMCU) {
      if (HasCRTBeginEndFiles) {
        std::string P;
        if (ToolChain.GetRuntimeLibType(Args) == ToolChain::RLT_CompilerRT &&
            !isAndroid) {
          std::string crtend = ToolChain.getCompilerRT(Args, "crtend",
                                                       ToolChain::FT_Object);
          if (ToolChain.getVFS().exists(crtend))
            P = crtend;
        }
        if (P.empty()) {
          const char *crtend;
          if (Args.hasArg(options::OPT_shared))
            crtend = isAndroid ? "crtend_so.o" : "crtendS.o";
          else if (IsPIE || IsStaticPIE)
            crtend = isAndroid ? "crtend_android.o" : "crtendS.o";
          else
            crtend = isAndroid ? "crtend_android.o" : "crtend.o";
          P = ToolChain.GetFilePath(crtend);
        }
        CmdArgs.push_back(Args.MakeArgString(P));
      }
      if (!isAndroid)
        CmdArgs.push_back(Args.MakeArgString(ToolChain.GetFilePath("crtn.o")));
    }
  }

  // Add HIP offloading linker script args if required.
  AddHIPLinkerScript(getToolChain(), C, Output, Inputs, Args, CmdArgs, JA,
                     *this);

  const char *Exec = Args.MakeArgString(ToolChain.GetLinkerPath());
  C.addCommand(std::make_unique<Command>(JA, *this, Exec, CmdArgs, Inputs));
}

void tools::gnutools::Assembler::ConstructJob(Compilation &C,
                                              const JobAction &JA,
                                              const InputInfo &Output,
                                              const InputInfoList &Inputs,
                                              const ArgList &Args,
                                              const char *LinkingOutput) const {
  const auto &D = getToolChain().getDriver();

  claimNoWarnArgs(Args);

  ArgStringList CmdArgs;

  llvm::Reloc::Model RelocationModel;
  unsigned PICLevel;
  bool IsPIE;
<<<<<<< HEAD
  const char *DefaultAssembler = "as";
=======
  const char* DefaultAssembler = "as";
>>>>>>> 67c10f34
  std::tie(RelocationModel, PICLevel, IsPIE) =
      ParsePICArgs(getToolChain(), Args);

  if (const Arg *A = Args.getLastArg(options::OPT_gz, options::OPT_gz_EQ)) {
    if (A->getOption().getID() == options::OPT_gz) {
      CmdArgs.push_back("--compress-debug-sections");
    } else {
      StringRef Value = A->getValue();
      if (Value == "none" || Value == "zlib" || Value == "zlib-gnu") {
        CmdArgs.push_back(
            Args.MakeArgString("--compress-debug-sections=" + Twine(Value)));
      } else {
        D.Diag(diag::err_drv_unsupported_option_argument)
            << A->getOption().getName() << Value;
      }
    }
  }

  if (getToolChain().isNoExecStackDefault()) {
      CmdArgs.push_back("--noexecstack");
  }

  switch (getToolChain().getArch()) {
  default:
    break;
  // Add --32/--64 to make sure we get the format we want.
  // This is incomplete
  case llvm::Triple::x86:
    CmdArgs.push_back("--32");
    break;
  case llvm::Triple::x86_64:
    if (getToolChain().getTriple().getEnvironment() == llvm::Triple::GNUX32)
      CmdArgs.push_back("--x32");
    else
      CmdArgs.push_back("--64");
    break;
  case llvm::Triple::ppc: {
    CmdArgs.push_back("-a32");
    CmdArgs.push_back("-mppc");
    CmdArgs.push_back(
      ppc::getPPCAsmModeForCPU(getCPUName(Args, getToolChain().getTriple())));
    break;
  }
  case llvm::Triple::ppc64: {
    CmdArgs.push_back("-a64");
    CmdArgs.push_back("-mppc64");
    CmdArgs.push_back(
      ppc::getPPCAsmModeForCPU(getCPUName(Args, getToolChain().getTriple())));
    break;
  }
  case llvm::Triple::ppc64le: {
    CmdArgs.push_back("-a64");
    CmdArgs.push_back("-mppc64");
    CmdArgs.push_back("-mlittle-endian");
    CmdArgs.push_back(
      ppc::getPPCAsmModeForCPU(getCPUName(Args, getToolChain().getTriple())));
    break;
  }
  case llvm::Triple::riscv32:
  case llvm::Triple::riscv64: {
    StringRef ABIName = riscv::getRISCVABI(Args, getToolChain().getTriple());
    CmdArgs.push_back("-mabi");
    CmdArgs.push_back(ABIName.data());
    StringRef MArchName = riscv::getRISCVArch(Args, getToolChain().getTriple());
    CmdArgs.push_back("-march");
    CmdArgs.push_back(MArchName.data());
    break;
  }
  case llvm::Triple::sparc:
  case llvm::Triple::sparcel: {
    CmdArgs.push_back("-32");
    std::string CPU = getCPUName(Args, getToolChain().getTriple());
    CmdArgs.push_back(
        sparc::getSparcAsmModeForCPU(CPU, getToolChain().getTriple()));
    AddAssemblerKPIC(getToolChain(), Args, CmdArgs);
    break;
  }
  case llvm::Triple::sparcv9: {
    CmdArgs.push_back("-64");
    std::string CPU = getCPUName(Args, getToolChain().getTriple());
    CmdArgs.push_back(
        sparc::getSparcAsmModeForCPU(CPU, getToolChain().getTriple()));
    AddAssemblerKPIC(getToolChain(), Args, CmdArgs);
    break;
  }
  case llvm::Triple::arm:
  case llvm::Triple::armeb:
  case llvm::Triple::thumb:
  case llvm::Triple::thumbeb: {
    const llvm::Triple &Triple2 = getToolChain().getTriple();
    CmdArgs.push_back(isArmBigEndian(Triple2, Args) ? "-EB" : "-EL");
    switch (Triple2.getSubArch()) {
    case llvm::Triple::ARMSubArch_v7:
      CmdArgs.push_back("-mfpu=neon");
      break;
    case llvm::Triple::ARMSubArch_v8:
      CmdArgs.push_back("-mfpu=crypto-neon-fp-armv8");
      break;
    default:
      break;
    }

    switch (arm::getARMFloatABI(getToolChain(), Args)) {
    case arm::FloatABI::Invalid: llvm_unreachable("must have an ABI!");
    case arm::FloatABI::Soft:
      CmdArgs.push_back(Args.MakeArgString("-mfloat-abi=soft"));
      break;
    case arm::FloatABI::SoftFP:
      CmdArgs.push_back(Args.MakeArgString("-mfloat-abi=softfp"));
      break;
    case arm::FloatABI::Hard:
      CmdArgs.push_back(Args.MakeArgString("-mfloat-abi=hard"));
      break;
    }

    Args.AddLastArg(CmdArgs, options::OPT_march_EQ);
    normalizeCPUNamesForAssembler(Args, CmdArgs);

    Args.AddLastArg(CmdArgs, options::OPT_mfpu_EQ);
    break;
  }
  case llvm::Triple::aarch64:
  case llvm::Triple::aarch64_be: {
    CmdArgs.push_back(
        getToolChain().getArch() == llvm::Triple::aarch64_be ? "-EB" : "-EL");
    Args.AddLastArg(CmdArgs, options::OPT_march_EQ);
    normalizeCPUNamesForAssembler(Args, CmdArgs);

    break;
  }
  case llvm::Triple::mips:
  case llvm::Triple::mipsel:
  case llvm::Triple::mips64:
  case llvm::Triple::mips64el: {
    StringRef CPUName;
    StringRef ABIName;
    mips::getMipsCPUAndABI(Args, getToolChain().getTriple(), CPUName, ABIName);
    ABIName = mips::getGnuCompatibleMipsABIName(ABIName);

    CmdArgs.push_back("-march");
    CmdArgs.push_back(CPUName.data());

    CmdArgs.push_back("-mabi");
    CmdArgs.push_back(ABIName.data());

    // -mno-shared should be emitted unless -fpic, -fpie, -fPIC, -fPIE,
    // or -mshared (not implemented) is in effect.
    if (RelocationModel == llvm::Reloc::Static)
      CmdArgs.push_back("-mno-shared");

    // LLVM doesn't support -mplt yet and acts as if it is always given.
    // However, -mplt has no effect with the N64 ABI.
    if (ABIName != "64" && !Args.hasArg(options::OPT_mno_abicalls))
      CmdArgs.push_back("-call_nonpic");

    if (getToolChain().getTriple().isLittleEndian())
      CmdArgs.push_back("-EL");
    else
      CmdArgs.push_back("-EB");

    if (Arg *A = Args.getLastArg(options::OPT_mnan_EQ)) {
      if (StringRef(A->getValue()) == "2008")
        CmdArgs.push_back(Args.MakeArgString("-mnan=2008"));
    }

    // Add the last -mfp32/-mfpxx/-mfp64 or -mfpxx if it is enabled by default.
    if (Arg *A = Args.getLastArg(options::OPT_mfp32, options::OPT_mfpxx,
                                 options::OPT_mfp64)) {
      A->claim();
      A->render(Args, CmdArgs);
    } else if (mips::shouldUseFPXX(
                   Args, getToolChain().getTriple(), CPUName, ABIName,
                   mips::getMipsFloatABI(getToolChain().getDriver(), Args,
                                         getToolChain().getTriple())))
      CmdArgs.push_back("-mfpxx");

    // Pass on -mmips16 or -mno-mips16. However, the assembler equivalent of
    // -mno-mips16 is actually -no-mips16.
    if (Arg *A =
            Args.getLastArg(options::OPT_mips16, options::OPT_mno_mips16)) {
      if (A->getOption().matches(options::OPT_mips16)) {
        A->claim();
        A->render(Args, CmdArgs);
      } else {
        A->claim();
        CmdArgs.push_back("-no-mips16");
      }
    }

    Args.AddLastArg(CmdArgs, options::OPT_mmicromips,
                    options::OPT_mno_micromips);
    Args.AddLastArg(CmdArgs, options::OPT_mdsp, options::OPT_mno_dsp);
    Args.AddLastArg(CmdArgs, options::OPT_mdspr2, options::OPT_mno_dspr2);

    if (Arg *A = Args.getLastArg(options::OPT_mmsa, options::OPT_mno_msa)) {
      // Do not use AddLastArg because not all versions of MIPS assembler
      // support -mmsa / -mno-msa options.
      if (A->getOption().matches(options::OPT_mmsa))
        CmdArgs.push_back(Args.MakeArgString("-mmsa"));
    }

    Args.AddLastArg(CmdArgs, options::OPT_mhard_float,
                    options::OPT_msoft_float);

    Args.AddLastArg(CmdArgs, options::OPT_mdouble_float,
                    options::OPT_msingle_float);

    Args.AddLastArg(CmdArgs, options::OPT_modd_spreg,
                    options::OPT_mno_odd_spreg);

    AddAssemblerKPIC(getToolChain(), Args, CmdArgs);
    break;
  }
  case llvm::Triple::systemz: {
    // Always pass an -march option, since our default of z10 is later
    // than the GNU assembler's default.
    std::string CPUName = systemz::getSystemZTargetCPU(Args);
    CmdArgs.push_back(Args.MakeArgString("-march=" + CPUName));
    break;
  }
  case llvm::Triple::ve:
    DefaultAssembler = "nas";
  }

  for (const Arg *A : Args.filtered(options::OPT_ffile_prefix_map_EQ,
                                    options::OPT_fdebug_prefix_map_EQ)) {
    StringRef Map = A->getValue();
    if (Map.find('=') == StringRef::npos)
      D.Diag(diag::err_drv_invalid_argument_to_option)
          << Map << A->getOption().getName();
    else {
      CmdArgs.push_back(Args.MakeArgString("--debug-prefix-map"));
      CmdArgs.push_back(Args.MakeArgString(Map));
    }
    A->claim();
  }

  Args.AddAllArgs(CmdArgs, options::OPT_I);
  Args.AddAllArgValues(CmdArgs, options::OPT_Wa_COMMA, options::OPT_Xassembler);

  CmdArgs.push_back("-o");
  CmdArgs.push_back(Output.getFilename());

  for (const auto &II : Inputs)
    CmdArgs.push_back(II.getFilename());

<<<<<<< HEAD
  const char *Exec =
      Args.MakeArgString(getToolChain().GetProgramPath(DefaultAssembler));
=======
  const char *Exec = Args.MakeArgString(
    getToolChain().GetProgramPath(DefaultAssembler));
>>>>>>> 67c10f34
  C.addCommand(std::make_unique<Command>(JA, *this, Exec, CmdArgs, Inputs));

  // Handle the debug info splitting at object creation time if we're
  // creating an object.
  // TODO: Currently only works on linux with newer objcopy.
  if (Args.hasArg(options::OPT_gsplit_dwarf) &&
      getToolChain().getTriple().isOSLinux())
    SplitDebugInfo(getToolChain(), C, *this, JA, Args, Output,
                   SplitDebugName(Args, Inputs[0], Output));
}

namespace {
// Filter to remove Multilibs that don't exist as a suffix to Path
class FilterNonExistent {
  StringRef Base, File;
  llvm::vfs::FileSystem &VFS;

public:
  FilterNonExistent(StringRef Base, StringRef File, llvm::vfs::FileSystem &VFS)
      : Base(Base), File(File), VFS(VFS) {}
  bool operator()(const Multilib &M) {
    return !VFS.exists(Base + M.gccSuffix() + File);
  }
};
} // end anonymous namespace

static bool isSoftFloatABI(const ArgList &Args) {
  Arg *A = Args.getLastArg(options::OPT_msoft_float, options::OPT_mhard_float,
                           options::OPT_mfloat_abi_EQ);
  if (!A)
    return false;

  return A->getOption().matches(options::OPT_msoft_float) ||
         (A->getOption().matches(options::OPT_mfloat_abi_EQ) &&
          A->getValue() == StringRef("soft"));
}

static bool isArmOrThumbArch(llvm::Triple::ArchType Arch) {
  return Arch == llvm::Triple::arm || Arch == llvm::Triple::thumb;
}

static bool isMipsEL(llvm::Triple::ArchType Arch) {
  return Arch == llvm::Triple::mipsel || Arch == llvm::Triple::mips64el;
}

static bool isMips16(const ArgList &Args) {
  Arg *A = Args.getLastArg(options::OPT_mips16, options::OPT_mno_mips16);
  return A && A->getOption().matches(options::OPT_mips16);
}

static bool isMicroMips(const ArgList &Args) {
  Arg *A = Args.getLastArg(options::OPT_mmicromips, options::OPT_mno_micromips);
  return A && A->getOption().matches(options::OPT_mmicromips);
}

static bool isMSP430(llvm::Triple::ArchType Arch) {
  return Arch == llvm::Triple::msp430;
}

static Multilib makeMultilib(StringRef commonSuffix) {
  return Multilib(commonSuffix, commonSuffix, commonSuffix);
}

static bool findMipsCsMultilibs(const Multilib::flags_list &Flags,
                                FilterNonExistent &NonExistent,
                                DetectedMultilibs &Result) {
  // Check for Code Sourcery toolchain multilibs
  MultilibSet CSMipsMultilibs;
  {
    auto MArchMips16 = makeMultilib("/mips16").flag("+m32").flag("+mips16");

    auto MArchMicroMips =
        makeMultilib("/micromips").flag("+m32").flag("+mmicromips");

    auto MArchDefault = makeMultilib("").flag("-mips16").flag("-mmicromips");

    auto UCLibc = makeMultilib("/uclibc").flag("+muclibc");

    auto SoftFloat = makeMultilib("/soft-float").flag("+msoft-float");

    auto Nan2008 = makeMultilib("/nan2008").flag("+mnan=2008");

    auto DefaultFloat =
        makeMultilib("").flag("-msoft-float").flag("-mnan=2008");

    auto BigEndian = makeMultilib("").flag("+EB").flag("-EL");

    auto LittleEndian = makeMultilib("/el").flag("+EL").flag("-EB");

    // Note that this one's osSuffix is ""
    auto MAbi64 = makeMultilib("")
                      .gccSuffix("/64")
                      .includeSuffix("/64")
                      .flag("+mabi=n64")
                      .flag("-mabi=n32")
                      .flag("-m32");

    CSMipsMultilibs =
        MultilibSet()
            .Either(MArchMips16, MArchMicroMips, MArchDefault)
            .Maybe(UCLibc)
            .Either(SoftFloat, Nan2008, DefaultFloat)
            .FilterOut("/micromips/nan2008")
            .FilterOut("/mips16/nan2008")
            .Either(BigEndian, LittleEndian)
            .Maybe(MAbi64)
            .FilterOut("/mips16.*/64")
            .FilterOut("/micromips.*/64")
            .FilterOut(NonExistent)
            .setIncludeDirsCallback([](const Multilib &M) {
              std::vector<std::string> Dirs({"/include"});
              if (StringRef(M.includeSuffix()).startswith("/uclibc"))
                Dirs.push_back(
                    "/../../../../mips-linux-gnu/libc/uclibc/usr/include");
              else
                Dirs.push_back("/../../../../mips-linux-gnu/libc/usr/include");
              return Dirs;
            });
  }

  MultilibSet DebianMipsMultilibs;
  {
    Multilib MAbiN32 =
        Multilib().gccSuffix("/n32").includeSuffix("/n32").flag("+mabi=n32");

    Multilib M64 = Multilib()
                       .gccSuffix("/64")
                       .includeSuffix("/64")
                       .flag("+m64")
                       .flag("-m32")
                       .flag("-mabi=n32");

    Multilib M32 = Multilib().flag("-m64").flag("+m32").flag("-mabi=n32");

    DebianMipsMultilibs =
        MultilibSet().Either(M32, M64, MAbiN32).FilterOut(NonExistent);
  }

  // Sort candidates. Toolchain that best meets the directories tree goes first.
  // Then select the first toolchains matches command line flags.
  MultilibSet *Candidates[] = {&CSMipsMultilibs, &DebianMipsMultilibs};
  if (CSMipsMultilibs.size() < DebianMipsMultilibs.size())
    std::iter_swap(Candidates, Candidates + 1);
  for (const MultilibSet *Candidate : Candidates) {
    if (Candidate->select(Flags, Result.SelectedMultilib)) {
      if (Candidate == &DebianMipsMultilibs)
        Result.BiarchSibling = Multilib();
      Result.Multilibs = *Candidate;
      return true;
    }
  }
  return false;
}

static bool findMipsAndroidMultilibs(llvm::vfs::FileSystem &VFS, StringRef Path,
                                     const Multilib::flags_list &Flags,
                                     FilterNonExistent &NonExistent,
                                     DetectedMultilibs &Result) {

  MultilibSet AndroidMipsMultilibs =
      MultilibSet()
          .Maybe(Multilib("/mips-r2").flag("+march=mips32r2"))
          .Maybe(Multilib("/mips-r6").flag("+march=mips32r6"))
          .FilterOut(NonExistent);

  MultilibSet AndroidMipselMultilibs =
      MultilibSet()
          .Either(Multilib().flag("+march=mips32"),
                  Multilib("/mips-r2", "", "/mips-r2").flag("+march=mips32r2"),
                  Multilib("/mips-r6", "", "/mips-r6").flag("+march=mips32r6"))
          .FilterOut(NonExistent);

  MultilibSet AndroidMips64elMultilibs =
      MultilibSet()
          .Either(
              Multilib().flag("+march=mips64r6"),
              Multilib("/32/mips-r1", "", "/mips-r1").flag("+march=mips32"),
              Multilib("/32/mips-r2", "", "/mips-r2").flag("+march=mips32r2"),
              Multilib("/32/mips-r6", "", "/mips-r6").flag("+march=mips32r6"))
          .FilterOut(NonExistent);

  MultilibSet *MS = &AndroidMipsMultilibs;
  if (VFS.exists(Path + "/mips-r6"))
    MS = &AndroidMipselMultilibs;
  else if (VFS.exists(Path + "/32"))
    MS = &AndroidMips64elMultilibs;
  if (MS->select(Flags, Result.SelectedMultilib)) {
    Result.Multilibs = *MS;
    return true;
  }
  return false;
}

static bool findMipsMuslMultilibs(const Multilib::flags_list &Flags,
                                  FilterNonExistent &NonExistent,
                                  DetectedMultilibs &Result) {
  // Musl toolchain multilibs
  MultilibSet MuslMipsMultilibs;
  {
    auto MArchMipsR2 = makeMultilib("")
                           .osSuffix("/mips-r2-hard-musl")
                           .flag("+EB")
                           .flag("-EL")
                           .flag("+march=mips32r2");

    auto MArchMipselR2 = makeMultilib("/mipsel-r2-hard-musl")
                             .flag("-EB")
                             .flag("+EL")
                             .flag("+march=mips32r2");

    MuslMipsMultilibs = MultilibSet().Either(MArchMipsR2, MArchMipselR2);

    // Specify the callback that computes the include directories.
    MuslMipsMultilibs.setIncludeDirsCallback([](const Multilib &M) {
      return std::vector<std::string>(
          {"/../sysroot" + M.osSuffix() + "/usr/include"});
    });
  }
  if (MuslMipsMultilibs.select(Flags, Result.SelectedMultilib)) {
    Result.Multilibs = MuslMipsMultilibs;
    return true;
  }
  return false;
}

static bool findMipsMtiMultilibs(const Multilib::flags_list &Flags,
                                 FilterNonExistent &NonExistent,
                                 DetectedMultilibs &Result) {
  // CodeScape MTI toolchain v1.2 and early.
  MultilibSet MtiMipsMultilibsV1;
  {
    auto MArchMips32 = makeMultilib("/mips32")
                           .flag("+m32")
                           .flag("-m64")
                           .flag("-mmicromips")
                           .flag("+march=mips32");

    auto MArchMicroMips = makeMultilib("/micromips")
                              .flag("+m32")
                              .flag("-m64")
                              .flag("+mmicromips");

    auto MArchMips64r2 = makeMultilib("/mips64r2")
                             .flag("-m32")
                             .flag("+m64")
                             .flag("+march=mips64r2");

    auto MArchMips64 = makeMultilib("/mips64").flag("-m32").flag("+m64").flag(
        "-march=mips64r2");

    auto MArchDefault = makeMultilib("")
                            .flag("+m32")
                            .flag("-m64")
                            .flag("-mmicromips")
                            .flag("+march=mips32r2");

    auto Mips16 = makeMultilib("/mips16").flag("+mips16");

    auto UCLibc = makeMultilib("/uclibc").flag("+muclibc");

    auto MAbi64 =
        makeMultilib("/64").flag("+mabi=n64").flag("-mabi=n32").flag("-m32");

    auto BigEndian = makeMultilib("").flag("+EB").flag("-EL");

    auto LittleEndian = makeMultilib("/el").flag("+EL").flag("-EB");

    auto SoftFloat = makeMultilib("/sof").flag("+msoft-float");

    auto Nan2008 = makeMultilib("/nan2008").flag("+mnan=2008");

    MtiMipsMultilibsV1 =
        MultilibSet()
            .Either(MArchMips32, MArchMicroMips, MArchMips64r2, MArchMips64,
                    MArchDefault)
            .Maybe(UCLibc)
            .Maybe(Mips16)
            .FilterOut("/mips64/mips16")
            .FilterOut("/mips64r2/mips16")
            .FilterOut("/micromips/mips16")
            .Maybe(MAbi64)
            .FilterOut("/micromips/64")
            .FilterOut("/mips32/64")
            .FilterOut("^/64")
            .FilterOut("/mips16/64")
            .Either(BigEndian, LittleEndian)
            .Maybe(SoftFloat)
            .Maybe(Nan2008)
            .FilterOut(".*sof/nan2008")
            .FilterOut(NonExistent)
            .setIncludeDirsCallback([](const Multilib &M) {
              std::vector<std::string> Dirs({"/include"});
              if (StringRef(M.includeSuffix()).startswith("/uclibc"))
                Dirs.push_back("/../../../../sysroot/uclibc/usr/include");
              else
                Dirs.push_back("/../../../../sysroot/usr/include");
              return Dirs;
            });
  }

  // CodeScape IMG toolchain starting from v1.3.
  MultilibSet MtiMipsMultilibsV2;
  {
    auto BeHard = makeMultilib("/mips-r2-hard")
                      .flag("+EB")
                      .flag("-msoft-float")
                      .flag("-mnan=2008")
                      .flag("-muclibc");
    auto BeSoft = makeMultilib("/mips-r2-soft")
                      .flag("+EB")
                      .flag("+msoft-float")
                      .flag("-mnan=2008");
    auto ElHard = makeMultilib("/mipsel-r2-hard")
                      .flag("+EL")
                      .flag("-msoft-float")
                      .flag("-mnan=2008")
                      .flag("-muclibc");
    auto ElSoft = makeMultilib("/mipsel-r2-soft")
                      .flag("+EL")
                      .flag("+msoft-float")
                      .flag("-mnan=2008")
                      .flag("-mmicromips");
    auto BeHardNan = makeMultilib("/mips-r2-hard-nan2008")
                         .flag("+EB")
                         .flag("-msoft-float")
                         .flag("+mnan=2008")
                         .flag("-muclibc");
    auto ElHardNan = makeMultilib("/mipsel-r2-hard-nan2008")
                         .flag("+EL")
                         .flag("-msoft-float")
                         .flag("+mnan=2008")
                         .flag("-muclibc")
                         .flag("-mmicromips");
    auto BeHardNanUclibc = makeMultilib("/mips-r2-hard-nan2008-uclibc")
                               .flag("+EB")
                               .flag("-msoft-float")
                               .flag("+mnan=2008")
                               .flag("+muclibc");
    auto ElHardNanUclibc = makeMultilib("/mipsel-r2-hard-nan2008-uclibc")
                               .flag("+EL")
                               .flag("-msoft-float")
                               .flag("+mnan=2008")
                               .flag("+muclibc");
    auto BeHardUclibc = makeMultilib("/mips-r2-hard-uclibc")
                            .flag("+EB")
                            .flag("-msoft-float")
                            .flag("-mnan=2008")
                            .flag("+muclibc");
    auto ElHardUclibc = makeMultilib("/mipsel-r2-hard-uclibc")
                            .flag("+EL")
                            .flag("-msoft-float")
                            .flag("-mnan=2008")
                            .flag("+muclibc");
    auto ElMicroHardNan = makeMultilib("/micromipsel-r2-hard-nan2008")
                              .flag("+EL")
                              .flag("-msoft-float")
                              .flag("+mnan=2008")
                              .flag("+mmicromips");
    auto ElMicroSoft = makeMultilib("/micromipsel-r2-soft")
                           .flag("+EL")
                           .flag("+msoft-float")
                           .flag("-mnan=2008")
                           .flag("+mmicromips");

    auto O32 =
        makeMultilib("/lib").osSuffix("").flag("-mabi=n32").flag("-mabi=n64");
    auto N32 =
        makeMultilib("/lib32").osSuffix("").flag("+mabi=n32").flag("-mabi=n64");
    auto N64 =
        makeMultilib("/lib64").osSuffix("").flag("-mabi=n32").flag("+mabi=n64");

    MtiMipsMultilibsV2 =
        MultilibSet()
            .Either({BeHard, BeSoft, ElHard, ElSoft, BeHardNan, ElHardNan,
                     BeHardNanUclibc, ElHardNanUclibc, BeHardUclibc,
                     ElHardUclibc, ElMicroHardNan, ElMicroSoft})
            .Either(O32, N32, N64)
            .FilterOut(NonExistent)
            .setIncludeDirsCallback([](const Multilib &M) {
              return std::vector<std::string>({"/../../../../sysroot" +
                                               M.includeSuffix() +
                                               "/../usr/include"});
            })
            .setFilePathsCallback([](const Multilib &M) {
              return std::vector<std::string>(
                  {"/../../../../mips-mti-linux-gnu/lib" + M.gccSuffix()});
            });
  }
  for (auto Candidate : {&MtiMipsMultilibsV1, &MtiMipsMultilibsV2}) {
    if (Candidate->select(Flags, Result.SelectedMultilib)) {
      Result.Multilibs = *Candidate;
      return true;
    }
  }
  return false;
}

static bool findMipsImgMultilibs(const Multilib::flags_list &Flags,
                                 FilterNonExistent &NonExistent,
                                 DetectedMultilibs &Result) {
  // CodeScape IMG toolchain v1.2 and early.
  MultilibSet ImgMultilibsV1;
  {
    auto Mips64r6 = makeMultilib("/mips64r6").flag("+m64").flag("-m32");

    auto LittleEndian = makeMultilib("/el").flag("+EL").flag("-EB");

    auto MAbi64 =
        makeMultilib("/64").flag("+mabi=n64").flag("-mabi=n32").flag("-m32");

    ImgMultilibsV1 =
        MultilibSet()
            .Maybe(Mips64r6)
            .Maybe(MAbi64)
            .Maybe(LittleEndian)
            .FilterOut(NonExistent)
            .setIncludeDirsCallback([](const Multilib &M) {
              return std::vector<std::string>(
                  {"/include", "/../../../../sysroot/usr/include"});
            });
  }

  // CodeScape IMG toolchain starting from v1.3.
  MultilibSet ImgMultilibsV2;
  {
    auto BeHard = makeMultilib("/mips-r6-hard")
                      .flag("+EB")
                      .flag("-msoft-float")
                      .flag("-mmicromips");
    auto BeSoft = makeMultilib("/mips-r6-soft")
                      .flag("+EB")
                      .flag("+msoft-float")
                      .flag("-mmicromips");
    auto ElHard = makeMultilib("/mipsel-r6-hard")
                      .flag("+EL")
                      .flag("-msoft-float")
                      .flag("-mmicromips");
    auto ElSoft = makeMultilib("/mipsel-r6-soft")
                      .flag("+EL")
                      .flag("+msoft-float")
                      .flag("-mmicromips");
    auto BeMicroHard = makeMultilib("/micromips-r6-hard")
                           .flag("+EB")
                           .flag("-msoft-float")
                           .flag("+mmicromips");
    auto BeMicroSoft = makeMultilib("/micromips-r6-soft")
                           .flag("+EB")
                           .flag("+msoft-float")
                           .flag("+mmicromips");
    auto ElMicroHard = makeMultilib("/micromipsel-r6-hard")
                           .flag("+EL")
                           .flag("-msoft-float")
                           .flag("+mmicromips");
    auto ElMicroSoft = makeMultilib("/micromipsel-r6-soft")
                           .flag("+EL")
                           .flag("+msoft-float")
                           .flag("+mmicromips");

    auto O32 =
        makeMultilib("/lib").osSuffix("").flag("-mabi=n32").flag("-mabi=n64");
    auto N32 =
        makeMultilib("/lib32").osSuffix("").flag("+mabi=n32").flag("-mabi=n64");
    auto N64 =
        makeMultilib("/lib64").osSuffix("").flag("-mabi=n32").flag("+mabi=n64");

    ImgMultilibsV2 =
        MultilibSet()
            .Either({BeHard, BeSoft, ElHard, ElSoft, BeMicroHard, BeMicroSoft,
                     ElMicroHard, ElMicroSoft})
            .Either(O32, N32, N64)
            .FilterOut(NonExistent)
            .setIncludeDirsCallback([](const Multilib &M) {
              return std::vector<std::string>({"/../../../../sysroot" +
                                               M.includeSuffix() +
                                               "/../usr/include"});
            })
            .setFilePathsCallback([](const Multilib &M) {
              return std::vector<std::string>(
                  {"/../../../../mips-img-linux-gnu/lib" + M.gccSuffix()});
            });
  }
  for (auto Candidate : {&ImgMultilibsV1, &ImgMultilibsV2}) {
    if (Candidate->select(Flags, Result.SelectedMultilib)) {
      Result.Multilibs = *Candidate;
      return true;
    }
  }
  return false;
}

bool clang::driver::findMIPSMultilibs(const Driver &D,
                                      const llvm::Triple &TargetTriple,
                                      StringRef Path, const ArgList &Args,
                                      DetectedMultilibs &Result) {
  FilterNonExistent NonExistent(Path, "/crtbegin.o", D.getVFS());

  StringRef CPUName;
  StringRef ABIName;
  tools::mips::getMipsCPUAndABI(Args, TargetTriple, CPUName, ABIName);

  llvm::Triple::ArchType TargetArch = TargetTriple.getArch();

  Multilib::flags_list Flags;
  addMultilibFlag(TargetTriple.isMIPS32(), "m32", Flags);
  addMultilibFlag(TargetTriple.isMIPS64(), "m64", Flags);
  addMultilibFlag(isMips16(Args), "mips16", Flags);
  addMultilibFlag(CPUName == "mips32", "march=mips32", Flags);
  addMultilibFlag(CPUName == "mips32r2" || CPUName == "mips32r3" ||
                      CPUName == "mips32r5" || CPUName == "p5600",
                  "march=mips32r2", Flags);
  addMultilibFlag(CPUName == "mips32r6", "march=mips32r6", Flags);
  addMultilibFlag(CPUName == "mips64", "march=mips64", Flags);
  addMultilibFlag(CPUName == "mips64r2" || CPUName == "mips64r3" ||
                      CPUName == "mips64r5" || CPUName == "octeon" ||
                      CPUName == "octeon+",
                  "march=mips64r2", Flags);
  addMultilibFlag(CPUName == "mips64r6", "march=mips64r6", Flags);
  addMultilibFlag(isMicroMips(Args), "mmicromips", Flags);
  addMultilibFlag(tools::mips::isUCLibc(Args), "muclibc", Flags);
  addMultilibFlag(tools::mips::isNaN2008(Args, TargetTriple), "mnan=2008",
                  Flags);
  addMultilibFlag(ABIName == "n32", "mabi=n32", Flags);
  addMultilibFlag(ABIName == "n64", "mabi=n64", Flags);
  addMultilibFlag(isSoftFloatABI(Args), "msoft-float", Flags);
  addMultilibFlag(!isSoftFloatABI(Args), "mhard-float", Flags);
  addMultilibFlag(isMipsEL(TargetArch), "EL", Flags);
  addMultilibFlag(!isMipsEL(TargetArch), "EB", Flags);

  if (TargetTriple.isAndroid())
    return findMipsAndroidMultilibs(D.getVFS(), Path, Flags, NonExistent,
                                    Result);

  if (TargetTriple.getVendor() == llvm::Triple::MipsTechnologies &&
      TargetTriple.getOS() == llvm::Triple::Linux &&
      TargetTriple.getEnvironment() == llvm::Triple::UnknownEnvironment)
    return findMipsMuslMultilibs(Flags, NonExistent, Result);

  if (TargetTriple.getVendor() == llvm::Triple::MipsTechnologies &&
      TargetTriple.getOS() == llvm::Triple::Linux &&
      TargetTriple.isGNUEnvironment())
    return findMipsMtiMultilibs(Flags, NonExistent, Result);

  if (TargetTriple.getVendor() == llvm::Triple::ImaginationTechnologies &&
      TargetTriple.getOS() == llvm::Triple::Linux &&
      TargetTriple.isGNUEnvironment())
    return findMipsImgMultilibs(Flags, NonExistent, Result);

  if (findMipsCsMultilibs(Flags, NonExistent, Result))
    return true;

  // Fallback to the regular toolchain-tree structure.
  Multilib Default;
  Result.Multilibs.push_back(Default);
  Result.Multilibs.FilterOut(NonExistent);

  if (Result.Multilibs.select(Flags, Result.SelectedMultilib)) {
    Result.BiarchSibling = Multilib();
    return true;
  }

  return false;
}

static void findAndroidArmMultilibs(const Driver &D,
                                    const llvm::Triple &TargetTriple,
                                    StringRef Path, const ArgList &Args,
                                    DetectedMultilibs &Result) {
  // Find multilibs with subdirectories like armv7-a, thumb, armv7-a/thumb.
  FilterNonExistent NonExistent(Path, "/crtbegin.o", D.getVFS());
  Multilib ArmV7Multilib = makeMultilib("/armv7-a")
                               .flag("+march=armv7-a")
                               .flag("-mthumb");
  Multilib ThumbMultilib = makeMultilib("/thumb")
                               .flag("-march=armv7-a")
                               .flag("+mthumb");
  Multilib ArmV7ThumbMultilib = makeMultilib("/armv7-a/thumb")
                               .flag("+march=armv7-a")
                               .flag("+mthumb");
  Multilib DefaultMultilib = makeMultilib("")
                               .flag("-march=armv7-a")
                               .flag("-mthumb");
  MultilibSet AndroidArmMultilibs =
      MultilibSet()
          .Either(ThumbMultilib, ArmV7Multilib,
                  ArmV7ThumbMultilib, DefaultMultilib)
          .FilterOut(NonExistent);

  Multilib::flags_list Flags;
  llvm::StringRef Arch = Args.getLastArgValue(options::OPT_march_EQ);
  bool IsArmArch = TargetTriple.getArch() == llvm::Triple::arm;
  bool IsThumbArch = TargetTriple.getArch() == llvm::Triple::thumb;
  bool IsV7SubArch = TargetTriple.getSubArch() == llvm::Triple::ARMSubArch_v7;
  bool IsThumbMode = IsThumbArch ||
      Args.hasFlag(options::OPT_mthumb, options::OPT_mno_thumb, false) ||
      (IsArmArch && llvm::ARM::parseArchISA(Arch) == llvm::ARM::ISAKind::THUMB);
  bool IsArmV7Mode = (IsArmArch || IsThumbArch) &&
      (llvm::ARM::parseArchVersion(Arch) == 7 ||
       (IsArmArch && Arch == "" && IsV7SubArch));
  addMultilibFlag(IsArmV7Mode, "march=armv7-a", Flags);
  addMultilibFlag(IsThumbMode, "mthumb", Flags);

  if (AndroidArmMultilibs.select(Flags, Result.SelectedMultilib))
    Result.Multilibs = AndroidArmMultilibs;
}

static bool findMSP430Multilibs(const Driver &D,
                                const llvm::Triple &TargetTriple,
                                StringRef Path, const ArgList &Args,
                                DetectedMultilibs &Result) {
  FilterNonExistent NonExistent(Path, "/crtbegin.o", D.getVFS());
  Multilib MSP430Multilib = makeMultilib("/430");
  // FIXME: when clang starts to support msp430x ISA additional logic
  // to select between multilib must be implemented
  // Multilib MSP430xMultilib = makeMultilib("/large");

  Result.Multilibs.push_back(MSP430Multilib);
  Result.Multilibs.FilterOut(NonExistent);

  Multilib::flags_list Flags;
  if (Result.Multilibs.select(Flags, Result.SelectedMultilib))
    return true;

  return false;
}

static void findRISCVBareMetalMultilibs(const Driver &D,
                                        const llvm::Triple &TargetTriple,
                                        StringRef Path, const ArgList &Args,
                                        DetectedMultilibs &Result) {
  FilterNonExistent NonExistent(Path, "/crtbegin.o", D.getVFS());
  struct RiscvMultilib {
    StringRef march;
    StringRef mabi;
  };
  // currently only support the set of multilibs like riscv-gnu-toolchain does.
  // TODO: support MULTILIB_REUSE
  constexpr RiscvMultilib RISCVMultilibSet[] = {
      {"rv32i", "ilp32"},     {"rv32im", "ilp32"},     {"rv32iac", "ilp32"},
      {"rv32imac", "ilp32"},  {"rv32imafc", "ilp32f"}, {"rv64imac", "lp64"},
      {"rv64imafdc", "lp64d"}};

  std::vector<Multilib> Ms;
  for (auto Element : RISCVMultilibSet) {
    // multilib path rule is ${march}/${mabi}
    Ms.emplace_back(
        makeMultilib((Twine(Element.march) + "/" + Twine(Element.mabi)).str())
            .flag(Twine("+march=", Element.march).str())
            .flag(Twine("+mabi=", Element.mabi).str()));
  }
  MultilibSet RISCVMultilibs =
      MultilibSet()
          .Either(ArrayRef<Multilib>(Ms))
          .FilterOut(NonExistent)
          .setFilePathsCallback([](const Multilib &M) {
            return std::vector<std::string>(
                {M.gccSuffix(),
                 "/../../../../riscv64-unknown-elf/lib" + M.gccSuffix(),
                 "/../../../../riscv32-unknown-elf/lib" + M.gccSuffix()});
          });


  Multilib::flags_list Flags;
  llvm::StringSet<> Added_ABIs;
  StringRef ABIName = tools::riscv::getRISCVABI(Args, TargetTriple);
  StringRef MArch = tools::riscv::getRISCVArch(Args, TargetTriple);
  for (auto Element : RISCVMultilibSet) {
    addMultilibFlag(MArch == Element.march,
                    Twine("march=", Element.march).str().c_str(), Flags);
    if (!Added_ABIs.count(Element.mabi)) {
      Added_ABIs.insert(Element.mabi);
      addMultilibFlag(ABIName == Element.mabi,
                      Twine("mabi=", Element.mabi).str().c_str(), Flags);
    }
  }

  if (RISCVMultilibs.select(Flags, Result.SelectedMultilib))
    Result.Multilibs = RISCVMultilibs;
}

static void findRISCVMultilibs(const Driver &D,
                               const llvm::Triple &TargetTriple, StringRef Path,
                               const ArgList &Args, DetectedMultilibs &Result) {
  if (TargetTriple.getOS() == llvm::Triple::UnknownOS)
    return findRISCVBareMetalMultilibs(D, TargetTriple, Path, Args, Result);

  FilterNonExistent NonExistent(Path, "/crtbegin.o", D.getVFS());
  Multilib Ilp32 = makeMultilib("lib32/ilp32").flag("+m32").flag("+mabi=ilp32");
  Multilib Ilp32f =
      makeMultilib("lib32/ilp32f").flag("+m32").flag("+mabi=ilp32f");
  Multilib Ilp32d =
      makeMultilib("lib32/ilp32d").flag("+m32").flag("+mabi=ilp32d");
  Multilib Lp64 = makeMultilib("lib64/lp64").flag("+m64").flag("+mabi=lp64");
  Multilib Lp64f = makeMultilib("lib64/lp64f").flag("+m64").flag("+mabi=lp64f");
  Multilib Lp64d = makeMultilib("lib64/lp64d").flag("+m64").flag("+mabi=lp64d");
  MultilibSet RISCVMultilibs =
      MultilibSet()
          .Either({Ilp32, Ilp32f, Ilp32d, Lp64, Lp64f, Lp64d})
          .FilterOut(NonExistent);

  Multilib::flags_list Flags;
  bool IsRV64 = TargetTriple.getArch() == llvm::Triple::riscv64;
  StringRef ABIName = tools::riscv::getRISCVABI(Args, TargetTriple);

  addMultilibFlag(!IsRV64, "m32", Flags);
  addMultilibFlag(IsRV64, "m64", Flags);
  addMultilibFlag(ABIName == "ilp32", "mabi=ilp32", Flags);
  addMultilibFlag(ABIName == "ilp32f", "mabi=ilp32f", Flags);
  addMultilibFlag(ABIName == "ilp32d", "mabi=ilp32d", Flags);
  addMultilibFlag(ABIName == "lp64", "mabi=lp64", Flags);
  addMultilibFlag(ABIName == "lp64f", "mabi=lp64f", Flags);
  addMultilibFlag(ABIName == "lp64d", "mabi=lp64d", Flags);

  if (RISCVMultilibs.select(Flags, Result.SelectedMultilib))
    Result.Multilibs = RISCVMultilibs;
}

static bool findBiarchMultilibs(const Driver &D,
                                const llvm::Triple &TargetTriple,
                                StringRef Path, const ArgList &Args,
                                bool NeedsBiarchSuffix,
                                DetectedMultilibs &Result) {
  Multilib Default;

  // Some versions of SUSE and Fedora on ppc64 put 32-bit libs
  // in what would normally be GCCInstallPath and put the 64-bit
  // libs in a subdirectory named 64. The simple logic we follow is that
  // *if* there is a subdirectory of the right name with crtbegin.o in it,
  // we use that. If not, and if not a biarch triple alias, we look for
  // crtbegin.o without the subdirectory.

  StringRef Suff64 = "/64";
  // Solaris uses platform-specific suffixes instead of /64.
  if (TargetTriple.getOS() == llvm::Triple::Solaris) {
    switch (TargetTriple.getArch()) {
    case llvm::Triple::x86:
    case llvm::Triple::x86_64:
      Suff64 = "/amd64";
      break;
    case llvm::Triple::sparc:
    case llvm::Triple::sparcv9:
      Suff64 = "/sparcv9";
      break;
    default:
      break;
    }
  }

  Multilib Alt64 = Multilib()
                       .gccSuffix(Suff64)
                       .includeSuffix(Suff64)
                       .flag("-m32")
                       .flag("+m64")
                       .flag("-mx32");
  Multilib Alt32 = Multilib()
                       .gccSuffix("/32")
                       .includeSuffix("/32")
                       .flag("+m32")
                       .flag("-m64")
                       .flag("-mx32");
  Multilib Altx32 = Multilib()
                        .gccSuffix("/x32")
                        .includeSuffix("/x32")
                        .flag("-m32")
                        .flag("-m64")
                        .flag("+mx32");

  // GCC toolchain for IAMCU doesn't have crtbegin.o, so look for libgcc.a.
  FilterNonExistent NonExistent(
      Path, TargetTriple.isOSIAMCU() ? "/libgcc.a" : "/crtbegin.o", D.getVFS());

  // Determine default multilib from: 32, 64, x32
  // Also handle cases such as 64 on 32, 32 on 64, etc.
  enum { UNKNOWN, WANT32, WANT64, WANTX32 } Want = UNKNOWN;
  const bool IsX32 = TargetTriple.getEnvironment() == llvm::Triple::GNUX32;
  if (TargetTriple.isArch32Bit() && !NonExistent(Alt32))
    Want = WANT64;
  else if (TargetTriple.isArch64Bit() && IsX32 && !NonExistent(Altx32))
    Want = WANT64;
  else if (TargetTriple.isArch64Bit() && !IsX32 && !NonExistent(Alt64))
    Want = WANT32;
  else {
    if (TargetTriple.isArch32Bit())
      Want = NeedsBiarchSuffix ? WANT64 : WANT32;
    else if (IsX32)
      Want = NeedsBiarchSuffix ? WANT64 : WANTX32;
    else
      Want = NeedsBiarchSuffix ? WANT32 : WANT64;
  }

  if (Want == WANT32)
    Default.flag("+m32").flag("-m64").flag("-mx32");
  else if (Want == WANT64)
    Default.flag("-m32").flag("+m64").flag("-mx32");
  else if (Want == WANTX32)
    Default.flag("-m32").flag("-m64").flag("+mx32");
  else
    return false;

  Result.Multilibs.push_back(Default);
  Result.Multilibs.push_back(Alt64);
  Result.Multilibs.push_back(Alt32);
  Result.Multilibs.push_back(Altx32);

  Result.Multilibs.FilterOut(NonExistent);

  Multilib::flags_list Flags;
  addMultilibFlag(TargetTriple.isArch64Bit() && !IsX32, "m64", Flags);
  addMultilibFlag(TargetTriple.isArch32Bit(), "m32", Flags);
  addMultilibFlag(TargetTriple.isArch64Bit() && IsX32, "mx32", Flags);

  if (!Result.Multilibs.select(Flags, Result.SelectedMultilib))
    return false;

  if (Result.SelectedMultilib == Alt64 || Result.SelectedMultilib == Alt32 ||
      Result.SelectedMultilib == Altx32)
    Result.BiarchSibling = Default;

  return true;
}

/// Generic_GCC - A tool chain using the 'gcc' command to perform
/// all subcommands; this relies on gcc translating the majority of
/// command line options.

/// Less-than for GCCVersion, implementing a Strict Weak Ordering.
bool Generic_GCC::GCCVersion::isOlderThan(int RHSMajor, int RHSMinor,
                                          int RHSPatch,
                                          StringRef RHSPatchSuffix) const {
  if (Major != RHSMajor)
    return Major < RHSMajor;
  if (Minor != RHSMinor)
    return Minor < RHSMinor;
  if (Patch != RHSPatch) {
    // Note that versions without a specified patch sort higher than those with
    // a patch.
    if (RHSPatch == -1)
      return true;
    if (Patch == -1)
      return false;

    // Otherwise just sort on the patch itself.
    return Patch < RHSPatch;
  }
  if (PatchSuffix != RHSPatchSuffix) {
    // Sort empty suffixes higher.
    if (RHSPatchSuffix.empty())
      return true;
    if (PatchSuffix.empty())
      return false;

    // Provide a lexicographic sort to make this a total ordering.
    return PatchSuffix < RHSPatchSuffix;
  }

  // The versions are equal.
  return false;
}

/// Parse a GCCVersion object out of a string of text.
///
/// This is the primary means of forming GCCVersion objects.
/*static*/
Generic_GCC::GCCVersion Generic_GCC::GCCVersion::Parse(StringRef VersionText) {
  const GCCVersion BadVersion = {VersionText.str(), -1, -1, -1, "", "", ""};
  std::pair<StringRef, StringRef> First = VersionText.split('.');
  std::pair<StringRef, StringRef> Second = First.second.split('.');

  GCCVersion GoodVersion = {VersionText.str(), -1, -1, -1, "", "", ""};
  if (First.first.getAsInteger(10, GoodVersion.Major) || GoodVersion.Major < 0)
    return BadVersion;
  GoodVersion.MajorStr = First.first.str();
  if (First.second.empty())
    return GoodVersion;
  StringRef MinorStr = Second.first;
  if (Second.second.empty()) {
    if (size_t EndNumber = MinorStr.find_first_not_of("0123456789")) {
      GoodVersion.PatchSuffix = std::string(MinorStr.substr(EndNumber));
      MinorStr = MinorStr.slice(0, EndNumber);
    }
  }
  if (MinorStr.getAsInteger(10, GoodVersion.Minor) || GoodVersion.Minor < 0)
    return BadVersion;
  GoodVersion.MinorStr = MinorStr.str();

  // First look for a number prefix and parse that if present. Otherwise just
  // stash the entire patch string in the suffix, and leave the number
  // unspecified. This covers versions strings such as:
  //   5        (handled above)
  //   4.4
  //   4.4-patched
  //   4.4.0
  //   4.4.x
  //   4.4.2-rc4
  //   4.4.x-patched
  // And retains any patch number it finds.
  StringRef PatchText = Second.second;
  if (!PatchText.empty()) {
    if (size_t EndNumber = PatchText.find_first_not_of("0123456789")) {
      // Try to parse the number and any suffix.
      if (PatchText.slice(0, EndNumber).getAsInteger(10, GoodVersion.Patch) ||
          GoodVersion.Patch < 0)
        return BadVersion;
      GoodVersion.PatchSuffix = std::string(PatchText.substr(EndNumber));
    }
  }

  return GoodVersion;
}

static llvm::StringRef getGCCToolchainDir(const ArgList &Args,
                                          llvm::StringRef SysRoot) {
  const Arg *A = Args.getLastArg(clang::driver::options::OPT_gcc_toolchain);
  if (A)
    return A->getValue();

  // If we have a SysRoot, ignore GCC_INSTALL_PREFIX.
  // GCC_INSTALL_PREFIX specifies the gcc installation for the default
  // sysroot and is likely not valid with a different sysroot.
  if (!SysRoot.empty())
    return "";

  return GCC_INSTALL_PREFIX;
}

/// Initialize a GCCInstallationDetector from the driver.
///
/// This performs all of the autodetection and sets up the various paths.
/// Once constructed, a GCCInstallationDetector is essentially immutable.
///
/// FIXME: We shouldn't need an explicit TargetTriple parameter here, and
/// should instead pull the target out of the driver. This is currently
/// necessary because the driver doesn't store the final version of the target
/// triple.
void Generic_GCC::GCCInstallationDetector::init(
    const llvm::Triple &TargetTriple, const ArgList &Args,
    ArrayRef<std::string> ExtraTripleAliases) {
  llvm::Triple BiarchVariantTriple = TargetTriple.isArch32Bit()
                                         ? TargetTriple.get64BitArchVariant()
                                         : TargetTriple.get32BitArchVariant();
  // The library directories which may contain GCC installations.
  SmallVector<StringRef, 4> CandidateLibDirs, CandidateBiarchLibDirs;
  // The compatible GCC triples for this particular architecture.
  SmallVector<StringRef, 16> CandidateTripleAliases;
  SmallVector<StringRef, 16> CandidateBiarchTripleAliases;
  CollectLibDirsAndTriples(TargetTriple, BiarchVariantTriple, CandidateLibDirs,
                           CandidateTripleAliases, CandidateBiarchLibDirs,
                           CandidateBiarchTripleAliases);

  // Compute the set of prefixes for our search.
  SmallVector<std::string, 8> Prefixes(D.PrefixDirs.begin(),
                                       D.PrefixDirs.end());

  StringRef GCCToolchainDir = getGCCToolchainDir(Args, D.SysRoot);
  if (GCCToolchainDir != "") {
    if (GCCToolchainDir.back() == '/')
      GCCToolchainDir = GCCToolchainDir.drop_back(); // remove the /

    Prefixes.push_back(std::string(GCCToolchainDir));
  } else {
    // If we have a SysRoot, try that first.
    if (!D.SysRoot.empty()) {
      Prefixes.push_back(D.SysRoot);
      AddDefaultGCCPrefixes(TargetTriple, Prefixes, D.SysRoot);
    }

    // Then look for gcc installed alongside clang.
    Prefixes.push_back(D.InstalledDir + "/..");

    // Next, look for prefix(es) that correspond to distribution-supplied gcc
    // installations.
    if (D.SysRoot.empty()) {
      // Typically /usr.
      AddDefaultGCCPrefixes(TargetTriple, Prefixes, D.SysRoot);
    }
  }

  // Try to respect gcc-config on Gentoo. However, do that only
  // if --gcc-toolchain is not provided or equal to the Gentoo install
  // in /usr. This avoids accidentally enforcing the system GCC version
  // when using a custom toolchain.
  if (GCCToolchainDir == "" || GCCToolchainDir == D.SysRoot + "/usr") {
    SmallVector<StringRef, 16> GentooTestTriples;
    // Try to match an exact triple as target triple first.
    // e.g. crossdev -S x86_64-gentoo-linux-gnu will install gcc libs for
    // x86_64-gentoo-linux-gnu. But "clang -target x86_64-gentoo-linux-gnu"
    // may pick the libraries for x86_64-pc-linux-gnu even when exact matching
    // triple x86_64-gentoo-linux-gnu is present.
    GentooTestTriples.push_back(TargetTriple.str());
    // Check rest of triples.
    GentooTestTriples.append(ExtraTripleAliases.begin(),
                             ExtraTripleAliases.end());
    GentooTestTriples.append(CandidateTripleAliases.begin(),
                             CandidateTripleAliases.end());
    if (ScanGentooConfigs(TargetTriple, Args, GentooTestTriples,
                          CandidateBiarchTripleAliases))
      return;
  }

  // Loop over the various components which exist and select the best GCC
  // installation available. GCC installs are ranked by version number.
  Version = GCCVersion::Parse("0.0.0");
  for (const std::string &Prefix : Prefixes) {
    if (!D.getVFS().exists(Prefix))
      continue;
    for (StringRef Suffix : CandidateLibDirs) {
      const std::string LibDir = Prefix + Suffix.str();
      if (!D.getVFS().exists(LibDir))
        continue;
      // Try to match the exact target triple first.
      ScanLibDirForGCCTriple(TargetTriple, Args, LibDir, TargetTriple.str());
      // Try rest of possible triples.
      for (StringRef Candidate : ExtraTripleAliases) // Try these first.
        ScanLibDirForGCCTriple(TargetTriple, Args, LibDir, Candidate);
      for (StringRef Candidate : CandidateTripleAliases)
        ScanLibDirForGCCTriple(TargetTriple, Args, LibDir, Candidate);
    }
    for (StringRef Suffix : CandidateBiarchLibDirs) {
      const std::string LibDir = Prefix + Suffix.str();
      if (!D.getVFS().exists(LibDir))
        continue;
      for (StringRef Candidate : CandidateBiarchTripleAliases)
        ScanLibDirForGCCTriple(TargetTriple, Args, LibDir, Candidate,
                               /*NeedsBiarchSuffix=*/ true);
    }
  }
}

void Generic_GCC::GCCInstallationDetector::print(raw_ostream &OS) const {
  for (const auto &InstallPath : CandidateGCCInstallPaths)
    OS << "Found candidate GCC installation: " << InstallPath << "\n";

  if (!GCCInstallPath.empty())
    OS << "Selected GCC installation: " << GCCInstallPath << "\n";

  for (const auto &Multilib : Multilibs)
    OS << "Candidate multilib: " << Multilib << "\n";

  if (Multilibs.size() != 0 || !SelectedMultilib.isDefault())
    OS << "Selected multilib: " << SelectedMultilib << "\n";
}

bool Generic_GCC::GCCInstallationDetector::getBiarchSibling(Multilib &M) const {
  if (BiarchSibling.hasValue()) {
    M = BiarchSibling.getValue();
    return true;
  }
  return false;
}

void Generic_GCC::GCCInstallationDetector::AddDefaultGCCPrefixes(
    const llvm::Triple &TargetTriple, SmallVectorImpl<std::string> &Prefixes,
    StringRef SysRoot) {
  if (TargetTriple.getOS() == llvm::Triple::Solaris) {
    // Solaris is a special case.
    // The GCC installation is under
    //   /usr/gcc/<major>.<minor>/lib/gcc/<triple>/<major>.<minor>.<patch>/
    // so we need to find those /usr/gcc/*/lib/gcc libdirs and go with
    // /usr/gcc/<version> as a prefix.

    std::string PrefixDir = SysRoot.str() + "/usr/gcc";
    std::error_code EC;
    for (llvm::vfs::directory_iterator LI = D.getVFS().dir_begin(PrefixDir, EC),
                                       LE;
         !EC && LI != LE; LI = LI.increment(EC)) {
      StringRef VersionText = llvm::sys::path::filename(LI->path());
      GCCVersion CandidateVersion = GCCVersion::Parse(VersionText);

      // Filter out obviously bad entries.
      if (CandidateVersion.Major == -1 || CandidateVersion.isOlderThan(4, 1, 1))
        continue;

      std::string CandidatePrefix = PrefixDir + "/" + VersionText.str();
      std::string CandidateLibPath = CandidatePrefix + "/lib/gcc";
      if (!D.getVFS().exists(CandidateLibPath))
        continue;

      Prefixes.push_back(CandidatePrefix);
    }
    return;
  }

  // Non-Solaris is much simpler - most systems just go with "/usr".
  if (SysRoot.empty() && TargetTriple.getOS() == llvm::Triple::Linux) {
    // Yet, still look for RHEL devtoolsets.
    Prefixes.push_back("/opt/rh/devtoolset-8/root/usr");
    Prefixes.push_back("/opt/rh/devtoolset-7/root/usr");
    Prefixes.push_back("/opt/rh/devtoolset-6/root/usr");
    Prefixes.push_back("/opt/rh/devtoolset-4/root/usr");
    Prefixes.push_back("/opt/rh/devtoolset-3/root/usr");
    Prefixes.push_back("/opt/rh/devtoolset-2/root/usr");
  }
  Prefixes.push_back(SysRoot.str() + "/usr");
}

/*static*/ void Generic_GCC::GCCInstallationDetector::CollectLibDirsAndTriples(
    const llvm::Triple &TargetTriple, const llvm::Triple &BiarchTriple,
    SmallVectorImpl<StringRef> &LibDirs,
    SmallVectorImpl<StringRef> &TripleAliases,
    SmallVectorImpl<StringRef> &BiarchLibDirs,
    SmallVectorImpl<StringRef> &BiarchTripleAliases) {
  // Declare a bunch of static data sets that we'll select between below. These
  // are specifically designed to always refer to string literals to avoid any
  // lifetime or initialization issues.
  static const char *const AArch64LibDirs[] = {"/lib64", "/lib"};
  static const char *const AArch64Triples[] = {
      "aarch64-none-linux-gnu", "aarch64-linux-gnu", "aarch64-redhat-linux",
      "aarch64-suse-linux", "aarch64-linux-android"};
  static const char *const AArch64beLibDirs[] = {"/lib"};
  static const char *const AArch64beTriples[] = {"aarch64_be-none-linux-gnu",
                                                 "aarch64_be-linux-gnu"};

  static const char *const ARMLibDirs[] = {"/lib"};
  static const char *const ARMTriples[] = {"arm-linux-gnueabi",
                                           "arm-linux-androideabi"};
  static const char *const ARMHFTriples[] = {"arm-linux-gnueabihf",
                                             "armv7hl-redhat-linux-gnueabi",
                                             "armv6hl-suse-linux-gnueabi",
                                             "armv7hl-suse-linux-gnueabi"};
  static const char *const ARMebLibDirs[] = {"/lib"};
  static const char *const ARMebTriples[] = {"armeb-linux-gnueabi",
                                             "armeb-linux-androideabi"};
  static const char *const ARMebHFTriples[] = {
      "armeb-linux-gnueabihf", "armebv7hl-redhat-linux-gnueabi"};

  static const char *const AVRLibDirs[] = {"/lib"};
  static const char *const AVRTriples[] = {"avr"};

  static const char *const X86_64LibDirs[] = {"/lib64", "/lib"};
  static const char *const X86_64Triples[] = {
      "x86_64-linux-gnu",       "x86_64-unknown-linux-gnu",
      "x86_64-pc-linux-gnu",    "x86_64-redhat-linux6E",
      "x86_64-redhat-linux",    "x86_64-suse-linux",
      "x86_64-manbo-linux-gnu", "x86_64-linux-gnu",
      "x86_64-slackware-linux", "x86_64-unknown-linux",
      "x86_64-amazon-linux",    "x86_64-linux-android"};
  static const char *const X32LibDirs[] = {"/libx32"};
  static const char *const X86LibDirs[] = {"/lib32", "/lib"};
  static const char *const X86Triples[] = {
      "i686-linux-gnu",       "i686-pc-linux-gnu",     "i486-linux-gnu",
      "i386-linux-gnu",       "i386-redhat-linux6E",   "i686-redhat-linux",
      "i586-redhat-linux",    "i386-redhat-linux",     "i586-suse-linux",
      "i486-slackware-linux", "i686-montavista-linux", "i586-linux-gnu",
      "i686-linux-android",   "i386-gnu",              "i486-gnu",
      "i586-gnu",             "i686-gnu"};

  static const char *const MIPSLibDirs[] = {"/lib"};
  static const char *const MIPSTriples[] = {
      "mips-linux-gnu", "mips-mti-linux", "mips-mti-linux-gnu",
      "mips-img-linux-gnu", "mipsisa32r6-linux-gnu"};
  static const char *const MIPSELLibDirs[] = {"/lib"};
  static const char *const MIPSELTriples[] = {
      "mipsel-linux-gnu", "mips-img-linux-gnu", "mipsisa32r6el-linux-gnu",
      "mipsel-linux-android"};

  static const char *const MIPS64LibDirs[] = {"/lib64", "/lib"};
  static const char *const MIPS64Triples[] = {
      "mips64-linux-gnu",      "mips-mti-linux-gnu",
      "mips-img-linux-gnu",    "mips64-linux-gnuabi64",
      "mipsisa64r6-linux-gnu", "mipsisa64r6-linux-gnuabi64"};
  static const char *const MIPS64ELLibDirs[] = {"/lib64", "/lib"};
  static const char *const MIPS64ELTriples[] = {
      "mips64el-linux-gnu",      "mips-mti-linux-gnu",
      "mips-img-linux-gnu",      "mips64el-linux-gnuabi64",
      "mipsisa64r6el-linux-gnu", "mipsisa64r6el-linux-gnuabi64",
      "mips64el-linux-android"};

  static const char *const MIPSN32LibDirs[] = {"/lib32"};
  static const char *const MIPSN32Triples[] = {"mips64-linux-gnuabin32",
                                               "mipsisa64r6-linux-gnuabin32"};
  static const char *const MIPSN32ELLibDirs[] = {"/lib32"};
  static const char *const MIPSN32ELTriples[] = {
      "mips64el-linux-gnuabin32", "mipsisa64r6el-linux-gnuabin32"};

  static const char *const MSP430LibDirs[] = {"/lib"};
  static const char *const MSP430Triples[] = {"msp430-elf"};

  static const char *const PPCLibDirs[] = {"/lib32", "/lib"};
  static const char *const PPCTriples[] = {
      "powerpc-linux-gnu", "powerpc-unknown-linux-gnu", "powerpc-linux-gnuspe",
      // On 32-bit PowerPC systems running SUSE Linux, gcc is configured as a
      // 64-bit compiler which defaults to "-m32", hence "powerpc64-suse-linux".
      "powerpc64-suse-linux", "powerpc-montavista-linuxspe"};
  static const char *const PPC64LibDirs[] = {"/lib64", "/lib"};
  static const char *const PPC64Triples[] = {
      "powerpc64-linux-gnu", "powerpc64-unknown-linux-gnu",
      "powerpc64-suse-linux", "ppc64-redhat-linux"};
  static const char *const PPC64LELibDirs[] = {"/lib64", "/lib"};
  static const char *const PPC64LETriples[] = {
      "powerpc64le-linux-gnu", "powerpc64le-unknown-linux-gnu",
      "powerpc64le-suse-linux", "ppc64le-redhat-linux"};

  static const char *const RISCV32LibDirs[] = {"/lib32", "/lib"};
  static const char *const RISCV32Triples[] = {"riscv32-unknown-linux-gnu",
                                               "riscv32-linux-gnu",
                                               "riscv32-unknown-elf"};
  static const char *const RISCV64LibDirs[] = {"/lib64", "/lib"};
  static const char *const RISCV64Triples[] = {"riscv64-unknown-linux-gnu",
                                               "riscv64-linux-gnu",
                                               "riscv64-unknown-elf",
                                               "riscv64-redhat-linux",
                                               "riscv64-suse-linux"};

  static const char *const SPARCv8LibDirs[] = {"/lib32", "/lib"};
  static const char *const SPARCv8Triples[] = {"sparc-linux-gnu",
                                               "sparcv8-linux-gnu"};
  static const char *const SPARCv9LibDirs[] = {"/lib64", "/lib"};
  static const char *const SPARCv9Triples[] = {"sparc64-linux-gnu",
                                               "sparcv9-linux-gnu"};

  static const char *const SystemZLibDirs[] = {"/lib64", "/lib"};
  static const char *const SystemZTriples[] = {
      "s390x-linux-gnu", "s390x-unknown-linux-gnu", "s390x-ibm-linux-gnu",
      "s390x-suse-linux", "s390x-redhat-linux"};


  using std::begin;
  using std::end;

  if (TargetTriple.getOS() == llvm::Triple::Solaris) {
    static const char *const SolarisLibDirs[] = {"/lib"};
    static const char *const SolarisSparcV8Triples[] = {
        "sparc-sun-solaris2.11", "sparc-sun-solaris2.12"};
    static const char *const SolarisSparcV9Triples[] = {
        "sparcv9-sun-solaris2.11", "sparcv9-sun-solaris2.12"};
    static const char *const SolarisX86Triples[] = {"i386-pc-solaris2.11",
                                                    "i386-pc-solaris2.12"};
    static const char *const SolarisX86_64Triples[] = {"x86_64-pc-solaris2.11",
                                                       "x86_64-pc-solaris2.12"};
    LibDirs.append(begin(SolarisLibDirs), end(SolarisLibDirs));
    BiarchLibDirs.append(begin(SolarisLibDirs), end(SolarisLibDirs));
    switch (TargetTriple.getArch()) {
    case llvm::Triple::x86:
      TripleAliases.append(begin(SolarisX86Triples), end(SolarisX86Triples));
      BiarchTripleAliases.append(begin(SolarisX86_64Triples),
                                 end(SolarisX86_64Triples));
      break;
    case llvm::Triple::x86_64:
      TripleAliases.append(begin(SolarisX86_64Triples),
                           end(SolarisX86_64Triples));
      BiarchTripleAliases.append(begin(SolarisX86Triples),
                                 end(SolarisX86Triples));
      break;
    case llvm::Triple::sparc:
      TripleAliases.append(begin(SolarisSparcV8Triples),
                           end(SolarisSparcV8Triples));
      BiarchTripleAliases.append(begin(SolarisSparcV9Triples),
                                 end(SolarisSparcV9Triples));
      break;
    case llvm::Triple::sparcv9:
      TripleAliases.append(begin(SolarisSparcV9Triples),
                           end(SolarisSparcV9Triples));
      BiarchTripleAliases.append(begin(SolarisSparcV8Triples),
                                 end(SolarisSparcV8Triples));
      break;
    default:
      break;
    }
    return;
  }

  // Android targets should not use GNU/Linux tools or libraries.
  if (TargetTriple.isAndroid()) {
    static const char *const AArch64AndroidTriples[] = {
        "aarch64-linux-android"};
    static const char *const ARMAndroidTriples[] = {"arm-linux-androideabi"};
    static const char *const MIPSELAndroidTriples[] = {"mipsel-linux-android"};
    static const char *const MIPS64ELAndroidTriples[] = {
        "mips64el-linux-android"};
    static const char *const X86AndroidTriples[] = {"i686-linux-android"};
    static const char *const X86_64AndroidTriples[] = {"x86_64-linux-android"};

    switch (TargetTriple.getArch()) {
    case llvm::Triple::aarch64:
      LibDirs.append(begin(AArch64LibDirs), end(AArch64LibDirs));
      TripleAliases.append(begin(AArch64AndroidTriples),
                           end(AArch64AndroidTriples));
      break;
    case llvm::Triple::arm:
    case llvm::Triple::thumb:
      LibDirs.append(begin(ARMLibDirs), end(ARMLibDirs));
      TripleAliases.append(begin(ARMAndroidTriples), end(ARMAndroidTriples));
      break;
    case llvm::Triple::mipsel:
      LibDirs.append(begin(MIPSELLibDirs), end(MIPSELLibDirs));
      TripleAliases.append(begin(MIPSELAndroidTriples),
                           end(MIPSELAndroidTriples));
      BiarchLibDirs.append(begin(MIPS64ELLibDirs), end(MIPS64ELLibDirs));
      BiarchTripleAliases.append(begin(MIPS64ELAndroidTriples),
                                 end(MIPS64ELAndroidTriples));
      break;
    case llvm::Triple::mips64el:
      LibDirs.append(begin(MIPS64ELLibDirs), end(MIPS64ELLibDirs));
      TripleAliases.append(begin(MIPS64ELAndroidTriples),
                           end(MIPS64ELAndroidTriples));
      BiarchLibDirs.append(begin(MIPSELLibDirs), end(MIPSELLibDirs));
      BiarchTripleAliases.append(begin(MIPSELAndroidTriples),
                                 end(MIPSELAndroidTriples));
      break;
    case llvm::Triple::x86_64:
      LibDirs.append(begin(X86_64LibDirs), end(X86_64LibDirs));
      TripleAliases.append(begin(X86_64AndroidTriples),
                           end(X86_64AndroidTriples));
      BiarchLibDirs.append(begin(X86LibDirs), end(X86LibDirs));
      BiarchTripleAliases.append(begin(X86AndroidTriples),
                                 end(X86AndroidTriples));
      break;
    case llvm::Triple::x86:
      LibDirs.append(begin(X86LibDirs), end(X86LibDirs));
      TripleAliases.append(begin(X86AndroidTriples), end(X86AndroidTriples));
      BiarchLibDirs.append(begin(X86_64LibDirs), end(X86_64LibDirs));
      BiarchTripleAliases.append(begin(X86_64AndroidTriples),
                                 end(X86_64AndroidTriples));
      break;
    default:
      break;
    }

    return;
  }

  switch (TargetTriple.getArch()) {
  case llvm::Triple::aarch64:
    LibDirs.append(begin(AArch64LibDirs), end(AArch64LibDirs));
    TripleAliases.append(begin(AArch64Triples), end(AArch64Triples));
    BiarchLibDirs.append(begin(AArch64LibDirs), end(AArch64LibDirs));
    BiarchTripleAliases.append(begin(AArch64Triples), end(AArch64Triples));
    break;
  case llvm::Triple::aarch64_be:
    LibDirs.append(begin(AArch64beLibDirs), end(AArch64beLibDirs));
    TripleAliases.append(begin(AArch64beTriples), end(AArch64beTriples));
    BiarchLibDirs.append(begin(AArch64beLibDirs), end(AArch64beLibDirs));
    BiarchTripleAliases.append(begin(AArch64beTriples), end(AArch64beTriples));
    break;
  case llvm::Triple::arm:
  case llvm::Triple::thumb:
    LibDirs.append(begin(ARMLibDirs), end(ARMLibDirs));
    if (TargetTriple.getEnvironment() == llvm::Triple::GNUEABIHF) {
      TripleAliases.append(begin(ARMHFTriples), end(ARMHFTriples));
    } else {
      TripleAliases.append(begin(ARMTriples), end(ARMTriples));
    }
    break;
  case llvm::Triple::armeb:
  case llvm::Triple::thumbeb:
    LibDirs.append(begin(ARMebLibDirs), end(ARMebLibDirs));
    if (TargetTriple.getEnvironment() == llvm::Triple::GNUEABIHF) {
      TripleAliases.append(begin(ARMebHFTriples), end(ARMebHFTriples));
    } else {
      TripleAliases.append(begin(ARMebTriples), end(ARMebTriples));
    }
    break;
  case llvm::Triple::avr:
    LibDirs.append(begin(AVRLibDirs), end(AVRLibDirs));
    TripleAliases.append(begin(AVRTriples), end(AVRTriples));
    break;
  case llvm::Triple::x86_64:
    LibDirs.append(begin(X86_64LibDirs), end(X86_64LibDirs));
    TripleAliases.append(begin(X86_64Triples), end(X86_64Triples));
    // x32 is always available when x86_64 is available, so adding it as
    // secondary arch with x86_64 triples
    if (TargetTriple.getEnvironment() == llvm::Triple::GNUX32) {
      BiarchLibDirs.append(begin(X32LibDirs), end(X32LibDirs));
      BiarchTripleAliases.append(begin(X86_64Triples), end(X86_64Triples));
    } else {
      BiarchLibDirs.append(begin(X86LibDirs), end(X86LibDirs));
      BiarchTripleAliases.append(begin(X86Triples), end(X86Triples));
    }
    break;
  case llvm::Triple::x86:
    LibDirs.append(begin(X86LibDirs), end(X86LibDirs));
    // MCU toolchain is 32 bit only and its triple alias is TargetTriple
    // itself, which will be appended below.
    if (!TargetTriple.isOSIAMCU()) {
      TripleAliases.append(begin(X86Triples), end(X86Triples));
      BiarchLibDirs.append(begin(X86_64LibDirs), end(X86_64LibDirs));
      BiarchTripleAliases.append(begin(X86_64Triples), end(X86_64Triples));
    }
    break;
  case llvm::Triple::mips:
    LibDirs.append(begin(MIPSLibDirs), end(MIPSLibDirs));
    TripleAliases.append(begin(MIPSTriples), end(MIPSTriples));
    BiarchLibDirs.append(begin(MIPS64LibDirs), end(MIPS64LibDirs));
    BiarchTripleAliases.append(begin(MIPS64Triples), end(MIPS64Triples));
    BiarchLibDirs.append(begin(MIPSN32LibDirs), end(MIPSN32LibDirs));
    BiarchTripleAliases.append(begin(MIPSN32Triples), end(MIPSN32Triples));
    break;
  case llvm::Triple::mipsel:
    LibDirs.append(begin(MIPSELLibDirs), end(MIPSELLibDirs));
    TripleAliases.append(begin(MIPSELTriples), end(MIPSELTriples));
    TripleAliases.append(begin(MIPSTriples), end(MIPSTriples));
    BiarchLibDirs.append(begin(MIPS64ELLibDirs), end(MIPS64ELLibDirs));
    BiarchTripleAliases.append(begin(MIPS64ELTriples), end(MIPS64ELTriples));
    BiarchLibDirs.append(begin(MIPSN32ELLibDirs), end(MIPSN32ELLibDirs));
    BiarchTripleAliases.append(begin(MIPSN32ELTriples), end(MIPSN32ELTriples));
    break;
  case llvm::Triple::mips64:
    LibDirs.append(begin(MIPS64LibDirs), end(MIPS64LibDirs));
    TripleAliases.append(begin(MIPS64Triples), end(MIPS64Triples));
    BiarchLibDirs.append(begin(MIPSLibDirs), end(MIPSLibDirs));
    BiarchTripleAliases.append(begin(MIPSTriples), end(MIPSTriples));
    BiarchLibDirs.append(begin(MIPSN32LibDirs), end(MIPSN32LibDirs));
    BiarchTripleAliases.append(begin(MIPSN32Triples), end(MIPSN32Triples));
    break;
  case llvm::Triple::mips64el:
    LibDirs.append(begin(MIPS64ELLibDirs), end(MIPS64ELLibDirs));
    TripleAliases.append(begin(MIPS64ELTriples), end(MIPS64ELTriples));
    BiarchLibDirs.append(begin(MIPSELLibDirs), end(MIPSELLibDirs));
    BiarchTripleAliases.append(begin(MIPSELTriples), end(MIPSELTriples));
    BiarchLibDirs.append(begin(MIPSN32ELLibDirs), end(MIPSN32ELLibDirs));
    BiarchTripleAliases.append(begin(MIPSN32ELTriples), end(MIPSN32ELTriples));
    BiarchTripleAliases.append(begin(MIPSTriples), end(MIPSTriples));
    break;
  case llvm::Triple::msp430:
    LibDirs.append(begin(MSP430LibDirs), end(MSP430LibDirs));
    TripleAliases.append(begin(MSP430Triples), end(MSP430Triples));
    break;
  case llvm::Triple::ppc:
    LibDirs.append(begin(PPCLibDirs), end(PPCLibDirs));
    TripleAliases.append(begin(PPCTriples), end(PPCTriples));
    BiarchLibDirs.append(begin(PPC64LibDirs), end(PPC64LibDirs));
    BiarchTripleAliases.append(begin(PPC64Triples), end(PPC64Triples));
    break;
  case llvm::Triple::ppc64:
    LibDirs.append(begin(PPC64LibDirs), end(PPC64LibDirs));
    TripleAliases.append(begin(PPC64Triples), end(PPC64Triples));
    BiarchLibDirs.append(begin(PPCLibDirs), end(PPCLibDirs));
    BiarchTripleAliases.append(begin(PPCTriples), end(PPCTriples));
    break;
  case llvm::Triple::ppc64le:
    LibDirs.append(begin(PPC64LELibDirs), end(PPC64LELibDirs));
    TripleAliases.append(begin(PPC64LETriples), end(PPC64LETriples));
    break;
  case llvm::Triple::riscv32:
    LibDirs.append(begin(RISCV32LibDirs), end(RISCV32LibDirs));
    TripleAliases.append(begin(RISCV32Triples), end(RISCV32Triples));
    BiarchLibDirs.append(begin(RISCV64LibDirs), end(RISCV64LibDirs));
    BiarchTripleAliases.append(begin(RISCV64Triples), end(RISCV64Triples));
    break;
  case llvm::Triple::riscv64:
    LibDirs.append(begin(RISCV64LibDirs), end(RISCV64LibDirs));
    TripleAliases.append(begin(RISCV64Triples), end(RISCV64Triples));
    BiarchLibDirs.append(begin(RISCV32LibDirs), end(RISCV32LibDirs));
    BiarchTripleAliases.append(begin(RISCV32Triples), end(RISCV32Triples));
    break;
  case llvm::Triple::sparc:
  case llvm::Triple::sparcel:
    LibDirs.append(begin(SPARCv8LibDirs), end(SPARCv8LibDirs));
    TripleAliases.append(begin(SPARCv8Triples), end(SPARCv8Triples));
    BiarchLibDirs.append(begin(SPARCv9LibDirs), end(SPARCv9LibDirs));
    BiarchTripleAliases.append(begin(SPARCv9Triples), end(SPARCv9Triples));
    break;
  case llvm::Triple::sparcv9:
    LibDirs.append(begin(SPARCv9LibDirs), end(SPARCv9LibDirs));
    TripleAliases.append(begin(SPARCv9Triples), end(SPARCv9Triples));
    BiarchLibDirs.append(begin(SPARCv8LibDirs), end(SPARCv8LibDirs));
    BiarchTripleAliases.append(begin(SPARCv8Triples), end(SPARCv8Triples));
    break;
  case llvm::Triple::systemz:
    LibDirs.append(begin(SystemZLibDirs), end(SystemZLibDirs));
    TripleAliases.append(begin(SystemZTriples), end(SystemZTriples));
    break;
  default:
    // By default, just rely on the standard lib directories and the original
    // triple.
    break;
  }

  // Always append the drivers target triple to the end, in case it doesn't
  // match any of our aliases.
  TripleAliases.push_back(TargetTriple.str());

  // Also include the multiarch variant if it's different.
  if (TargetTriple.str() != BiarchTriple.str())
    BiarchTripleAliases.push_back(BiarchTriple.str());
}

bool Generic_GCC::GCCInstallationDetector::ScanGCCForMultilibs(
    const llvm::Triple &TargetTriple, const ArgList &Args,
    StringRef Path, bool NeedsBiarchSuffix) {
  llvm::Triple::ArchType TargetArch = TargetTriple.getArch();
  DetectedMultilibs Detected;

  // Android standalone toolchain could have multilibs for ARM and Thumb.
  // Debian mips multilibs behave more like the rest of the biarch ones,
  // so handle them there
  if (isArmOrThumbArch(TargetArch) && TargetTriple.isAndroid()) {
    // It should also work without multilibs in a simplified toolchain.
    findAndroidArmMultilibs(D, TargetTriple, Path, Args, Detected);
  } else if (TargetTriple.isMIPS()) {
    if (!findMIPSMultilibs(D, TargetTriple, Path, Args, Detected))
      return false;
  } else if (TargetTriple.isRISCV()) {
    findRISCVMultilibs(D, TargetTriple, Path, Args, Detected);
  } else if (isMSP430(TargetArch)) {
    findMSP430Multilibs(D, TargetTriple, Path, Args, Detected);
  } else if (TargetArch == llvm::Triple::avr) {
    // AVR has no multilibs.
  } else if (!findBiarchMultilibs(D, TargetTriple, Path, Args,
                                  NeedsBiarchSuffix, Detected)) {
    return false;
  }

  Multilibs = Detected.Multilibs;
  SelectedMultilib = Detected.SelectedMultilib;
  BiarchSibling = Detected.BiarchSibling;

  return true;
}

void Generic_GCC::GCCInstallationDetector::ScanLibDirForGCCTriple(
    const llvm::Triple &TargetTriple, const ArgList &Args,
    const std::string &LibDir, StringRef CandidateTriple,
    bool NeedsBiarchSuffix) {
  llvm::Triple::ArchType TargetArch = TargetTriple.getArch();
  // Locations relative to the system lib directory where GCC's triple-specific
  // directories might reside.
  struct GCCLibSuffix {
    // Path from system lib directory to GCC triple-specific directory.
    std::string LibSuffix;
    // Path from GCC triple-specific directory back to system lib directory.
    // This is one '..' component per component in LibSuffix.
    StringRef ReversePath;
    // Whether this library suffix is relevant for the triple.
    bool Active;
  } Suffixes[] = {
      // This is the normal place.
      {"gcc/" + CandidateTriple.str(), "../..", true},

      // Debian puts cross-compilers in gcc-cross.
      {"gcc-cross/" + CandidateTriple.str(), "../..",
       TargetTriple.getOS() != llvm::Triple::Solaris},

      // The Freescale PPC SDK has the gcc libraries in
      // <sysroot>/usr/lib/<triple>/x.y.z so have a look there as well. Only do
      // this on Freescale triples, though, since some systems put a *lot* of
      // files in that location, not just GCC installation data.
      {CandidateTriple.str(), "..",
       TargetTriple.getVendor() == llvm::Triple::Freescale ||
       TargetTriple.getVendor() == llvm::Triple::OpenEmbedded},

      // Natively multiarch systems sometimes put the GCC triple-specific
      // directory within their multiarch lib directory, resulting in the
      // triple appearing twice.
      {CandidateTriple.str() + "/gcc/" + CandidateTriple.str(), "../../..",
       TargetTriple.getOS() != llvm::Triple::Solaris},

      // Deal with cases (on Ubuntu) where the system architecture could be i386
      // but the GCC target architecture could be (say) i686.
      // FIXME: It may be worthwhile to generalize this and look for a second
      // triple.
      {"i386-linux-gnu/gcc/" + CandidateTriple.str(), "../../..",
       (TargetArch == llvm::Triple::x86 &&
        TargetTriple.getOS() != llvm::Triple::Solaris)},
      {"i386-gnu/gcc/" + CandidateTriple.str(), "../../..",
       (TargetArch == llvm::Triple::x86 &&
        TargetTriple.getOS() != llvm::Triple::Solaris)}};

  for (auto &Suffix : Suffixes) {
    if (!Suffix.Active)
      continue;

    StringRef LibSuffix = Suffix.LibSuffix;
    std::error_code EC;
    for (llvm::vfs::directory_iterator
             LI = D.getVFS().dir_begin(LibDir + "/" + LibSuffix, EC),
             LE;
         !EC && LI != LE; LI = LI.increment(EC)) {
      StringRef VersionText = llvm::sys::path::filename(LI->path());
      GCCVersion CandidateVersion = GCCVersion::Parse(VersionText);
      if (CandidateVersion.Major != -1) // Filter obviously bad entries.
        if (!CandidateGCCInstallPaths.insert(std::string(LI->path())).second)
          continue; // Saw this path before; no need to look at it again.
      if (CandidateVersion.isOlderThan(4, 1, 1))
        continue;
      if (CandidateVersion <= Version)
        continue;

      if (!ScanGCCForMultilibs(TargetTriple, Args, LI->path(),
                               NeedsBiarchSuffix))
        continue;

      Version = CandidateVersion;
      GCCTriple.setTriple(CandidateTriple);
      // FIXME: We hack together the directory name here instead of
      // using LI to ensure stable path separators across Windows and
      // Linux.
      GCCInstallPath = (LibDir + "/" + LibSuffix + "/" + VersionText).str();
      GCCParentLibPath = (GCCInstallPath + "/../" + Suffix.ReversePath).str();
      IsValid = true;
    }
  }
}

bool Generic_GCC::GCCInstallationDetector::ScanGentooConfigs(
    const llvm::Triple &TargetTriple, const ArgList &Args,
    const SmallVectorImpl<StringRef> &CandidateTriples,
    const SmallVectorImpl<StringRef> &CandidateBiarchTriples) {
  for (StringRef CandidateTriple : CandidateTriples) {
    if (ScanGentooGccConfig(TargetTriple, Args, CandidateTriple))
      return true;
  }

  for (StringRef CandidateTriple : CandidateBiarchTriples) {
    if (ScanGentooGccConfig(TargetTriple, Args, CandidateTriple, true))
      return true;
  }
  return false;
}

bool Generic_GCC::GCCInstallationDetector::ScanGentooGccConfig(
    const llvm::Triple &TargetTriple, const ArgList &Args,
    StringRef CandidateTriple, bool NeedsBiarchSuffix) {
  llvm::ErrorOr<std::unique_ptr<llvm::MemoryBuffer>> File =
      D.getVFS().getBufferForFile(D.SysRoot + "/etc/env.d/gcc/config-" +
                                  CandidateTriple.str());
  if (File) {
    SmallVector<StringRef, 2> Lines;
    File.get()->getBuffer().split(Lines, "\n");
    for (StringRef Line : Lines) {
      Line = Line.trim();
      // CURRENT=triple-version
      if (!Line.consume_front("CURRENT="))
        continue;
      // Process the config file pointed to by CURRENT.
      llvm::ErrorOr<std::unique_ptr<llvm::MemoryBuffer>> ConfigFile =
          D.getVFS().getBufferForFile(D.SysRoot + "/etc/env.d/gcc/" +
                                      Line.str());
      std::pair<StringRef, StringRef> ActiveVersion = Line.rsplit('-');
      // List of paths to scan for libraries.
      SmallVector<StringRef, 4> GentooScanPaths;
      // Scan the Config file to find installed GCC libraries path.
      // Typical content of the GCC config file:
      // LDPATH="/usr/lib/gcc/x86_64-pc-linux-gnu/4.9.x:/usr/lib/gcc/
      // (continued from previous line) x86_64-pc-linux-gnu/4.9.x/32"
      // MANPATH="/usr/share/gcc-data/x86_64-pc-linux-gnu/4.9.x/man"
      // INFOPATH="/usr/share/gcc-data/x86_64-pc-linux-gnu/4.9.x/info"
      // STDCXX_INCDIR="/usr/lib/gcc/x86_64-pc-linux-gnu/4.9.x/include/g++-v4"
      // We are looking for the paths listed in LDPATH=... .
      if (ConfigFile) {
        SmallVector<StringRef, 2> ConfigLines;
        ConfigFile.get()->getBuffer().split(ConfigLines, "\n");
        for (StringRef ConfLine : ConfigLines) {
          ConfLine = ConfLine.trim();
          if (ConfLine.consume_front("LDPATH=")) {
            // Drop '"' from front and back if present.
            ConfLine.consume_back("\"");
            ConfLine.consume_front("\"");
            // Get all paths sperated by ':'
            ConfLine.split(GentooScanPaths, ':', -1, /*AllowEmpty*/ false);
          }
        }
      }
      // Test the path based on the version in /etc/env.d/gcc/config-{tuple}.
      std::string basePath = "/usr/lib/gcc/" + ActiveVersion.first.str() + "/"
          + ActiveVersion.second.str();
      GentooScanPaths.push_back(StringRef(basePath));

      // Scan all paths for GCC libraries.
      for (const auto &GentooScanPath : GentooScanPaths) {
        std::string GentooPath = D.SysRoot + std::string(GentooScanPath);
        if (D.getVFS().exists(GentooPath + "/crtbegin.o")) {
          if (!ScanGCCForMultilibs(TargetTriple, Args, GentooPath,
                                   NeedsBiarchSuffix))
            continue;

          Version = GCCVersion::Parse(ActiveVersion.second);
          GCCInstallPath = GentooPath;
          GCCParentLibPath = GentooPath + std::string("/../../..");
          GCCTriple.setTriple(ActiveVersion.first);
          IsValid = true;
          return true;
        }
      }
    }
  }

  return false;
}

Generic_GCC::Generic_GCC(const Driver &D, const llvm::Triple &Triple,
                         const ArgList &Args)
    : ToolChain(D, Triple, Args), GCCInstallation(D),
      CudaInstallation(D, Triple, Args) {
  getProgramPaths().push_back(getDriver().getInstalledDir());
  if (getDriver().getInstalledDir() != getDriver().Dir)
    getProgramPaths().push_back(getDriver().Dir);
}

Generic_GCC::~Generic_GCC() {}

Tool *Generic_GCC::getTool(Action::ActionClass AC) const {
  switch (AC) {
  case Action::PreprocessJobClass:
    if (!Preprocess)
      Preprocess.reset(new clang::driver::tools::gcc::Preprocessor(*this));
    return Preprocess.get();
  case Action::CompileJobClass:
    if (!Compile)
      Compile.reset(new tools::gcc::Compiler(*this));
    return Compile.get();
  default:
    return ToolChain::getTool(AC);
  }
}

Tool *Generic_GCC::buildAssembler() const {
  return new tools::gnutools::Assembler(*this);
}

Tool *Generic_GCC::buildLinker() const { return new tools::gcc::Linker(*this); }

void Generic_GCC::printVerboseInfo(raw_ostream &OS) const {
  // Print the information about how we detected the GCC installation.
  GCCInstallation.print(OS);
  CudaInstallation.print(OS);
}

bool Generic_GCC::IsUnwindTablesDefault(const ArgList &Args) const {
  return getArch() == llvm::Triple::x86_64;
}

bool Generic_GCC::isPICDefault() const {
  switch (getArch()) {
  case llvm::Triple::x86_64:
    return getTriple().isOSWindows();
  case llvm::Triple::mips64:
  case llvm::Triple::mips64el:
    return true;
  default:
    return false;
  }
}

bool Generic_GCC::isPIEDefault() const { return false; }

bool Generic_GCC::isPICDefaultForced() const {
  return getArch() == llvm::Triple::x86_64 && getTriple().isOSWindows();
}

bool Generic_GCC::IsIntegratedAssemblerDefault() const {
  switch (getTriple().getArch()) {
  case llvm::Triple::x86:
  case llvm::Triple::x86_64:
  case llvm::Triple::aarch64:
  case llvm::Triple::aarch64_be:
  case llvm::Triple::arm:
  case llvm::Triple::armeb:
  case llvm::Triple::avr:
  case llvm::Triple::bpfel:
  case llvm::Triple::bpfeb:
  case llvm::Triple::thumb:
  case llvm::Triple::thumbeb:
  case llvm::Triple::ppc:
  case llvm::Triple::ppc64:
  case llvm::Triple::ppc64le:
  case llvm::Triple::riscv32:
  case llvm::Triple::riscv64:
  case llvm::Triple::systemz:
  case llvm::Triple::mips:
  case llvm::Triple::mipsel:
  case llvm::Triple::mips64:
  case llvm::Triple::mips64el:
  case llvm::Triple::msp430:
    return true;
  case llvm::Triple::sparc:
  case llvm::Triple::sparcel:
  case llvm::Triple::sparcv9:
    if (getTriple().isOSFreeBSD() || getTriple().isOSOpenBSD() ||
        getTriple().isOSSolaris())
      return true;
    return false;
  default:
    return false;
  }
}

void Generic_GCC::AddClangCXXStdlibIncludeArgs(const ArgList &DriverArgs,
                                               ArgStringList &CC1Args) const {
  if (DriverArgs.hasArg(options::OPT_nostdlibinc) ||
      DriverArgs.hasArg(options::OPT_nostdincxx))
    return;

  switch (GetCXXStdlibType(DriverArgs)) {
  case ToolChain::CST_Libcxx:
    addLibCxxIncludePaths(DriverArgs, CC1Args);
    break;

  case ToolChain::CST_Libstdcxx:
    addLibStdCxxIncludePaths(DriverArgs, CC1Args);
    break;
  }
}

static std::string DetectLibcxxIncludePath(llvm::vfs::FileSystem &vfs,
                                           StringRef base) {
  std::error_code EC;
  int MaxVersion = 0;
  std::string MaxVersionString;
  for (llvm::vfs::directory_iterator LI = vfs.dir_begin(base, EC), LE;
       !EC && LI != LE; LI = LI.increment(EC)) {
    StringRef VersionText = llvm::sys::path::filename(LI->path());
    int Version;
    if (VersionText[0] == 'v' &&
        !VersionText.slice(1, StringRef::npos).getAsInteger(10, Version)) {
      if (Version > MaxVersion) {
        MaxVersion = Version;
        MaxVersionString = std::string(VersionText);
      }
    }
  }
  return MaxVersion ? (base + "/" + MaxVersionString).str() : "";
}

void
Generic_GCC::addLibCxxIncludePaths(const llvm::opt::ArgList &DriverArgs,
                                   llvm::opt::ArgStringList &CC1Args) const {
  const std::string& SysRoot = getDriver().SysRoot;
  auto AddIncludePath = [&](std::string Path) {
    std::string IncludePath = DetectLibcxxIncludePath(getVFS(), Path);
    if (IncludePath.empty() || !getVFS().exists(IncludePath))
      return false;
    addSystemInclude(DriverArgs, CC1Args, IncludePath);
    return true;
  };
  // Android never uses the libc++ headers installed alongside the toolchain,
  // which are generally incompatible with the NDK libraries anyway.
  if (!getTriple().isAndroid())
    if (AddIncludePath(getDriver().Dir + "/../include/c++"))
      return;
  // If this is a development, non-installed, clang, libcxx will
  // not be found at ../include/c++ but it likely to be found at
  // one of the following two locations:
  if (AddIncludePath(SysRoot + "/usr/local/include/c++"))
    return;
  if (AddIncludePath(SysRoot + "/usr/include/c++"))
    return;
}

/// Helper to add the variant paths of a libstdc++ installation.
bool Generic_GCC::addLibStdCXXIncludePaths(
    Twine Base, Twine Suffix, StringRef GCCTriple, StringRef GCCMultiarchTriple,
    StringRef TargetMultiarchTriple, Twine IncludeSuffix,
    const ArgList &DriverArgs, ArgStringList &CC1Args) const {
  if (!getVFS().exists(Base + Suffix))
    return false;

  addSystemInclude(DriverArgs, CC1Args, Base + Suffix);

  // The vanilla GCC layout of libstdc++ headers uses a triple subdirectory. If
  // that path exists or we have neither a GCC nor target multiarch triple, use
  // this vanilla search path.
  if ((GCCMultiarchTriple.empty() && TargetMultiarchTriple.empty()) ||
      getVFS().exists(Base + Suffix + "/" + GCCTriple + IncludeSuffix)) {
    addSystemInclude(DriverArgs, CC1Args,
                     Base + Suffix + "/" + GCCTriple + IncludeSuffix);
  } else {
    // Otherwise try to use multiarch naming schemes which have normalized the
    // triples and put the triple before the suffix.
    //
    // GCC surprisingly uses *both* the GCC triple with a multilib suffix and
    // the target triple, so we support that here.
    addSystemInclude(DriverArgs, CC1Args,
                     Base + "/" + GCCMultiarchTriple + Suffix + IncludeSuffix);
    addSystemInclude(DriverArgs, CC1Args,
                     Base + "/" + TargetMultiarchTriple + Suffix);
  }

  addSystemInclude(DriverArgs, CC1Args, Base + Suffix + "/backward");
  return true;
}

bool
Generic_GCC::addGCCLibStdCxxIncludePaths(const llvm::opt::ArgList &DriverArgs,
                                         llvm::opt::ArgStringList &CC1Args) const {
  // Use GCCInstallation to know where libstdc++ headers are installed.
  if (!GCCInstallation.isValid())
    return false;

  // By default, look for the C++ headers in an include directory adjacent to
  // the lib directory of the GCC installation. Note that this is expect to be
  // equivalent to '/usr/include/c++/X.Y' in almost all cases.
  StringRef LibDir = GCCInstallation.getParentLibPath();
  StringRef InstallDir = GCCInstallation.getInstallPath();
  StringRef TripleStr = GCCInstallation.getTriple().str();
  const Multilib &Multilib = GCCInstallation.getMultilib();
  const std::string GCCMultiarchTriple = getMultiarchTriple(
      getDriver(), GCCInstallation.getTriple(), getDriver().SysRoot);
  const std::string TargetMultiarchTriple =
      getMultiarchTriple(getDriver(), getTriple(), getDriver().SysRoot);
  const GCCVersion &Version = GCCInstallation.getVersion();

  // The primary search for libstdc++ supports multiarch variants.
  if (addLibStdCXXIncludePaths(LibDir.str() + "/../include",
                               "/c++/" + Version.Text, TripleStr,
                               GCCMultiarchTriple, TargetMultiarchTriple,
                               Multilib.includeSuffix(), DriverArgs, CC1Args))
    return true;

  // Otherwise, fall back on a bunch of options which don't use multiarch
  // layouts for simplicity.
  const std::string LibStdCXXIncludePathCandidates[] = {
      // Gentoo is weird and places its headers inside the GCC install,
      // so if the first attempt to find the headers fails, try these patterns.
      InstallDir.str() + "/include/g++-v" + Version.Text,
      InstallDir.str() + "/include/g++-v" + Version.MajorStr + "." +
          Version.MinorStr,
      InstallDir.str() + "/include/g++-v" + Version.MajorStr,
  };

  for (const auto &IncludePath : LibStdCXXIncludePathCandidates) {
    if (addLibStdCXXIncludePaths(IncludePath, /*Suffix*/ "", TripleStr,
                                 /*GCCMultiarchTriple*/ "",
                                 /*TargetMultiarchTriple*/ "",
                                 Multilib.includeSuffix(), DriverArgs, CC1Args))
      return true;
  }
  return false;
}

void
Generic_GCC::addLibStdCxxIncludePaths(const llvm::opt::ArgList &DriverArgs,
                                      llvm::opt::ArgStringList &CC1Args) const {
  addGCCLibStdCxxIncludePaths(DriverArgs, CC1Args);
}

llvm::opt::DerivedArgList *
Generic_GCC::TranslateArgs(const llvm::opt::DerivedArgList &Args, StringRef,
                           Action::OffloadKind DeviceOffloadKind) const {

  // If this tool chain is used for an OpenMP offloading device we have to make
  // sure we always generate a shared library regardless of the commands the
  // user passed to the host. This is required because the runtime library
  // is required to load the device image dynamically at run time.
  if (DeviceOffloadKind == Action::OFK_OpenMP) {
    DerivedArgList *DAL = new DerivedArgList(Args.getBaseArgs());
    const OptTable &Opts = getDriver().getOpts();

    // Request the shared library. Given that these options are decided
    // implicitly, they do not refer to any base argument.
    DAL->AddFlagArg(/*BaseArg=*/nullptr, Opts.getOption(options::OPT_shared));
    DAL->AddFlagArg(/*BaseArg=*/nullptr, Opts.getOption(options::OPT_fPIC));

    // Filter all the arguments we don't care passing to the offloading
    // toolchain as they can mess up with the creation of a shared library.
    for (auto *A : Args) {
      switch ((options::ID)A->getOption().getID()) {
      default:
        DAL->append(A);
        break;
      case options::OPT_shared:
      case options::OPT_dynamic:
      case options::OPT_static:
      case options::OPT_fPIC:
      case options::OPT_fno_PIC:
      case options::OPT_fpic:
      case options::OPT_fno_pic:
      case options::OPT_fPIE:
      case options::OPT_fno_PIE:
      case options::OPT_fpie:
      case options::OPT_fno_pie:
        break;
      }
    }
    return DAL;
  }
  return nullptr;
}

void Generic_ELF::anchor() {}

void Generic_ELF::addClangTargetOptions(const ArgList &DriverArgs,
                                        ArgStringList &CC1Args,
                                        Action::OffloadKind) const {
  if (!DriverArgs.hasFlag(options::OPT_fuse_init_array,
                          options::OPT_fno_use_init_array, true))
    CC1Args.push_back("-fno-use-init-array");
}<|MERGE_RESOLUTION|>--- conflicted
+++ resolved
@@ -655,11 +655,7 @@
   llvm::Reloc::Model RelocationModel;
   unsigned PICLevel;
   bool IsPIE;
-<<<<<<< HEAD
-  const char *DefaultAssembler = "as";
-=======
   const char* DefaultAssembler = "as";
->>>>>>> 67c10f34
   std::tie(RelocationModel, PICLevel, IsPIE) =
       ParsePICArgs(getToolChain(), Args);
 
@@ -906,13 +902,8 @@
   for (const auto &II : Inputs)
     CmdArgs.push_back(II.getFilename());
 
-<<<<<<< HEAD
-  const char *Exec =
-      Args.MakeArgString(getToolChain().GetProgramPath(DefaultAssembler));
-=======
   const char *Exec = Args.MakeArgString(
     getToolChain().GetProgramPath(DefaultAssembler));
->>>>>>> 67c10f34
   C.addCommand(std::make_unique<Command>(JA, *this, Exec, CmdArgs, Inputs));
 
   // Handle the debug info splitting at object creation time if we're
