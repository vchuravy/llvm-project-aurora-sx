#include "clang/AST/ASTContext.h"
#include "clang/AST/Decl.h"
#include "clang/AST/Stmt.h"
#include "clang/AST/StmtOpenMP.h"
#include "clang/Basic/LangOptions.h"
#include "clang/Basic/SourceLocation.h"
#include "clang/Basic/TokenKinds.h"
#include "clang/Lex/Lexer.h"
#include "clang/Lex/Token.h"

#include "TargetCodeFragment.h"

void TargetCodeRegion::addCapturedVar(clang::VarDecl *Var) {
  CapturedVars.push_back(Var);
}

// TODO: this is a mess

static bool hasRegionCompoundStmt(const clang::Stmt *S) {
  if (const auto *SS = llvm::dyn_cast<clang::CapturedStmt>(S)) {
    if (llvm::isa<clang::CompoundStmt>(SS->getCapturedStmt())) {
      return true;
    } else if (llvm::isa<clang::CapturedStmt>(SS->getCapturedStmt())) {
      return hasRegionCompoundStmt(SS->getCapturedStmt());
    }
  }
  return false;
}

static bool hasRegionOMPStmt(const clang::Stmt *S) {
  if (const auto *SS = llvm::dyn_cast<clang::CapturedStmt>(S)) {
    if (llvm::isa<clang::OMPExecutableDirective>(SS->getCapturedStmt())) {
      return true;
    } else if (llvm::isa<clang::CapturedStmt>(SS->getCapturedStmt())) {
      return hasRegionOMPStmt(SS->getCapturedStmt());
    }
  }
  return false;
}

static clang::SourceLocation getOMPStmtSourceLocEnd(const clang::Stmt *S) {
  while (auto *CS = llvm::dyn_cast<clang::CapturedStmt>(S)) {
    S = CS->getCapturedStmt();
  }

  while (auto *OmpExecS = llvm::dyn_cast<clang::OMPExecutableDirective>(S)) {
    S = OmpExecS->getInnermostCapturedStmt();
    if (auto *CS = llvm::dyn_cast<clang::CapturedStmt>(S)) {
      S = CS->getCapturedStmt();
    }
  }

  return S->getLocEnd();
}

clang::SourceLocation TargetCodeDecl::getStartLoc() {
  llvm::errs() << "NOT IMPLEMENTED: TargetCodeDecl::getStartLoc()\n";
}

clang::SourceLocation TargetCodeDecl::getEndLoc() {
  llvm::errs() << "NOT IMPLEMENTED: TargetCodeDecl::getEndLoc()\n";
}


//TODO: Implement recursiv for an arbitrary depth?
clang::SourceLocation findPreviousToken(clang::SourceLocation Loc, clang::SourceManager &SM, const clang::LangOptions &LO) {
  clang::Token token;

  Loc = clang::Lexer::GetBeginningOfToken(Loc, SM, LO);

  // Search until we find a valid token before Loc
  // TODO: Error handling if no token can be found
  do {
    Loc = clang::Lexer::GetBeginningOfToken(Loc.getLocWithOffset(-1), SM, LO);
  } while((clang::Lexer::getRawToken(Loc, token, SM, LO)));

  return token.getLocation();
}

clang::SourceLocation TargetCodeRegion::getStartLoc() {
  clang::SourceManager &SM = Context.getSourceManager();
  const clang::LangOptions &LO = Context.getLangOpts();
  auto TokenBegin =
       clang::Lexer::GetBeginningOfToken(getNode()->getLocStart(), SM, LO);
  if (hasRegionCompoundStmt(getNode())) {

    #if 0
    // This piece of code could be used to check if we start with a new scope.
    // However, the pretty printer destroys this again somehow...
    // Since the extra scope does not realy hurt, i will leave it as it is for now.
    clang::Token token;
    if(!(clang::Lexer::getRawToken(TokenBegin, token, SM, LO))) {
      if (token.is(clang::tok::l_brace)) {
        auto possibleNextToken = clang::Lexer::findNextToken(
                TokenBegin, SM, LO);
        if (possibleNextToken.hasValue()) {
          return possibleNextToken.getValue().getLocation();
        } else {
          llvm::outs()<< "OUCH\n";
        }
        return TokenBegin.getLocWithOffset(1);
      }
    }
    else llvm::outs() << "NOTOK\n";
    #endif

    return TokenBegin;
  } else if (hasRegionOMPStmt(getNode())) {
    // We have to go backwards 2 tokens in case of an OMP statement 
    // (the '#' and the 'pragma').
    return findPreviousToken(findPreviousToken(TokenBegin, SM,LO), SM, LO);
  } else {
    return getNode()->getLocStart();
  }
<<<<<<< HEAD
}

clang::SourceLocation TargetCodeRegion::getEndLoc() {
  clang::SourceManager &SM = Context.getSourceManager();
  const clang::LangOptions &LO = Context.getLangOpts();
  auto N = getNode();
  if (hasRegionCompoundStmt(N)) {
    return clang::Lexer::GetBeginningOfToken(N->getLocEnd(), SM, LO)
            .getLocWithOffset(-1);// TODO: If I set this to"1" it works too. I
                                  // think it was here to remove addition scope
                                  // which i get with "printPretty". Does this
                                  // need some fixing?
  } else if (hasRegionOMPStmt(N)) {
    return getOMPStmtSourceLocEnd(N);
  } else {
    return N->getLocEnd();
  }
}


clang::SourceRange TargetCodeRegion::getInnerRange() {
  auto InnerLocStart = getStartLoc();
  auto InnerLocEnd = getEndLoc();
  return clang::SourceRange(InnerLocStart, InnerLocEnd);
}

// TODO:: Implement this as
// "return clang::SourceRange(getStartLoc(), getEndLoc())"
clang::SourceRange TargetCodeDecl::getInnerRange() {
  clang::SourceManager &SM = Context.getSourceManager();

  if (llvm::isa<clang::TypeDecl>(Node)) {
    return getRealRange();
  } // Types have .NeedsSemicolon set to true
  auto *FD = Node->getAsFunction();
  if (!Node->hasBody() || (FD && !FD->doesThisDeclarationHaveABody())) {
    clang::SourceManager &SM = Context.getSourceManager();
    auto possibleNextToken = clang::Lexer::findNextToken(
      Node->getLocEnd(), SM, Context.getLangOpts());
    clang::SourceLocation endLoc;
    if (possibleNextToken.hasValue()) {
      endLoc = possibleNextToken.getValue().getEndLoc();
    } else {
      endLoc = Node->getLocEnd();
    }
    return clang::SourceRange(Node->getLocStart(), endLoc);
  }
  return getRealRange();
=======
>>>>>>> a6a05dfa
}<|MERGE_RESOLUTION|>--- conflicted
+++ resolved
@@ -112,7 +112,6 @@
   } else {
     return getNode()->getLocStart();
   }
-<<<<<<< HEAD
 }
 
 clang::SourceLocation TargetCodeRegion::getEndLoc() {
@@ -138,29 +137,3 @@
   auto InnerLocEnd = getEndLoc();
   return clang::SourceRange(InnerLocStart, InnerLocEnd);
 }
-
-// TODO:: Implement this as
-// "return clang::SourceRange(getStartLoc(), getEndLoc())"
-clang::SourceRange TargetCodeDecl::getInnerRange() {
-  clang::SourceManager &SM = Context.getSourceManager();
-
-  if (llvm::isa<clang::TypeDecl>(Node)) {
-    return getRealRange();
-  } // Types have .NeedsSemicolon set to true
-  auto *FD = Node->getAsFunction();
-  if (!Node->hasBody() || (FD && !FD->doesThisDeclarationHaveABody())) {
-    clang::SourceManager &SM = Context.getSourceManager();
-    auto possibleNextToken = clang::Lexer::findNextToken(
-      Node->getLocEnd(), SM, Context.getLangOpts());
-    clang::SourceLocation endLoc;
-    if (possibleNextToken.hasValue()) {
-      endLoc = possibleNextToken.getValue().getEndLoc();
-    } else {
-      endLoc = Node->getLocEnd();
-    }
-    return clang::SourceRange(Node->getLocStart(), endLoc);
-  }
-  return getRealRange();
-=======
->>>>>>> a6a05dfa
-}