--- conflicted
+++ resolved
@@ -52,15 +52,12 @@
 class TargetLibraryInfo;
 class Type;
 class Value;
-<<<<<<< HEAD
 class MDNode;
 class BinaryOperator;
 class VPIntrinsic;
 namespace PatternMatch {
   struct PredicatedContext;
 }
-=======
->>>>>>> f334156b
 
 /// InstrInfoQuery provides an interface to query additional information for
 /// instructions like metadata or keywords like nsw, which provides conservative
