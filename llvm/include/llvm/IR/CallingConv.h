//===- llvm/CallingConv.h - LLVM Calling Conventions ------------*- C++ -*-===//
//
//                     The LLVM Compiler Infrastructure
//
// This file is distributed under the University of Illinois Open Source
// License. See LICENSE.TXT for details.
//
//===----------------------------------------------------------------------===//
//
// This file defines LLVM's set of calling conventions.
//
//===----------------------------------------------------------------------===//

#ifndef LLVM_IR_CALLINGCONV_H
#define LLVM_IR_CALLINGCONV_H

namespace llvm {

/// CallingConv Namespace - This namespace contains an enum with a value for
/// the well-known calling conventions.
///
namespace CallingConv {

  /// LLVM IR allows to use arbitrary numbers as calling convention identifiers.
  using ID = unsigned;

  /// A set of enums which specify the assigned numeric values for known llvm
  /// calling conventions.
  /// LLVM Calling Convention Representation
  enum {
    /// C - The default llvm calling convention, compatible with C.  This
    /// convention is the only calling convention that supports varargs calls.
    /// As with typical C calling conventions, the callee/caller have to
    /// tolerate certain amounts of prototype mismatch.
    C = 0,

    // Generic LLVM calling conventions.  None of these calling conventions
    // support varargs calls, and all assume that the caller and callee
    // prototype exactly match.

    /// Fast - This calling convention attempts to make calls as fast as
    /// possible (e.g. by passing things in registers).
    Fast = 8,

    // Cold - This calling convention attempts to make code in the caller as
    // efficient as possible under the assumption that the call is not commonly
    // executed.  As such, these calls often preserve all registers so that the
    // call does not break any live ranges in the caller side.
    Cold = 9,

    // GHC - Calling convention used by the Glasgow Haskell Compiler (GHC).
    GHC = 10,

    // HiPE - Calling convention used by the High-Performance Erlang Compiler
    // (HiPE).
    HiPE = 11,

    // WebKit JS - Calling convention for stack based JavaScript calls
    WebKit_JS = 12,

    // AnyReg - Calling convention for dynamic register based calls (e.g.
    // stackmap and patchpoint intrinsics).
    AnyReg = 13,

    // PreserveMost - Calling convention for runtime calls that preserves most
    // registers.
    PreserveMost = 14,

    // PreserveAll - Calling convention for runtime calls that preserves
    // (almost) all registers.
    PreserveAll = 15,

    // Swift - Calling convention for Swift.
    Swift = 16,

    // CXX_FAST_TLS - Calling convention for access functions.
    CXX_FAST_TLS = 17,

    // Target - This is the start of the target-specific calling conventions,
    // e.g. fastcall and thiscall on X86.
    FirstTargetCC = 64,

    /// X86_StdCall - stdcall is the calling conventions mostly used by the
    /// Win32 API. It is basically the same as the C convention with the
    /// difference in that the callee is responsible for popping the arguments
    /// from the stack.
    X86_StdCall = 64,

    /// X86_FastCall - 'fast' analog of X86_StdCall. Passes first two arguments
    /// in ECX:EDX registers, others - via stack. Callee is responsible for
    /// stack cleaning.
    X86_FastCall = 65,

    /// ARM_APCS - ARM Procedure Calling Standard calling convention (obsolete,
    /// but still used on some targets).
    ARM_APCS = 66,

    /// ARM_AAPCS - ARM Architecture Procedure Calling Standard calling
    /// convention (aka EABI). Soft float variant.
    ARM_AAPCS = 67,

    /// ARM_AAPCS_VFP - Same as ARM_AAPCS, but uses hard floating point ABI.
    ARM_AAPCS_VFP = 68,

    /// MSP430_INTR - Calling convention used for MSP430 interrupt routines.
    MSP430_INTR = 69,

    /// X86_ThisCall - Similar to X86_StdCall. Passes first argument in ECX,
    /// others via stack. Callee is responsible for stack cleaning. MSVC uses
    /// this by default for methods in its ABI.
    X86_ThisCall = 70,

    /// PTX_Kernel - Call to a PTX kernel.
    /// Passes all arguments in parameter space.
    PTX_Kernel = 71,

    /// PTX_Device - Call to a PTX device function.
    /// Passes all arguments in register or parameter space.
    PTX_Device = 72,

    /// SPIR_FUNC - Calling convention for SPIR non-kernel device functions.
    /// No lowering or expansion of arguments.
    /// Structures are passed as a pointer to a struct with the byval attribute.
    /// Functions can only call SPIR_FUNC and SPIR_KERNEL functions.
    /// Functions can only have zero or one return values.
    /// Variable arguments are not allowed, except for printf.
    /// How arguments/return values are lowered are not specified.
    /// Functions are only visible to the devices.
    SPIR_FUNC = 75,

    /// SPIR_KERNEL - Calling convention for SPIR kernel functions.
    /// Inherits the restrictions of SPIR_FUNC, except
    /// Cannot have non-void return values.
    /// Cannot have variable arguments.
    /// Can also be called by the host.
    /// Is externally visible.
    SPIR_KERNEL = 76,

    /// Intel_OCL_BI - Calling conventions for Intel OpenCL built-ins
    Intel_OCL_BI = 77,

    /// The C convention as specified in the x86-64 supplement to the
    /// System V ABI, used on most non-Windows systems.
    X86_64_SysV = 78,

    /// The C convention as implemented on Windows/x86-64 and
    /// AArch64. This convention differs from the more common
    /// \c X86_64_SysV convention in a number of ways, most notably in
    /// that XMM registers used to pass arguments are shadowed by GPRs,
    /// and vice versa.
    /// On AArch64, this is identical to the normal C (AAPCS) calling
    /// convention for normal functions, but floats are passed in integer
    /// registers to variadic functions.
    Win64 = 79,

    /// MSVC calling convention that passes vectors and vector aggregates
    /// in SSE registers.
    X86_VectorCall = 80,

    /// Calling convention used by HipHop Virtual Machine (HHVM) to
    /// perform calls to and from translation cache, and for calling PHP
    /// functions.
    /// HHVM calling convention supports tail/sibling call elimination.
    HHVM = 81,

    /// HHVM calling convention for invoking C/C++ helpers.
    HHVM_C = 82,

    /// X86_INTR - x86 hardware interrupt context. Callee may take one or two
    /// parameters, where the 1st represents a pointer to hardware context frame
    /// and the 2nd represents hardware error code, the presence of the later
    /// depends on the interrupt vector taken. Valid for both 32- and 64-bit
    /// subtargets.
    X86_INTR = 83,

    /// Used for AVR interrupt routines.
    AVR_INTR = 84,

    /// Calling convention used for AVR signal routines.
    AVR_SIGNAL = 85,

    /// Calling convention used for special AVR rtlib functions
    /// which have an "optimized" convention to preserve registers.
    AVR_BUILTIN = 86,

    /// Calling convention used for Mesa vertex shaders, or AMDPAL last shader
    /// stage before rasterization (vertex shader if tessellation and geometry
    /// are not in use, or otherwise copy shader if one is needed).
    AMDGPU_VS = 87,

    /// Calling convention used for Mesa/AMDPAL geometry shaders.
    AMDGPU_GS = 88,

    /// Calling convention used for Mesa/AMDPAL pixel shaders.
    AMDGPU_PS = 89,

    /// Calling convention used for Mesa/AMDPAL compute shaders.
    AMDGPU_CS = 90,

    /// Calling convention for AMDGPU code object kernels.
    AMDGPU_KERNEL = 91,

    /// Register calling convention used for parameters transfer optimization
    X86_RegCall = 92,

    /// Calling convention used for Mesa/AMDPAL hull shaders (= tessellation
    /// control shaders).
    AMDGPU_HS = 93,

    /// Calling convention used for special MSP430 rtlib functions
    /// which have an "optimized" convention using additional registers.
    MSP430_BUILTIN = 94,

    /// Calling convention used for AMDPAL vertex shader if tessellation is in
    /// use.
    AMDGPU_LS = 95,

    /// Calling convention used for AMDPAL shader stage before geometry shader
    /// if geometry is in use. So either the domain (= tessellation evaluation)
    /// shader if tessellation is in use, or otherwise the vertex shader.
    AMDGPU_ES = 96,

<<<<<<< HEAD
    /// Calling convention used for NEC SX-Aurora VE vec_expf intrinsic
    /// function.
    VE_VEC_EXPF = 150,

    /// Calling convention used for NEC SX-Aurora VE llvm_grow_stack intrinsic
    /// function.
    VE_LLVM_GROW_STACK = 151,
=======
    // Calling convention between AArch64 Advanced SIMD functions
    AArch64_VectorCall = 97,
>>>>>>> 703ab84c

    /// The highest possible calling convention ID. Must be some 2^k - 1.
    MaxID = 1023
  };

} // end namespace CallingConv

} // end namespace llvm

#endif // LLVM_IR_CALLINGCONV_H<|MERGE_RESOLUTION|>--- conflicted
+++ resolved
@@ -220,7 +220,9 @@
     /// shader if tessellation is in use, or otherwise the vertex shader.
     AMDGPU_ES = 96,
 
-<<<<<<< HEAD
+    // Calling convention between AArch64 Advanced SIMD functions
+    AArch64_VectorCall = 97,
+
     /// Calling convention used for NEC SX-Aurora VE vec_expf intrinsic
     /// function.
     VE_VEC_EXPF = 150,
@@ -228,10 +230,6 @@
     /// Calling convention used for NEC SX-Aurora VE llvm_grow_stack intrinsic
     /// function.
     VE_LLVM_GROW_STACK = 151,
-=======
-    // Calling convention between AArch64 Advanced SIMD functions
-    AArch64_VectorCall = 97,
->>>>>>> 703ab84c
 
     /// The highest possible calling convention ID. Must be some 2^k - 1.
     MaxID = 1023
