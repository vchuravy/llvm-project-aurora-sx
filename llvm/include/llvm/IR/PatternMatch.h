--- conflicted
+++ resolved
@@ -103,13 +103,9 @@
   return const_cast<Pattern &>(P).match_context(V, MContext);
 }
 
-<<<<<<< HEAD
-
-=======
 template <typename Pattern> bool match(ArrayRef<int> Mask, const Pattern &P) {
   return const_cast<Pattern &>(P).match(Mask);
 }
->>>>>>> afe1ed36
 
 template <typename SubPattern_t> struct OneUse_match {
   SubPattern_t SubPattern;
