//===- ELFObjectFile.h - ELF object file implementation ---------*- C++ -*-===//
//
// Part of the LLVM Project, under the Apache License v2.0 with LLVM Exceptions.
// See https://llvm.org/LICENSE.txt for license information.
// SPDX-License-Identifier: Apache-2.0 WITH LLVM-exception
//
//===----------------------------------------------------------------------===//
//
// This file declares the ELFObjectFile template class.
//
//===----------------------------------------------------------------------===//

#ifndef LLVM_OBJECT_ELFOBJECTFILE_H
#define LLVM_OBJECT_ELFOBJECTFILE_H

#include "llvm/ADT/ArrayRef.h"
#include "llvm/ADT/STLExtras.h"
#include "llvm/ADT/SmallVector.h"
#include "llvm/ADT/StringRef.h"
#include "llvm/ADT/Triple.h"
#include "llvm/ADT/iterator_range.h"
#include "llvm/BinaryFormat/ELF.h"
#include "llvm/MC/SubtargetFeature.h"
#include "llvm/Object/Binary.h"
#include "llvm/Object/ELF.h"
#include "llvm/Object/ELFTypes.h"
#include "llvm/Object/Error.h"
#include "llvm/Object/ObjectFile.h"
#include "llvm/Object/SymbolicFile.h"
#include "llvm/Support/ARMAttributeParser.h"
#include "llvm/Support/Casting.h"
#include "llvm/Support/ELFAttributes.h"
#include "llvm/Support/Endian.h"
#include "llvm/Support/Error.h"
#include "llvm/Support/ErrorHandling.h"
#include "llvm/Support/MemoryBuffer.h"
#include <cassert>
#include <cstdint>
#include <system_error>

namespace llvm {
namespace object {

constexpr int NumElfSymbolTypes = 16;
extern const llvm::EnumEntry<unsigned> ElfSymbolTypes[NumElfSymbolTypes];

class elf_symbol_iterator;

class ELFObjectFileBase : public ObjectFile {
  friend class ELFRelocationRef;
  friend class ELFSectionRef;
  friend class ELFSymbolRef;

protected:
  ELFObjectFileBase(unsigned int Type, MemoryBufferRef Source);

  virtual uint64_t getSymbolSize(DataRefImpl Symb) const = 0;
  virtual uint8_t getSymbolBinding(DataRefImpl Symb) const = 0;
  virtual uint8_t getSymbolOther(DataRefImpl Symb) const = 0;
  virtual uint8_t getSymbolELFType(DataRefImpl Symb) const = 0;

  virtual uint32_t getSectionType(DataRefImpl Sec) const = 0;
  virtual uint64_t getSectionFlags(DataRefImpl Sec) const = 0;
  virtual uint64_t getSectionOffset(DataRefImpl Sec) const = 0;

  virtual Expected<int64_t> getRelocationAddend(DataRefImpl Rel) const = 0;
  virtual Error getBuildAttributes(ELFAttributeParser &Attributes) const = 0;

public:
  using elf_symbol_iterator_range = iterator_range<elf_symbol_iterator>;

  virtual elf_symbol_iterator_range getDynamicSymbolIterators() const = 0;

  /// Returns platform-specific object flags, if any.
  virtual unsigned getPlatformFlags() const = 0;

  elf_symbol_iterator_range symbols() const;

  static bool classof(const Binary *v) { return v->isELF(); }

  SubtargetFeatures getFeatures() const override;

  SubtargetFeatures getMIPSFeatures() const;

  SubtargetFeatures getARMFeatures() const;

  SubtargetFeatures getRISCVFeatures() const;

  void setARMSubArch(Triple &TheTriple) const override;

  virtual uint16_t getEType() const = 0;

  virtual uint16_t getEMachine() const = 0;

  std::vector<std::pair<DataRefImpl, uint64_t>> getPltAddresses() const;
};

class ELFSectionRef : public SectionRef {
public:
  ELFSectionRef(const SectionRef &B) : SectionRef(B) {
    assert(isa<ELFObjectFileBase>(SectionRef::getObject()));
  }

  const ELFObjectFileBase *getObject() const {
    return cast<ELFObjectFileBase>(SectionRef::getObject());
  }

  uint32_t getType() const {
    return getObject()->getSectionType(getRawDataRefImpl());
  }

  uint64_t getFlags() const {
    return getObject()->getSectionFlags(getRawDataRefImpl());
  }

  uint64_t getOffset() const {
    return getObject()->getSectionOffset(getRawDataRefImpl());
  }
};

class elf_section_iterator : public section_iterator {
public:
  elf_section_iterator(const section_iterator &B) : section_iterator(B) {
    assert(isa<ELFObjectFileBase>(B->getObject()));
  }

  const ELFSectionRef *operator->() const {
    return static_cast<const ELFSectionRef *>(section_iterator::operator->());
  }

  const ELFSectionRef &operator*() const {
    return static_cast<const ELFSectionRef &>(section_iterator::operator*());
  }
};

class ELFSymbolRef : public SymbolRef {
public:
  ELFSymbolRef(const SymbolRef &B) : SymbolRef(B) {
    assert(isa<ELFObjectFileBase>(SymbolRef::getObject()));
  }

  const ELFObjectFileBase *getObject() const {
    return cast<ELFObjectFileBase>(BasicSymbolRef::getObject());
  }

  uint64_t getSize() const {
    return getObject()->getSymbolSize(getRawDataRefImpl());
  }

  uint8_t getBinding() const {
    return getObject()->getSymbolBinding(getRawDataRefImpl());
  }

  uint8_t getOther() const {
    return getObject()->getSymbolOther(getRawDataRefImpl());
  }

  uint8_t getELFType() const {
    return getObject()->getSymbolELFType(getRawDataRefImpl());
  }

  StringRef getELFTypeName() const {
    uint8_t Type = getELFType();
    for (auto &EE : ElfSymbolTypes) {
      if (EE.Value == Type) {
        return EE.AltName;
      }
    }
    return "";
  }
};

class elf_symbol_iterator : public symbol_iterator {
public:
  elf_symbol_iterator(const basic_symbol_iterator &B)
      : symbol_iterator(SymbolRef(B->getRawDataRefImpl(),
                                  cast<ELFObjectFileBase>(B->getObject()))) {}

  const ELFSymbolRef *operator->() const {
    return static_cast<const ELFSymbolRef *>(symbol_iterator::operator->());
  }

  const ELFSymbolRef &operator*() const {
    return static_cast<const ELFSymbolRef &>(symbol_iterator::operator*());
  }
};

class ELFRelocationRef : public RelocationRef {
public:
  ELFRelocationRef(const RelocationRef &B) : RelocationRef(B) {
    assert(isa<ELFObjectFileBase>(RelocationRef::getObject()));
  }

  const ELFObjectFileBase *getObject() const {
    return cast<ELFObjectFileBase>(RelocationRef::getObject());
  }

  Expected<int64_t> getAddend() const {
    return getObject()->getRelocationAddend(getRawDataRefImpl());
  }
};

class elf_relocation_iterator : public relocation_iterator {
public:
  elf_relocation_iterator(const relocation_iterator &B)
      : relocation_iterator(RelocationRef(
            B->getRawDataRefImpl(), cast<ELFObjectFileBase>(B->getObject()))) {}

  const ELFRelocationRef *operator->() const {
    return static_cast<const ELFRelocationRef *>(
        relocation_iterator::operator->());
  }

  const ELFRelocationRef &operator*() const {
    return static_cast<const ELFRelocationRef &>(
        relocation_iterator::operator*());
  }
};

inline ELFObjectFileBase::elf_symbol_iterator_range
ELFObjectFileBase::symbols() const {
  return elf_symbol_iterator_range(symbol_begin(), symbol_end());
}

template <class ELFT> class ELFObjectFile : public ELFObjectFileBase {
  uint16_t getEMachine() const override;
  uint16_t getEType() const override;
  uint64_t getSymbolSize(DataRefImpl Sym) const override;

public:
  LLVM_ELF_IMPORT_TYPES_ELFT(ELFT)

  using uintX_t = typename ELFT::uint;

  using Elf_Sym = typename ELFT::Sym;
  using Elf_Shdr = typename ELFT::Shdr;
  using Elf_Ehdr = typename ELFT::Ehdr;
  using Elf_Rel = typename ELFT::Rel;
  using Elf_Rela = typename ELFT::Rela;
  using Elf_Dyn = typename ELFT::Dyn;

  SectionRef toSectionRef(const Elf_Shdr *Sec) const {
    return SectionRef(toDRI(Sec), this);
  }

private:
  ELFObjectFile(MemoryBufferRef Object, ELFFile<ELFT> EF,
                const Elf_Shdr *DotDynSymSec, const Elf_Shdr *DotSymtabSec,
                ArrayRef<Elf_Word> ShndxTable);

protected:
  ELFFile<ELFT> EF;

  const Elf_Shdr *DotDynSymSec = nullptr; // Dynamic symbol table section.
  const Elf_Shdr *DotSymtabSec = nullptr; // Symbol table section.
  ArrayRef<Elf_Word> ShndxTable;

  void moveSymbolNext(DataRefImpl &Symb) const override;
  Expected<StringRef> getSymbolName(DataRefImpl Symb) const override;
  Expected<uint64_t> getSymbolAddress(DataRefImpl Symb) const override;
  uint64_t getSymbolValueImpl(DataRefImpl Symb) const override;
  uint32_t getSymbolAlignment(DataRefImpl Symb) const override;
  uint64_t getCommonSymbolSizeImpl(DataRefImpl Symb) const override;
  Expected<uint32_t> getSymbolFlags(DataRefImpl Symb) const override;
  uint8_t getSymbolBinding(DataRefImpl Symb) const override;
  uint8_t getSymbolOther(DataRefImpl Symb) const override;
  uint8_t getSymbolELFType(DataRefImpl Symb) const override;
  Expected<SymbolRef::Type> getSymbolType(DataRefImpl Symb) const override;
  Expected<section_iterator> getSymbolSection(const Elf_Sym *Symb,
                                              const Elf_Shdr *SymTab) const;
  Expected<section_iterator> getSymbolSection(DataRefImpl Symb) const override;

  void moveSectionNext(DataRefImpl &Sec) const override;
  Expected<StringRef> getSectionName(DataRefImpl Sec) const override;
  uint64_t getSectionAddress(DataRefImpl Sec) const override;
  uint64_t getSectionIndex(DataRefImpl Sec) const override;
  uint64_t getSectionSize(DataRefImpl Sec) const override;
  Expected<ArrayRef<uint8_t>>
  getSectionContents(DataRefImpl Sec) const override;
  uint64_t getSectionAlignment(DataRefImpl Sec) const override;
  bool isSectionCompressed(DataRefImpl Sec) const override;
  bool isSectionText(DataRefImpl Sec) const override;
  bool isSectionData(DataRefImpl Sec) const override;
  bool isSectionBSS(DataRefImpl Sec) const override;
  bool isSectionVirtual(DataRefImpl Sec) const override;
  bool isBerkeleyText(DataRefImpl Sec) const override;
  bool isBerkeleyData(DataRefImpl Sec) const override;
  bool isDebugSection(StringRef SectionName) const override;
  relocation_iterator section_rel_begin(DataRefImpl Sec) const override;
  relocation_iterator section_rel_end(DataRefImpl Sec) const override;
  std::vector<SectionRef> dynamic_relocation_sections() const override;
  Expected<section_iterator>
  getRelocatedSection(DataRefImpl Sec) const override;

  void moveRelocationNext(DataRefImpl &Rel) const override;
  uint64_t getRelocationOffset(DataRefImpl Rel) const override;
  symbol_iterator getRelocationSymbol(DataRefImpl Rel) const override;
  uint64_t getRelocationType(DataRefImpl Rel) const override;
  void getRelocationTypeName(DataRefImpl Rel,
                             SmallVectorImpl<char> &Result) const override;

  uint32_t getSectionType(DataRefImpl Sec) const override;
  uint64_t getSectionFlags(DataRefImpl Sec) const override;
  uint64_t getSectionOffset(DataRefImpl Sec) const override;
  StringRef getRelocationTypeName(uint32_t Type) const;

  /// Get the relocation section that contains \a Rel.
  const Elf_Shdr *getRelSection(DataRefImpl Rel) const {
    auto RelSecOrErr = EF.getSection(Rel.d.a);
    if (!RelSecOrErr)
      report_fatal_error(errorToErrorCode(RelSecOrErr.takeError()).message());
    return *RelSecOrErr;
  }

  DataRefImpl toDRI(const Elf_Shdr *SymTable, unsigned SymbolNum) const {
    DataRefImpl DRI;
    if (!SymTable) {
      DRI.d.a = 0;
      DRI.d.b = 0;
      return DRI;
    }
    assert(SymTable->sh_type == ELF::SHT_SYMTAB ||
           SymTable->sh_type == ELF::SHT_DYNSYM);

    auto SectionsOrErr = EF.sections();
    if (!SectionsOrErr) {
      DRI.d.a = 0;
      DRI.d.b = 0;
      return DRI;
    }
    uintptr_t SHT = reinterpret_cast<uintptr_t>((*SectionsOrErr).begin());
    unsigned SymTableIndex =
        (reinterpret_cast<uintptr_t>(SymTable) - SHT) / sizeof(Elf_Shdr);

    DRI.d.a = SymTableIndex;
    DRI.d.b = SymbolNum;
    return DRI;
  }

  const Elf_Shdr *toELFShdrIter(DataRefImpl Sec) const {
    return reinterpret_cast<const Elf_Shdr *>(Sec.p);
  }

  DataRefImpl toDRI(const Elf_Shdr *Sec) const {
    DataRefImpl DRI;
    DRI.p = reinterpret_cast<uintptr_t>(Sec);
    return DRI;
  }

  DataRefImpl toDRI(const Elf_Dyn *Dyn) const {
    DataRefImpl DRI;
    DRI.p = reinterpret_cast<uintptr_t>(Dyn);
    return DRI;
  }

  bool isExportedToOtherDSO(const Elf_Sym *ESym) const {
    unsigned char Binding = ESym->getBinding();
    unsigned char Visibility = ESym->getVisibility();

    // A symbol is exported if its binding is either GLOBAL or WEAK, and its
    // visibility is either DEFAULT or PROTECTED. All other symbols are not
    // exported.
    return (
        (Binding == ELF::STB_GLOBAL || Binding == ELF::STB_WEAK ||
         Binding == ELF::STB_GNU_UNIQUE) &&
        (Visibility == ELF::STV_DEFAULT || Visibility == ELF::STV_PROTECTED));
  }

  Error getBuildAttributes(ELFAttributeParser &Attributes) const override {
    auto SectionsOrErr = EF.sections();
    if (!SectionsOrErr)
      return SectionsOrErr.takeError();

    for (const Elf_Shdr &Sec : *SectionsOrErr) {
      if (Sec.sh_type == ELF::SHT_ARM_ATTRIBUTES ||
          Sec.sh_type == ELF::SHT_RISCV_ATTRIBUTES) {
        auto ErrorOrContents = EF.getSectionContents(&Sec);
        if (!ErrorOrContents)
          return ErrorOrContents.takeError();

        auto Contents = ErrorOrContents.get();
        if (Contents[0] != ELFAttrs::Format_Version || Contents.size() == 1)
          return Error::success();

        if (Error E = Attributes.parse(Contents, ELFT::TargetEndianness))
          return E;
        break;
      }
    }
    return Error::success();
  }

  // This flag is used for classof, to distinguish ELFObjectFile from
  // its subclass. If more subclasses will be created, this flag will
  // have to become an enum.
  bool isDyldELFObject;

public:
  ELFObjectFile(ELFObjectFile<ELFT> &&Other);
  static Expected<ELFObjectFile<ELFT>> create(MemoryBufferRef Object);

  const Elf_Rel *getRel(DataRefImpl Rel) const;
  const Elf_Rela *getRela(DataRefImpl Rela) const;

  const Elf_Sym *getSymbol(DataRefImpl Sym) const {
    auto Ret = EF.template getEntry<Elf_Sym>(Sym.d.a, Sym.d.b);
    if (!Ret)
      report_fatal_error(errorToErrorCode(Ret.takeError()).message());
    return *Ret;
  }

  const Elf_Shdr *getSection(DataRefImpl Sec) const {
    return reinterpret_cast<const Elf_Shdr *>(Sec.p);
  }

  basic_symbol_iterator symbol_begin() const override;
  basic_symbol_iterator symbol_end() const override;

  elf_symbol_iterator dynamic_symbol_begin() const;
  elf_symbol_iterator dynamic_symbol_end() const;

  section_iterator section_begin() const override;
  section_iterator section_end() const override;

  Expected<int64_t> getRelocationAddend(DataRefImpl Rel) const override;

  uint8_t getBytesInAddress() const override;
  StringRef getFileFormatName() const override;
  Triple::ArchType getArch() const override;
  Expected<uint64_t> getStartAddress() const override;

  unsigned getPlatformFlags() const override { return EF.getHeader()->e_flags; }

  const ELFFile<ELFT> *getELFFile() const { return &EF; }

  bool isDyldType() const { return isDyldELFObject; }
  static bool classof(const Binary *v) {
    return v->getType() == getELFType(ELFT::TargetEndianness == support::little,
                                      ELFT::Is64Bits);
  }

  elf_symbol_iterator_range getDynamicSymbolIterators() const override;

  bool isRelocatableObject() const override;
};

using ELF32LEObjectFile = ELFObjectFile<ELF32LE>;
using ELF64LEObjectFile = ELFObjectFile<ELF64LE>;
using ELF32BEObjectFile = ELFObjectFile<ELF32BE>;
using ELF64BEObjectFile = ELFObjectFile<ELF64BE>;

template <class ELFT>
void ELFObjectFile<ELFT>::moveSymbolNext(DataRefImpl &Sym) const {
  ++Sym.d.b;
}

template <class ELFT>
Expected<StringRef> ELFObjectFile<ELFT>::getSymbolName(DataRefImpl Sym) const {
  const Elf_Sym *ESym = getSymbol(Sym);
  auto SymTabOrErr = EF.getSection(Sym.d.a);
  if (!SymTabOrErr)
    return SymTabOrErr.takeError();
  const Elf_Shdr *SymTableSec = *SymTabOrErr;
  auto StrTabOrErr = EF.getSection(SymTableSec->sh_link);
  if (!StrTabOrErr)
    return StrTabOrErr.takeError();
  const Elf_Shdr *StringTableSec = *StrTabOrErr;
  auto SymStrTabOrErr = EF.getStringTable(StringTableSec);
  if (!SymStrTabOrErr)
    return SymStrTabOrErr.takeError();
  Expected<StringRef> Name = ESym->getName(*SymStrTabOrErr);
  if (Name && !Name->empty())
    return Name;

  // If the symbol name is empty use the section name.
  if (ESym->getType() == ELF::STT_SECTION) {
    if (Expected<section_iterator> SecOrErr = getSymbolSection(Sym)) {
      consumeError(Name.takeError());
      return (*SecOrErr)->getName();
    }
  }
  return Name;
}

template <class ELFT>
uint64_t ELFObjectFile<ELFT>::getSectionFlags(DataRefImpl Sec) const {
  return getSection(Sec)->sh_flags;
}

template <class ELFT>
uint32_t ELFObjectFile<ELFT>::getSectionType(DataRefImpl Sec) const {
  return getSection(Sec)->sh_type;
}

template <class ELFT>
uint64_t ELFObjectFile<ELFT>::getSectionOffset(DataRefImpl Sec) const {
  return getSection(Sec)->sh_offset;
}

template <class ELFT>
uint64_t ELFObjectFile<ELFT>::getSymbolValueImpl(DataRefImpl Symb) const {
  const Elf_Sym *ESym = getSymbol(Symb);
  uint64_t Ret = ESym->st_value;
  if (ESym->st_shndx == ELF::SHN_ABS)
    return Ret;

  const Elf_Ehdr *Header = EF.getHeader();
  // Clear the ARM/Thumb or microMIPS indicator flag.
  if ((Header->e_machine == ELF::EM_ARM || Header->e_machine == ELF::EM_MIPS) &&
      ESym->getType() == ELF::STT_FUNC)
    Ret &= ~1;

  return Ret;
}

template <class ELFT>
Expected<uint64_t>
ELFObjectFile<ELFT>::getSymbolAddress(DataRefImpl Symb) const {
  Expected<uint64_t> SymbolValueOrErr = getSymbolValue(Symb);
  if (!SymbolValueOrErr)
    // TODO: Test this error.
    return SymbolValueOrErr.takeError();

  uint64_t Result = *SymbolValueOrErr;
  const Elf_Sym *ESym = getSymbol(Symb);
  switch (ESym->st_shndx) {
  case ELF::SHN_COMMON:
  case ELF::SHN_UNDEF:
  case ELF::SHN_ABS:
    return Result;
  }

  const Elf_Ehdr *Header = EF.getHeader();
  auto SymTabOrErr = EF.getSection(Symb.d.a);
  if (!SymTabOrErr)
    return SymTabOrErr.takeError();
  const Elf_Shdr *SymTab = *SymTabOrErr;

  if (Header->e_type == ELF::ET_REL) {
    auto SectionOrErr = EF.getSection(ESym, SymTab, ShndxTable);
    if (!SectionOrErr)
      return SectionOrErr.takeError();
    const Elf_Shdr *Section = *SectionOrErr;
    if (Section)
      Result += Section->sh_addr;
  }

  return Result;
}

template <class ELFT>
uint32_t ELFObjectFile<ELFT>::getSymbolAlignment(DataRefImpl Symb) const {
  const Elf_Sym *Sym = getSymbol(Symb);
  if (Sym->st_shndx == ELF::SHN_COMMON)
    return Sym->st_value;
  return 0;
}

template <class ELFT>
uint16_t ELFObjectFile<ELFT>::getEMachine() const {
  return EF.getHeader()->e_machine;
}

template <class ELFT> uint16_t ELFObjectFile<ELFT>::getEType() const {
  return EF.getHeader()->e_type;
}

template <class ELFT>
uint64_t ELFObjectFile<ELFT>::getSymbolSize(DataRefImpl Sym) const {
  return getSymbol(Sym)->st_size;
}

template <class ELFT>
uint64_t ELFObjectFile<ELFT>::getCommonSymbolSizeImpl(DataRefImpl Symb) const {
  return getSymbol(Symb)->st_size;
}

template <class ELFT>
uint8_t ELFObjectFile<ELFT>::getSymbolBinding(DataRefImpl Symb) const {
  return getSymbol(Symb)->getBinding();
}

template <class ELFT>
uint8_t ELFObjectFile<ELFT>::getSymbolOther(DataRefImpl Symb) const {
  return getSymbol(Symb)->st_other;
}

template <class ELFT>
uint8_t ELFObjectFile<ELFT>::getSymbolELFType(DataRefImpl Symb) const {
  return getSymbol(Symb)->getType();
}

template <class ELFT>
Expected<SymbolRef::Type>
ELFObjectFile<ELFT>::getSymbolType(DataRefImpl Symb) const {
  const Elf_Sym *ESym = getSymbol(Symb);

  switch (ESym->getType()) {
  case ELF::STT_NOTYPE:
    return SymbolRef::ST_Unknown;
  case ELF::STT_SECTION:
    return SymbolRef::ST_Debug;
  case ELF::STT_FILE:
    return SymbolRef::ST_File;
  case ELF::STT_FUNC:
    return SymbolRef::ST_Function;
  case ELF::STT_OBJECT:
  case ELF::STT_COMMON:
  case ELF::STT_TLS:
    return SymbolRef::ST_Data;
  default:
    return SymbolRef::ST_Other;
  }
}

template <class ELFT>
Expected<uint32_t> ELFObjectFile<ELFT>::getSymbolFlags(DataRefImpl Sym) const {
  const Elf_Sym *ESym = getSymbol(Sym);

  uint32_t Result = SymbolRef::SF_None;

  if (ESym->getBinding() != ELF::STB_LOCAL)
    Result |= SymbolRef::SF_Global;

  if (ESym->getBinding() == ELF::STB_WEAK)
    Result |= SymbolRef::SF_Weak;

  if (ESym->st_shndx == ELF::SHN_ABS)
    Result |= SymbolRef::SF_Absolute;

  if (ESym->getType() == ELF::STT_FILE || ESym->getType() == ELF::STT_SECTION)
    Result |= SymbolRef::SF_FormatSpecific;

  if (Expected<typename ELFT::SymRange> SymbolsOrErr =
          EF.symbols(DotSymtabSec)) {
    // Set the SF_FormatSpecific flag for the 0-index null symbol.
    if (ESym == SymbolsOrErr->begin())
      Result |= SymbolRef::SF_FormatSpecific;
  } else
    // TODO: Test this error.
    return SymbolsOrErr.takeError();

  if (Expected<typename ELFT::SymRange> SymbolsOrErr =
          EF.symbols(DotDynSymSec)) {
    // Set the SF_FormatSpecific flag for the 0-index null symbol.
    if (ESym == SymbolsOrErr->begin())
      Result |= SymbolRef::SF_FormatSpecific;
  } else
    // TODO: Test this error.
    return SymbolsOrErr.takeError();

  if (EF.getHeader()->e_machine == ELF::EM_ARM) {
    if (Expected<StringRef> NameOrErr = getSymbolName(Sym)) {
      StringRef Name = *NameOrErr;
      if (Name.startswith("$d") || Name.startswith("$t") ||
          Name.startswith("$a"))
        Result |= SymbolRef::SF_FormatSpecific;
    } else {
      // TODO: Actually report errors helpfully.
      consumeError(NameOrErr.takeError());
    }
    if (ESym->getType() == ELF::STT_FUNC && (ESym->st_value & 1) == 1)
      Result |= SymbolRef::SF_Thumb;
  }

  if (ESym->st_shndx == ELF::SHN_UNDEF)
    Result |= SymbolRef::SF_Undefined;

  if (ESym->getType() == ELF::STT_COMMON || ESym->st_shndx == ELF::SHN_COMMON)
    Result |= SymbolRef::SF_Common;

  if (isExportedToOtherDSO(ESym))
    Result |= SymbolRef::SF_Exported;

  if (ESym->getVisibility() == ELF::STV_HIDDEN)
    Result |= SymbolRef::SF_Hidden;

  return Result;
}

template <class ELFT>
Expected<section_iterator>
ELFObjectFile<ELFT>::getSymbolSection(const Elf_Sym *ESym,
                                      const Elf_Shdr *SymTab) const {
  auto ESecOrErr = EF.getSection(ESym, SymTab, ShndxTable);
  if (!ESecOrErr)
    return ESecOrErr.takeError();

  const Elf_Shdr *ESec = *ESecOrErr;
  if (!ESec)
    return section_end();

  DataRefImpl Sec;
  Sec.p = reinterpret_cast<intptr_t>(ESec);
  return section_iterator(SectionRef(Sec, this));
}

template <class ELFT>
Expected<section_iterator>
ELFObjectFile<ELFT>::getSymbolSection(DataRefImpl Symb) const {
  const Elf_Sym *Sym = getSymbol(Symb);
  auto SymTabOrErr = EF.getSection(Symb.d.a);
  if (!SymTabOrErr)
    return SymTabOrErr.takeError();
  const Elf_Shdr *SymTab = *SymTabOrErr;
  return getSymbolSection(Sym, SymTab);
}

template <class ELFT>
void ELFObjectFile<ELFT>::moveSectionNext(DataRefImpl &Sec) const {
  const Elf_Shdr *ESec = getSection(Sec);
  Sec = toDRI(++ESec);
}

template <class ELFT>
Expected<StringRef> ELFObjectFile<ELFT>::getSectionName(DataRefImpl Sec) const {
  return EF.getSectionName(&*getSection(Sec));
}

template <class ELFT>
uint64_t ELFObjectFile<ELFT>::getSectionAddress(DataRefImpl Sec) const {
  return getSection(Sec)->sh_addr;
}

template <class ELFT>
uint64_t ELFObjectFile<ELFT>::getSectionIndex(DataRefImpl Sec) const {
  auto SectionsOrErr = EF.sections();
  handleAllErrors(std::move(SectionsOrErr.takeError()),
                  [](const ErrorInfoBase &) {
                    llvm_unreachable("unable to get section index");
                  });
  const Elf_Shdr *First = SectionsOrErr->begin();
  return getSection(Sec) - First;
}

template <class ELFT>
uint64_t ELFObjectFile<ELFT>::getSectionSize(DataRefImpl Sec) const {
  return getSection(Sec)->sh_size;
}

template <class ELFT>
Expected<ArrayRef<uint8_t>>
ELFObjectFile<ELFT>::getSectionContents(DataRefImpl Sec) const {
  const Elf_Shdr *EShdr = getSection(Sec);
  if (EShdr->sh_type == ELF::SHT_NOBITS)
    return makeArrayRef((const uint8_t *)base(), 0);
  if (std::error_code EC =
          checkOffset(getMemoryBufferRef(),
                      (uintptr_t)base() + EShdr->sh_offset, EShdr->sh_size))
    return errorCodeToError(EC);
  return makeArrayRef((const uint8_t *)base() + EShdr->sh_offset,
                      EShdr->sh_size);
}

template <class ELFT>
uint64_t ELFObjectFile<ELFT>::getSectionAlignment(DataRefImpl Sec) const {
  return getSection(Sec)->sh_addralign;
}

template <class ELFT>
bool ELFObjectFile<ELFT>::isSectionCompressed(DataRefImpl Sec) const {
  return getSection(Sec)->sh_flags & ELF::SHF_COMPRESSED;
}

template <class ELFT>
bool ELFObjectFile<ELFT>::isSectionText(DataRefImpl Sec) const {
  return getSection(Sec)->sh_flags & ELF::SHF_EXECINSTR;
}

template <class ELFT>
bool ELFObjectFile<ELFT>::isSectionData(DataRefImpl Sec) const {
  const Elf_Shdr *EShdr = getSection(Sec);
  return EShdr->sh_type == ELF::SHT_PROGBITS &&
         EShdr->sh_flags & ELF::SHF_ALLOC &&
         !(EShdr->sh_flags & ELF::SHF_EXECINSTR);
}

template <class ELFT>
bool ELFObjectFile<ELFT>::isSectionBSS(DataRefImpl Sec) const {
  const Elf_Shdr *EShdr = getSection(Sec);
  return EShdr->sh_flags & (ELF::SHF_ALLOC | ELF::SHF_WRITE) &&
         EShdr->sh_type == ELF::SHT_NOBITS;
}

template <class ELFT>
std::vector<SectionRef>
ELFObjectFile<ELFT>::dynamic_relocation_sections() const {
  std::vector<SectionRef> Res;
  std::vector<uintptr_t> Offsets;

  auto SectionsOrErr = EF.sections();
  if (!SectionsOrErr)
    return Res;

  for (const Elf_Shdr &Sec : *SectionsOrErr) {
    if (Sec.sh_type != ELF::SHT_DYNAMIC)
      continue;
    Elf_Dyn *Dynamic =
        reinterpret_cast<Elf_Dyn *>((uintptr_t)base() + Sec.sh_offset);
    for (; Dynamic->d_tag != ELF::DT_NULL; Dynamic++) {
      if (Dynamic->d_tag == ELF::DT_REL || Dynamic->d_tag == ELF::DT_RELA ||
          Dynamic->d_tag == ELF::DT_JMPREL) {
        Offsets.push_back(Dynamic->d_un.d_val);
      }
    }
  }
  for (const Elf_Shdr &Sec : *SectionsOrErr) {
    if (is_contained(Offsets, Sec.sh_addr))
      Res.emplace_back(toDRI(&Sec), this);
  }
  return Res;
}

template <class ELFT>
bool ELFObjectFile<ELFT>::isSectionVirtual(DataRefImpl Sec) const {
  return getSection(Sec)->sh_type == ELF::SHT_NOBITS;
}

template <class ELFT>
bool ELFObjectFile<ELFT>::isBerkeleyText(DataRefImpl Sec) const {
  return getSection(Sec)->sh_flags & ELF::SHF_ALLOC &&
         (getSection(Sec)->sh_flags & ELF::SHF_EXECINSTR ||
          !(getSection(Sec)->sh_flags & ELF::SHF_WRITE));
}

template <class ELFT>
bool ELFObjectFile<ELFT>::isBerkeleyData(DataRefImpl Sec) const {
  const Elf_Shdr *EShdr = getSection(Sec);
  return !isBerkeleyText(Sec) && EShdr->sh_type != ELF::SHT_NOBITS &&
         EShdr->sh_flags & ELF::SHF_ALLOC;
}

template <class ELFT>
bool ELFObjectFile<ELFT>::isDebugSection(StringRef SectionName) const {
  return SectionName.startswith(".debug") ||
         SectionName.startswith(".zdebug") || SectionName == ".gdb_index";
}

template <class ELFT>
relocation_iterator
ELFObjectFile<ELFT>::section_rel_begin(DataRefImpl Sec) const {
  DataRefImpl RelData;
  auto SectionsOrErr = EF.sections();
  if (!SectionsOrErr)
    return relocation_iterator(RelocationRef());
  uintptr_t SHT = reinterpret_cast<uintptr_t>((*SectionsOrErr).begin());
  RelData.d.a = (Sec.p - SHT) / EF.getHeader()->e_shentsize;
  RelData.d.b = 0;
  return relocation_iterator(RelocationRef(RelData, this));
}

template <class ELFT>
relocation_iterator
ELFObjectFile<ELFT>::section_rel_end(DataRefImpl Sec) const {
  const Elf_Shdr *S = reinterpret_cast<const Elf_Shdr *>(Sec.p);
  relocation_iterator Begin = section_rel_begin(Sec);
  if (S->sh_type != ELF::SHT_RELA && S->sh_type != ELF::SHT_REL)
    return Begin;
  DataRefImpl RelData = Begin->getRawDataRefImpl();
  const Elf_Shdr *RelSec = getRelSection(RelData);

  // Error check sh_link here so that getRelocationSymbol can just use it.
  auto SymSecOrErr = EF.getSection(RelSec->sh_link);
  if (!SymSecOrErr)
    report_fatal_error(errorToErrorCode(SymSecOrErr.takeError()).message());

  RelData.d.b += S->sh_size / S->sh_entsize;
  return relocation_iterator(RelocationRef(RelData, this));
}

template <class ELFT>
Expected<section_iterator>
ELFObjectFile<ELFT>::getRelocatedSection(DataRefImpl Sec) const {
  if (EF.getHeader()->e_type != ELF::ET_REL)
    return section_end();

  const Elf_Shdr *EShdr = getSection(Sec);
  uintX_t Type = EShdr->sh_type;
  if (Type != ELF::SHT_REL && Type != ELF::SHT_RELA)
    return section_end();

  Expected<const Elf_Shdr *> SecOrErr = EF.getSection(EShdr->sh_info);
  if (!SecOrErr)
    return SecOrErr.takeError();
  return section_iterator(SectionRef(toDRI(*SecOrErr), this));
}

// Relocations
template <class ELFT>
void ELFObjectFile<ELFT>::moveRelocationNext(DataRefImpl &Rel) const {
  ++Rel.d.b;
}

template <class ELFT>
symbol_iterator
ELFObjectFile<ELFT>::getRelocationSymbol(DataRefImpl Rel) const {
  uint32_t symbolIdx;
  const Elf_Shdr *sec = getRelSection(Rel);
  if (sec->sh_type == ELF::SHT_REL)
    symbolIdx = getRel(Rel)->getSymbol(EF.isMips64EL());
  else
    symbolIdx = getRela(Rel)->getSymbol(EF.isMips64EL());
  if (!symbolIdx)
    return symbol_end();

  // FIXME: error check symbolIdx
  DataRefImpl SymbolData;
  SymbolData.d.a = sec->sh_link;
  SymbolData.d.b = symbolIdx;
  return symbol_iterator(SymbolRef(SymbolData, this));
}

template <class ELFT>
uint64_t ELFObjectFile<ELFT>::getRelocationOffset(DataRefImpl Rel) const {
  const Elf_Shdr *sec = getRelSection(Rel);
  if (sec->sh_type == ELF::SHT_REL)
    return getRel(Rel)->r_offset;

  return getRela(Rel)->r_offset;
}

template <class ELFT>
uint64_t ELFObjectFile<ELFT>::getRelocationType(DataRefImpl Rel) const {
  const Elf_Shdr *sec = getRelSection(Rel);
  if (sec->sh_type == ELF::SHT_REL)
    return getRel(Rel)->getType(EF.isMips64EL());
  else
    return getRela(Rel)->getType(EF.isMips64EL());
}

template <class ELFT>
StringRef ELFObjectFile<ELFT>::getRelocationTypeName(uint32_t Type) const {
  return getELFRelocationTypeName(EF.getHeader()->e_machine, Type);
}

template <class ELFT>
void ELFObjectFile<ELFT>::getRelocationTypeName(
    DataRefImpl Rel, SmallVectorImpl<char> &Result) const {
  uint32_t type = getRelocationType(Rel);
  EF.getRelocationTypeName(type, Result);
}

template <class ELFT>
Expected<int64_t>
ELFObjectFile<ELFT>::getRelocationAddend(DataRefImpl Rel) const {
  if (getRelSection(Rel)->sh_type != ELF::SHT_RELA)
    return createError("Section is not SHT_RELA");
  return (int64_t)getRela(Rel)->r_addend;
}

template <class ELFT>
const typename ELFObjectFile<ELFT>::Elf_Rel *
ELFObjectFile<ELFT>::getRel(DataRefImpl Rel) const {
  assert(getRelSection(Rel)->sh_type == ELF::SHT_REL);
  auto Ret = EF.template getEntry<Elf_Rel>(Rel.d.a, Rel.d.b);
  if (!Ret)
    report_fatal_error(errorToErrorCode(Ret.takeError()).message());
  return *Ret;
}

template <class ELFT>
const typename ELFObjectFile<ELFT>::Elf_Rela *
ELFObjectFile<ELFT>::getRela(DataRefImpl Rela) const {
  assert(getRelSection(Rela)->sh_type == ELF::SHT_RELA);
  auto Ret = EF.template getEntry<Elf_Rela>(Rela.d.a, Rela.d.b);
  if (!Ret)
    report_fatal_error(errorToErrorCode(Ret.takeError()).message());
  return *Ret;
}

template <class ELFT>
Expected<ELFObjectFile<ELFT>>
ELFObjectFile<ELFT>::create(MemoryBufferRef Object) {
  auto EFOrErr = ELFFile<ELFT>::create(Object.getBuffer());
  if (Error E = EFOrErr.takeError())
    return std::move(E);
  auto EF = std::move(*EFOrErr);

  auto SectionsOrErr = EF.sections();
  if (!SectionsOrErr)
    return SectionsOrErr.takeError();

  const Elf_Shdr *DotDynSymSec = nullptr;
  const Elf_Shdr *DotSymtabSec = nullptr;
  ArrayRef<Elf_Word> ShndxTable;
  for (const Elf_Shdr &Sec : *SectionsOrErr) {
    switch (Sec.sh_type) {
    case ELF::SHT_DYNSYM: {
      if (!DotDynSymSec)
        DotDynSymSec = &Sec;
      break;
    }
    case ELF::SHT_SYMTAB: {
      if (!DotSymtabSec)
        DotSymtabSec = &Sec;
      break;
    }
    case ELF::SHT_SYMTAB_SHNDX: {
      auto TableOrErr = EF.getSHNDXTable(Sec);
      if (!TableOrErr)
        return TableOrErr.takeError();
      ShndxTable = *TableOrErr;
      break;
    }
    }
  }
  return ELFObjectFile<ELFT>(Object, EF, DotDynSymSec, DotSymtabSec,
                             ShndxTable);
}

template <class ELFT>
ELFObjectFile<ELFT>::ELFObjectFile(MemoryBufferRef Object, ELFFile<ELFT> EF,
                                   const Elf_Shdr *DotDynSymSec,
                                   const Elf_Shdr *DotSymtabSec,
                                   ArrayRef<Elf_Word> ShndxTable)
    : ELFObjectFileBase(
          getELFType(ELFT::TargetEndianness == support::little, ELFT::Is64Bits),
          Object),
      EF(EF), DotDynSymSec(DotDynSymSec), DotSymtabSec(DotSymtabSec),
      ShndxTable(ShndxTable) {}

template <class ELFT>
ELFObjectFile<ELFT>::ELFObjectFile(ELFObjectFile<ELFT> &&Other)
    : ELFObjectFile(Other.Data, Other.EF, Other.DotDynSymSec,
                    Other.DotSymtabSec, Other.ShndxTable) {}

template <class ELFT>
basic_symbol_iterator ELFObjectFile<ELFT>::symbol_begin() const {
  DataRefImpl Sym =
      toDRI(DotSymtabSec,
            DotSymtabSec && DotSymtabSec->sh_size >= sizeof(Elf_Sym) ? 1 : 0);
  return basic_symbol_iterator(SymbolRef(Sym, this));
}

template <class ELFT>
basic_symbol_iterator ELFObjectFile<ELFT>::symbol_end() const {
  const Elf_Shdr *SymTab = DotSymtabSec;
  if (!SymTab)
    return symbol_begin();
  DataRefImpl Sym = toDRI(SymTab, SymTab->sh_size / sizeof(Elf_Sym));
  return basic_symbol_iterator(SymbolRef(Sym, this));
}

template <class ELFT>
elf_symbol_iterator ELFObjectFile<ELFT>::dynamic_symbol_begin() const {
  if (!DotDynSymSec || DotDynSymSec->sh_size < sizeof(Elf_Sym))
    // Ignore errors here where the dynsym is empty or sh_size less than the
    // size of one symbol. These should be handled elsewhere.
    return symbol_iterator(SymbolRef(toDRI(DotDynSymSec, 0), this));
  // Skip 0-index NULL symbol.
  return symbol_iterator(SymbolRef(toDRI(DotDynSymSec, 1), this));
}

template <class ELFT>
elf_symbol_iterator ELFObjectFile<ELFT>::dynamic_symbol_end() const {
  const Elf_Shdr *SymTab = DotDynSymSec;
  if (!SymTab)
    return dynamic_symbol_begin();
  DataRefImpl Sym = toDRI(SymTab, SymTab->sh_size / sizeof(Elf_Sym));
  return basic_symbol_iterator(SymbolRef(Sym, this));
}

template <class ELFT>
section_iterator ELFObjectFile<ELFT>::section_begin() const {
  auto SectionsOrErr = EF.sections();
  if (!SectionsOrErr)
    return section_iterator(SectionRef());
  return section_iterator(SectionRef(toDRI((*SectionsOrErr).begin()), this));
}

template <class ELFT>
section_iterator ELFObjectFile<ELFT>::section_end() const {
  auto SectionsOrErr = EF.sections();
  if (!SectionsOrErr)
    return section_iterator(SectionRef());
  return section_iterator(SectionRef(toDRI((*SectionsOrErr).end()), this));
}

template <class ELFT>
uint8_t ELFObjectFile<ELFT>::getBytesInAddress() const {
  return ELFT::Is64Bits ? 8 : 4;
}

template <class ELFT>
StringRef ELFObjectFile<ELFT>::getFileFormatName() const {
  bool IsLittleEndian = ELFT::TargetEndianness == support::little;
  switch (EF.getHeader()->e_ident[ELF::EI_CLASS]) {
  case ELF::ELFCLASS32:
    switch (EF.getHeader()->e_machine) {
    case ELF::EM_386:
      return "elf32-i386";
    case ELF::EM_IAMCU:
      return "elf32-iamcu";
    case ELF::EM_X86_64:
      return "elf32-x86-64";
    case ELF::EM_ARM:
      return (IsLittleEndian ? "elf32-littlearm" : "elf32-bigarm");
    case ELF::EM_AVR:
      return "elf32-avr";
    case ELF::EM_HEXAGON:
      return "elf32-hexagon";
    case ELF::EM_LANAI:
      return "elf32-lanai";
    case ELF::EM_MIPS:
      return "elf32-mips";
    case ELF::EM_MSP430:
      return "elf32-msp430";
    case ELF::EM_PPC:
      return "elf32-powerpc";
    case ELF::EM_RISCV:
      return "elf32-littleriscv";
    case ELF::EM_SPARC:
    case ELF::EM_SPARC32PLUS:
      return "elf32-sparc";
    case ELF::EM_AMDGPU:
      return "elf32-amdgpu";
    default:
      return "elf32-unknown";
    }
  case ELF::ELFCLASS64:
    switch (EF.getHeader()->e_machine) {
    case ELF::EM_386:
      return "elf64-i386";
    case ELF::EM_X86_64:
      return "elf64-x86-64";
    case ELF::EM_AARCH64:
      return (IsLittleEndian ? "elf64-littleaarch64" : "elf64-bigaarch64");
    case ELF::EM_PPC64:
      return (IsLittleEndian ? "elf64-powerpcle" : "elf64-powerpc");
    case ELF::EM_RISCV:
      return "elf64-littleriscv";
    case ELF::EM_S390:
      return "elf64-s390";
    case ELF::EM_SPARCV9:
      return "elf64-sparc";
    case ELF::EM_MIPS:
      return "elf64-mips";
    case ELF::EM_AMDGPU:
      return "elf64-amdgpu";
    case ELF::EM_BPF:
      return "elf64-bpf";
    case ELF::EM_VE:
      return "elf64-ve";
    default:
      return "elf64-unknown";
    }
  default:
    // FIXME: Proper error handling.
    report_fatal_error("Invalid ELFCLASS!");
  }
}

template <class ELFT> Triple::ArchType ELFObjectFile<ELFT>::getArch() const {
  bool IsLittleEndian = ELFT::TargetEndianness == support::little;
  switch (EF.getHeader()->e_machine) {
  case ELF::EM_386:
  case ELF::EM_IAMCU:
    return Triple::x86;
  case ELF::EM_X86_64:
    return Triple::x86_64;
  case ELF::EM_AARCH64:
    return IsLittleEndian ? Triple::aarch64 : Triple::aarch64_be;
  case ELF::EM_ARM:
    return Triple::arm;
  case ELF::EM_AVR:
    return Triple::avr;
  case ELF::EM_HEXAGON:
    return Triple::hexagon;
  case ELF::EM_LANAI:
    return Triple::lanai;
  case ELF::EM_MIPS:
    switch (EF.getHeader()->e_ident[ELF::EI_CLASS]) {
    case ELF::ELFCLASS32:
      return IsLittleEndian ? Triple::mipsel : Triple::mips;
    case ELF::ELFCLASS64:
      return IsLittleEndian ? Triple::mips64el : Triple::mips64;
    default:
      report_fatal_error("Invalid ELFCLASS!");
    }
  case ELF::EM_MSP430:
    return Triple::msp430;
  case ELF::EM_PPC:
    return Triple::ppc;
  case ELF::EM_PPC64:
    return IsLittleEndian ? Triple::ppc64le : Triple::ppc64;
  case ELF::EM_RISCV:
    switch (EF.getHeader()->e_ident[ELF::EI_CLASS]) {
    case ELF::ELFCLASS32:
      return Triple::riscv32;
    case ELF::ELFCLASS64:
      return Triple::riscv64;
    default:
      report_fatal_error("Invalid ELFCLASS!");
    }
  case ELF::EM_S390:
    return Triple::systemz;

  case ELF::EM_SPARC:
  case ELF::EM_SPARC32PLUS:
    return IsLittleEndian ? Triple::sparcel : Triple::sparc;
  case ELF::EM_SPARCV9:
    return Triple::sparcv9;

  case ELF::EM_AMDGPU: {
    if (!IsLittleEndian)
      return Triple::UnknownArch;

    unsigned MACH = EF.getHeader()->e_flags & ELF::EF_AMDGPU_MACH;
    if (MACH >= ELF::EF_AMDGPU_MACH_R600_FIRST &&
        MACH <= ELF::EF_AMDGPU_MACH_R600_LAST)
      return Triple::r600;
    if (MACH >= ELF::EF_AMDGPU_MACH_AMDGCN_FIRST &&
        MACH <= ELF::EF_AMDGPU_MACH_AMDGCN_LAST)
      return Triple::amdgcn;

    return Triple::UnknownArch;
  }

  case ELF::EM_BPF:
    return IsLittleEndian ? Triple::bpfel : Triple::bpfeb;

<<<<<<< HEAD
=======
  case ELF::EM_VE:
    return Triple::ve;
>>>>>>> f334156b
  default:
    return Triple::UnknownArch;
  }
}

template <class ELFT>
Expected<uint64_t> ELFObjectFile<ELFT>::getStartAddress() const {
  return EF.getHeader()->e_entry;
}

template <class ELFT>
ELFObjectFileBase::elf_symbol_iterator_range
ELFObjectFile<ELFT>::getDynamicSymbolIterators() const {
  return make_range(dynamic_symbol_begin(), dynamic_symbol_end());
}

template <class ELFT> bool ELFObjectFile<ELFT>::isRelocatableObject() const {
  return EF.getHeader()->e_type == ELF::ET_REL;
}

} // end namespace object
} // end namespace llvm

#endif // LLVM_OBJECT_ELFOBJECTFILE_H<|MERGE_RESOLUTION|>--- conflicted
+++ resolved
@@ -1219,11 +1219,8 @@
   case ELF::EM_BPF:
     return IsLittleEndian ? Triple::bpfel : Triple::bpfeb;
 
-<<<<<<< HEAD
-=======
   case ELF::EM_VE:
     return Triple::ve;
->>>>>>> f334156b
   default:
     return Triple::UnknownArch;
   }
