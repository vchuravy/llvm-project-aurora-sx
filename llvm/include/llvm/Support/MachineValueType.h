//===- Support/MachineValueType.h - Machine-Level types ---------*- C++ -*-===//
//
// Part of the LLVM Project, under the Apache License v2.0 with LLVM Exceptions.
// See https://llvm.org/LICENSE.txt for license information.
// SPDX-License-Identifier: Apache-2.0 WITH LLVM-exception
//
//===----------------------------------------------------------------------===//
//
// This file defines the set of machine-level target independent types which
// legal values in the code generator use.
//
//===----------------------------------------------------------------------===//

#ifndef LLVM_SUPPORT_MACHINEVALUETYPE_H
#define LLVM_SUPPORT_MACHINEVALUETYPE_H

#include "llvm/ADT/iterator_range.h"
#include "llvm/Support/ErrorHandling.h"
#include "llvm/Support/MathExtras.h"
#include "llvm/Support/ScalableSize.h"
#include <cassert>

namespace llvm {

  class Type;

  /// Machine Value Type. Every type that is supported natively by some
  /// processor targeted by LLVM occurs here. This means that any legal value
  /// type can be represented by an MVT.
  class MVT {
  public:
    enum SimpleValueType : uint8_t {
      // Simple value types that aren't explicitly part of this enumeration
      // are considered extended value types.
      INVALID_SIMPLE_VALUE_TYPE = 0,

      // If you change this numbering, you must change the values in
      // ValueTypes.td as well!
      Other          =   1,   // This is a non-standard value
      i1             =   2,   // This is a 1 bit integer value
      i8             =   3,   // This is an 8 bit integer value
      i16            =   4,   // This is a 16 bit integer value
      i32            =   5,   // This is a 32 bit integer value
      i64            =   6,   // This is a 64 bit integer value
      i128           =   7,   // This is a 128 bit integer value

      FIRST_INTEGER_VALUETYPE = i1,
      LAST_INTEGER_VALUETYPE  = i128,

      f16            =   8,   // This is a 16 bit floating point value
      f32            =   9,   // This is a 32 bit floating point value
      f64            =  10,   // This is a 64 bit floating point value
      f80            =  11,   // This is a 80 bit floating point value
      f128           =  12,   // This is a 128 bit floating point value
      ppcf128        =  13,   // This is a PPC 128-bit floating point value

      FIRST_FP_VALUETYPE = f16,
      LAST_FP_VALUETYPE  = ppcf128,

      v1i1           =  14,   //    1 x i1
      v2i1           =  15,   //    2 x i1
      v4i1           =  16,   //    4 x i1
      v8i1           =  17,   //    8 x i1
      v16i1          =  18,   //   16 x i1
      v32i1          =  19,   //   32 x i1
      v64i1          =  20,   //   64 x i1
      v128i1         =  21,   //  128 x i1
<<<<<<< HEAD
      v256i1         =  22,   //  256 x i1
      v512i1         =  23,   //  512 x i1
      v1024i1        =  24,   // 1024 x i1

      v1i8           =  25,   //  1 x i8
      v2i8           =  26,   //  2 x i8
      v4i8           =  27,   //  4 x i8
      v8i8           =  28,   //  8 x i8
      v16i8          =  29,   // 16 x i8
      v32i8          =  30,   // 32 x i8
      v64i8          =  31,   // 64 x i8
      v128i8         =  32,   //128 x i8
      v256i8         =  33,   //256 x i8

      v1i16          =  34,   //  1 x i16
      v2i16          =  35,   //  2 x i16
=======
      v512i1         =  22,   //  512 x i1
      v1024i1        =  23,   // 1024 x i1

      v1i8           =  24,   //  1 x i8
      v2i8           =  25,   //  2 x i8
      v4i8           =  26,   //  4 x i8
      v8i8           =  27,   //  8 x i8
      v16i8          =  28,   // 16 x i8
      v32i8          =  29,   // 32 x i8
      v64i8          =  30,   // 64 x i8
      v128i8         =  31,   //128 x i8
      v256i8         =  32,   //256 x i8

      v1i16          =  33,   //  1 x i16
      v2i16          =  34,   //  2 x i16
      v3i16          =  35,   //  3 x i16
>>>>>>> 37f91c32
      v4i16          =  36,   //  4 x i16
      v8i16          =  37,   //  8 x i16
      v16i16         =  38,   // 16 x i16
      v32i16         =  39,   // 32 x i16
      v64i16         =  40,   // 64 x i16
      v128i16        =  41,   //128 x i16

      v1i32          =  42,   //    1 x i32
      v2i32          =  43,   //    2 x i32
      v3i32          =  44,   //    3 x i32
      v4i32          =  45,   //    4 x i32
      v5i32          =  46,   //    5 x i32
      v8i32          =  47,   //    8 x i32
      v16i32         =  48,   //   16 x i32
      v32i32         =  49,   //   32 x i32
      v64i32         =  50,   //   64 x i32
      v128i32        =  51,   //  128 x i32
      v256i32        =  52,   //  256 x i32
      v512i32        =  53,   //  512 x i32
      v1024i32       =  54,   // 1024 x i32
      v2048i32       =  55,   // 2048 x i32

      v1i64          =  56,   //  1 x i64
      v2i64          =  57,   //  2 x i64
      v4i64          =  58,   //  4 x i64
      v8i64          =  59,   //  8 x i64
      v16i64         =  60,   // 16 x i64
      v32i64         =  61,   // 32 x i64
<<<<<<< HEAD
      v64i64         =  62,   // 64 x i64
      v128i64        =  63,   // 128 x i64
      v256i64        =  64,   // 256 x i64

      v1i128         =  65,   //  1 x i128

      // Scalable integer types
      nxv1i1         =  66,   // n x  1 x i1
      nxv2i1         =  67,   // n x  2 x i1
      nxv4i1         =  68,   // n x  4 x i1
      nxv8i1         =  69,   // n x  8 x i1
      nxv16i1        =  70,   // n x 16 x i1
      nxv32i1        =  71,   // n x 32 x i1

      nxv1i8         =  72,   // n x  1 x i8
      nxv2i8         =  73,   // n x  2 x i8
      nxv4i8         =  74,   // n x  4 x i8
      nxv8i8         =  75,   // n x  8 x i8
      nxv16i8        =  76,   // n x 16 x i8
      nxv32i8        =  77,   // n x 32 x i8

      nxv1i16        =  78,   // n x  1 x i16
      nxv2i16        =  79,   // n x  2 x i16
      nxv4i16        =  80,   // n x  4 x i16
      nxv8i16        =  81,   // n x  8 x i16
      nxv16i16       =  82,   // n x 16 x i16
      nxv32i16       =  83,   // n x 32 x i16

      nxv1i32        =  84,   // n x  1 x i32
      nxv2i32        =  85,   // n x  2 x i32
      nxv4i32        =  86,   // n x  4 x i32
      nxv8i32        =  87,   // n x  8 x i32
      nxv16i32       =  88,   // n x 16 x i32
      nxv32i32       =  89,   // n x 32 x i32

      nxv1i64        =  90,   // n x  1 x i64
      nxv2i64        =  91,   // n x  2 x i64
      nxv4i64        =  92,   // n x  4 x i64
      nxv8i64        =  93,   // n x  8 x i64
      nxv16i64       =  94,   // n x 16 x i64
      nxv32i64       =  95,   // n x 32 x i64
=======

      v1i128         =  62,   //  1 x i128

      // Scalable integer types
      nxv1i1         =  63,   // n x  1 x i1
      nxv2i1         =  64,   // n x  2 x i1
      nxv4i1         =  65,   // n x  4 x i1
      nxv8i1         =  66,   // n x  8 x i1
      nxv16i1        =  67,   // n x 16 x i1
      nxv32i1        =  68,   // n x 32 x i1

      nxv1i8         =  69,   // n x  1 x i8
      nxv2i8         =  70,   // n x  2 x i8
      nxv4i8         =  71,   // n x  4 x i8
      nxv8i8         =  72,   // n x  8 x i8
      nxv16i8        =  73,   // n x 16 x i8
      nxv32i8        =  74,   // n x 32 x i8

      nxv1i16        =  75,   // n x  1 x i16
      nxv2i16        =  76,   // n x  2 x i16
      nxv4i16        =  77,   // n x  4 x i16
      nxv8i16        =  78,   // n x  8 x i16
      nxv16i16       =  79,   // n x 16 x i16
      nxv32i16       =  80,   // n x 32 x i16

      nxv1i32        =  81,   // n x  1 x i32
      nxv2i32        =  82,   // n x  2 x i32
      nxv4i32        =  83,   // n x  4 x i32
      nxv8i32        =  84,   // n x  8 x i32
      nxv16i32       =  85,   // n x 16 x i32
      nxv32i32       =  86,   // n x 32 x i32

      nxv1i64        =  87,   // n x  1 x i64
      nxv2i64        =  88,   // n x  2 x i64
      nxv4i64        =  89,   // n x  4 x i64
      nxv8i64        =  90,   // n x  8 x i64
      nxv16i64       =  91,   // n x 16 x i64
      nxv32i64       =  92,   // n x 32 x i64
>>>>>>> 37f91c32

      FIRST_INTEGER_VECTOR_VALUETYPE = v1i1,
      LAST_INTEGER_VECTOR_VALUETYPE = nxv32i64,

      FIRST_INTEGER_SCALABLE_VALUETYPE = nxv1i1,
      LAST_INTEGER_SCALABLE_VALUETYPE = nxv32i64,

<<<<<<< HEAD
      v2f16          =  96,   //    2 x f16
      v4f16          =  97,   //    4 x f16
      v8f16          =  98,   //    8 x f16
=======
      v2f16          =  93,   //    2 x f16
      v3f16          =  94,   //    3 x f16
      v4f16          =  95,   //    4 x f16
      v8f16          =  96,   //    8 x f16
      v16f16         =  97,   //   16 x f16
      v32f16         =  98,   //   32 x f16
>>>>>>> 37f91c32
      v1f32          =  99,   //    1 x f32
      v2f32          =  100,  //    2 x f32
      v3f32          =  101,  //    3 x f32
      v4f32          =  102,  //    4 x f32
      v5f32          =  103,  //    5 x f32
      v8f32          =  104,  //    8 x f32
      v16f32         =  105,  //   16 x f32
      v32f32         =  106,  //   32 x f32
      v64f32         =  107,  //   64 x f32
      v128f32        =  108,  //  128 x f32
      v256f32        =  109,  //  256 x f32
      v512f32        =  110,  //  512 x f32
      v1024f32       =  111,  // 1024 x f32
      v2048f32       =  112,  // 2048 x f32
      v1f64          =  113,  //    1 x f64
      v2f64          =  114,  //    2 x f64
      v4f64          =  115,  //    4 x f64
      v8f64          =  116,  //    8 x f64
<<<<<<< HEAD
      v16f64         = 117,   // 16 x f64
      v32f64         = 118,   // 32 x f64
      v64f64         = 119,   // 64 x f64
      v128f64        = 120,   // 128 x f64
      v256f64        = 121,   // 256 x f64

      nxv2f16        =  122,  // n x  2 x f16
      nxv4f16        =  123,  // n x  4 x f16
      nxv8f16        =  124,  // n x  8 x f16
      nxv1f32        =  125,  // n x  1 x f32
      nxv2f32        =  126,  // n x  2 x f32
      nxv4f32        =  127,  // n x  4 x f32
      nxv8f32        =  128,  // n x  8 x f32
      nxv16f32       =  129,  // n x 16 x f32
      nxv1f64        =  130,  // n x  1 x f64
      nxv2f64        =  131,  // n x  2 x f64
      nxv4f64        =  132,  // n x  4 x f64
      nxv8f64        =  133,  // n x  8 x f64
=======

      nxv2f16        =  117,  // n x  2 x f16
      nxv4f16        =  118,  // n x  4 x f16
      nxv8f16        =  119,  // n x  8 x f16
      nxv1f32        =  120,  // n x  1 x f32
      nxv2f32        =  121,  // n x  2 x f32
      nxv4f32        =  122,  // n x  4 x f32
      nxv8f32        =  123,  // n x  8 x f32
      nxv16f32       =  124,  // n x 16 x f32
      nxv1f64        =  125,  // n x  1 x f64
      nxv2f64        =  126,  // n x  2 x f64
      nxv4f64        =  127,  // n x  4 x f64
      nxv8f64        =  128,  // n x  8 x f64
>>>>>>> 37f91c32

      FIRST_FP_VECTOR_VALUETYPE = v2f16,
      LAST_FP_VECTOR_VALUETYPE = nxv8f64,

      FIRST_FP_SCALABLE_VALUETYPE = nxv2f16,
      LAST_FP_SCALABLE_VALUETYPE = nxv8f64,

      FIRST_VECTOR_VALUETYPE = v1i1,
      LAST_VECTOR_VALUETYPE  = nxv8f64,

<<<<<<< HEAD
      x86mmx         =  134,   // This is an X86 MMX value

      Glue           =  135,   // This glues nodes together during pre-RA sched

      isVoid         =  136,   // This has no value

      Untyped        =  137,   // This value takes a register, but has
                               // unspecified type.  The register class
                               // will be determined by the opcode.

      exnref         =  138,   // WebAssembly's exnref type

      FIRST_VALUETYPE = 1,     // This is always the beginning of the list.
      LAST_VALUETYPE =  139,   // This always remains at the end of the list.
=======
      x86mmx         =  129,   // This is an X86 MMX value

      Glue           =  130,   // This glues nodes together during pre-RA sched

      isVoid         =  131,   // This has no value

      Untyped        =  132,   // This value takes a register, but has
                               // unspecified type.  The register class
                               // will be determined by the opcode.

      exnref         =  133,   // WebAssembly's exnref type

      FIRST_VALUETYPE = 1,     // This is always the beginning of the list.
      LAST_VALUETYPE =  134,   // This always remains at the end of the list.
>>>>>>> 37f91c32

      // This is the current maximum for LAST_VALUETYPE.
      // MVT::MAX_ALLOWED_VALUETYPE is used for asserts and to size bit vectors
      // This value must be a multiple of 32.
      MAX_ALLOWED_VALUETYPE = 160,

      // A value of type llvm::TokenTy
      token          = 248,

      // This is MDNode or MDString.
      Metadata       = 249,

      // An int value the size of the pointer of the current
      // target to any address space. This must only be used internal to
      // tblgen. Other than for overloading, we treat iPTRAny the same as iPTR.
      iPTRAny        = 250,

      // A vector with any length and element size. This is used
      // for intrinsics that have overloadings based on vector types.
      // This is only for tblgen's consumption!
      vAny           = 251,

      // Any floating-point or vector floating-point value. This is used
      // for intrinsics that have overloadings based on floating-point types.
      // This is only for tblgen's consumption!
      fAny           = 252,

      // An integer or vector integer value of any bit width. This is
      // used for intrinsics that have overloadings based on integer bit widths.
      // This is only for tblgen's consumption!
      iAny           = 253,

      // An int value the size of the pointer of the current
      // target.  This should only be used internal to tblgen!
      iPTR           = 254,

      // Any type. This is used for intrinsics that have overloadings.
      // This is only for tblgen's consumption!
      Any            = 255
    };

    SimpleValueType SimpleTy = INVALID_SIMPLE_VALUE_TYPE;

    constexpr MVT() = default;
    constexpr MVT(SimpleValueType SVT) : SimpleTy(SVT) {}

    bool operator>(const MVT& S)  const { return SimpleTy >  S.SimpleTy; }
    bool operator<(const MVT& S)  const { return SimpleTy <  S.SimpleTy; }
    bool operator==(const MVT& S) const { return SimpleTy == S.SimpleTy; }
    bool operator!=(const MVT& S) const { return SimpleTy != S.SimpleTy; }
    bool operator>=(const MVT& S) const { return SimpleTy >= S.SimpleTy; }
    bool operator<=(const MVT& S) const { return SimpleTy <= S.SimpleTy; }

    /// Return true if this is a valid simple valuetype.
    bool isValid() const {
      return (SimpleTy >= MVT::FIRST_VALUETYPE &&
              SimpleTy < MVT::LAST_VALUETYPE);
    }

    /// Return true if this is a FP or a vector FP type.
    bool isFloatingPoint() const {
      return ((SimpleTy >= MVT::FIRST_FP_VALUETYPE &&
               SimpleTy <= MVT::LAST_FP_VALUETYPE) ||
              (SimpleTy >= MVT::FIRST_FP_VECTOR_VALUETYPE &&
               SimpleTy <= MVT::LAST_FP_VECTOR_VALUETYPE));
    }

    /// Return true if this is an integer or a vector integer type.
    bool isInteger() const {
      return ((SimpleTy >= MVT::FIRST_INTEGER_VALUETYPE &&
               SimpleTy <= MVT::LAST_INTEGER_VALUETYPE) ||
              (SimpleTy >= MVT::FIRST_INTEGER_VECTOR_VALUETYPE &&
               SimpleTy <= MVT::LAST_INTEGER_VECTOR_VALUETYPE));
    }

    /// Return true if this is an integer, not including vectors.
    bool isScalarInteger() const {
      return (SimpleTy >= MVT::FIRST_INTEGER_VALUETYPE &&
              SimpleTy <= MVT::LAST_INTEGER_VALUETYPE);
    }

    /// Return true if this is a vector value type.
    bool isVector() const {
      return (SimpleTy >= MVT::FIRST_VECTOR_VALUETYPE &&
              SimpleTy <= MVT::LAST_VECTOR_VALUETYPE);
    }

    /// Return true if this is a vector value type where the
    /// runtime length is machine dependent
    bool isScalableVector() const {
      return ((SimpleTy >= MVT::FIRST_INTEGER_SCALABLE_VALUETYPE &&
               SimpleTy <= MVT::LAST_INTEGER_SCALABLE_VALUETYPE) ||
              (SimpleTy >= MVT::FIRST_FP_SCALABLE_VALUETYPE &&
               SimpleTy <= MVT::LAST_FP_SCALABLE_VALUETYPE));
    }

    /// Return true if this is a 16-bit vector type.
    bool is16BitVector() const {
      return (SimpleTy == MVT::v2i8  || SimpleTy == MVT::v1i16 ||
              SimpleTy == MVT::v16i1);
    }

    /// Return true if this is a 32-bit vector type.
    bool is32BitVector() const {
      return (SimpleTy == MVT::v32i1 || SimpleTy == MVT::v4i8  ||
              SimpleTy == MVT::v2i16 || SimpleTy == MVT::v1i32 ||
              SimpleTy == MVT::v2f16 || SimpleTy == MVT::v1f32);
    }

    /// Return true if this is a 64-bit vector type.
    bool is64BitVector() const {
      return (SimpleTy == MVT::v64i1 || SimpleTy == MVT::v8i8  ||
              SimpleTy == MVT::v4i16 || SimpleTy == MVT::v2i32 ||
              SimpleTy == MVT::v1i64 || SimpleTy == MVT::v4f16 ||
              SimpleTy == MVT::v2f32 || SimpleTy == MVT::v1f64);
    }

    /// Return true if this is a 128-bit vector type.
    bool is128BitVector() const {
      return (SimpleTy == MVT::v128i1 || SimpleTy == MVT::v16i8  ||
              SimpleTy == MVT::v8i16  || SimpleTy == MVT::v4i32  ||
              SimpleTy == MVT::v2i64  || SimpleTy == MVT::v1i128 ||
              SimpleTy == MVT::v8f16  || SimpleTy == MVT::v4f32  ||
              SimpleTy == MVT::v2f64);
    }

    /// Return true if this is a 256-bit vector type.
    bool is256BitVector() const {
<<<<<<< HEAD
      return (SimpleTy == MVT::v8f32 || SimpleTy == MVT::v4f64  ||
              SimpleTy == MVT::v32i8 || SimpleTy == MVT::v16i16 ||
              SimpleTy == MVT::v8i32 || SimpleTy == MVT::v4i64  ||
              SimpleTy == MVT::v256i1);
=======
      return (SimpleTy == MVT::v16f16 || SimpleTy == MVT::v8f32 ||
              SimpleTy == MVT::v4f64  || SimpleTy == MVT::v32i8 ||
              SimpleTy == MVT::v16i16 || SimpleTy == MVT::v8i32 ||
              SimpleTy == MVT::v4i64);
>>>>>>> 37f91c32
    }

    /// Return true if this is a 512-bit vector type.
    bool is512BitVector() const {
      return (SimpleTy == MVT::v32f16 || SimpleTy == MVT::v16f32 ||
              SimpleTy == MVT::v8f64  || SimpleTy == MVT::v512i1 ||
              SimpleTy == MVT::v64i8  || SimpleTy == MVT::v32i16 ||
              SimpleTy == MVT::v16i32 || SimpleTy == MVT::v8i64);
    }

    /// Return true if this is a 1024-bit vector type.
    bool is1024BitVector() const {
      return (SimpleTy == MVT::v32f32  || SimpleTy == MVT::v16f64 ||
              SimpleTy == MVT::v1024i1 || SimpleTy == MVT::v128i8 ||
              SimpleTy == MVT::v64i16  || SimpleTy == MVT::v32i32 ||
              SimpleTy == MVT::v16i64);
    }

    /// Return true if this is a 2048-bit vector type.
    bool is2048BitVector() const {
      return (SimpleTy == MVT::v64f32 || SimpleTy == MVT::v32f64 ||
              SimpleTy == MVT::v256i8 || SimpleTy == MVT::v128i16 ||
              SimpleTy == MVT::v64i32 || SimpleTy == MVT::v32i64);
    }

    /// Return true if this is a 4096-bit vector type.
    bool is4096BitVector() const {
      return (SimpleTy == MVT::v128f32 || SimpleTy == MVT::v64f64 ||
              SimpleTy == MVT::v128i32 || SimpleTy == MVT::v64i64);
    }

    /// Return true if this is a 8192-bit vector type.
    bool is8192BitVector() const {
      return (SimpleTy == MVT::v256f32 || SimpleTy == MVT::v128f64 ||
              SimpleTy == MVT::v256i32 || SimpleTy == MVT::v128i64);
    }

    /// Return true if this is a 16384 vector type.
    bool is16384BitVector() const {
      return (SimpleTy == MVT::v256i64 || SimpleTy == MVT::v512i32 ||
              SimpleTy == MVT::v256f64 || SimpleTy == MVT::v512f32);
    }

    /// Return true if this is an overloaded type for TableGen.
    bool isOverloaded() const {
      return (SimpleTy==MVT::Any  ||
              SimpleTy==MVT::iAny || SimpleTy==MVT::fAny ||
              SimpleTy==MVT::vAny || SimpleTy==MVT::iPTRAny);
    }

    /// Return a VT for a vector type with the same element type but
    /// half the number of elements.
    MVT getHalfNumVectorElementsVT() const {
      MVT EltVT = getVectorElementType();
      auto EltCnt = getVectorElementCount();
      assert(!(EltCnt.Min & 1) && "Splitting vector, but not in half!");
      return getVectorVT(EltVT, EltCnt / 2);
    }

    /// Returns true if the given vector is a power of 2.
    bool isPow2VectorType() const {
      unsigned NElts = getVectorNumElements();
      return !(NElts & (NElts - 1));
    }

    /// Widens the length of the given vector MVT up to the nearest power of 2
    /// and returns that type.
    MVT getPow2VectorType() const {
      if (isPow2VectorType())
        return *this;

      unsigned NElts = getVectorNumElements();
      unsigned Pow2NElts = 1 << Log2_32_Ceil(NElts);
      return MVT::getVectorVT(getVectorElementType(), Pow2NElts);
    }

    /// If this is a vector, return the element type, otherwise return this.
    MVT getScalarType() const {
      return isVector() ? getVectorElementType() : *this;
    }

    MVT getVectorElementType() const {
      switch (SimpleTy) {
      default:
        llvm_unreachable("Not a vector MVT!");
      case v1i1:
      case v2i1:
      case v4i1:
      case v8i1:
      case v16i1:
      case v32i1:
      case v64i1:
      case v128i1:
      case v256i1:
      case v512i1:
      case v1024i1:
      case nxv1i1:
      case nxv2i1:
      case nxv4i1:
      case nxv8i1:
      case nxv16i1:
      case nxv32i1: return i1;
      case v1i8:
      case v2i8:
      case v4i8:
      case v8i8:
      case v16i8:
      case v32i8:
      case v64i8:
      case v128i8:
      case v256i8:
      case nxv1i8:
      case nxv2i8:
      case nxv4i8:
      case nxv8i8:
      case nxv16i8:
      case nxv32i8: return i8;
      case v1i16:
      case v2i16:
      case v3i16:
      case v4i16:
      case v8i16:
      case v16i16:
      case v32i16:
      case v64i16:
      case v128i16:
      case nxv1i16:
      case nxv2i16:
      case nxv4i16:
      case nxv8i16:
      case nxv16i16:
      case nxv32i16: return i16;
      case v1i32:
      case v2i32:
      case v3i32:
      case v4i32:
      case v5i32:
      case v8i32:
      case v16i32:
      case v32i32:
      case v64i32:
      case v128i32:
      case v256i32:
      case v512i32:
      case v1024i32:
      case v2048i32:
      case nxv1i32:
      case nxv2i32:
      case nxv4i32:
      case nxv8i32:
      case nxv16i32:
      case nxv32i32: return i32;
      case v1i64:
      case v2i64:
      case v4i64:
      case v8i64:
      case v16i64:
      case v32i64:
      case v64i64:
      case v128i64:
      case v256i64:
      case nxv1i64:
      case nxv2i64:
      case nxv4i64:
      case nxv8i64:
      case nxv16i64:
      case nxv32i64: return i64;
      case v1i128: return i128;
      case v2f16:
      case v3f16:
      case v4f16:
      case v8f16:
      case v16f16:
      case v32f16:
      case nxv2f16:
      case nxv4f16:
      case nxv8f16: return f16;
      case v1f32:
      case v2f32:
      case v3f32:
      case v4f32:
      case v5f32:
      case v8f32:
      case v16f32:
      case v32f32:
      case v64f32:
      case v128f32:
      case v256f32:
      case v512f32:
      case v1024f32:
      case v2048f32:
      case nxv1f32:
      case nxv2f32:
      case nxv4f32:
      case nxv8f32:
      case nxv16f32: return f32;
      case v1f64:
      case v2f64:
      case v4f64:
      case v8f64:
      case v16f64:
      case v32f64:
      case v64f64:
      case v128f64:
      case v256f64:
      case nxv1f64:
      case nxv2f64:
      case nxv4f64:
      case nxv8f64: return f64;
      }
    }

    unsigned getVectorNumElements() const {
      switch (SimpleTy) {
      default:
        llvm_unreachable("Not a vector MVT!");
      case v2048i32:
      case v2048f32: return 2048;
      case v1024i1:
      case v1024i32:
      case v1024f32: return 1024;
      case v512i1:
      case v512i32:
      case v512f32: return 512;
      case v256i1:
      case v256i8:
      case v256i32:
      case v256f32:
      case v256i64:
      case v256f64: return 256;
      case v128i1:
      case v128i8:
      case v128i16:
      case v128i32:
      case v128i64:
      case v128f32:
      case v128f64: return 128;
      case v64i1:
      case v64i8:
      case v64i16:
      case v64i32:
      case v64f32:
      case v64i64:
      case v64f64: return 64;
      case v32i1:
      case v32i8:
      case v32i16:
      case v32i32:
      case v32i64:
      case v32f16:
      case v32f32:
      case v32f64:
      case nxv32i1:
      case nxv32i8:
      case nxv32i16:
      case nxv32i32:
      case nxv32i64: return 32;
      case v16i1:
      case v16i8:
      case v16i16:
      case v16i32:
      case v16i64:
      case v16f16:
      case v16f32:
      case v16f64:
      case nxv16i1:
      case nxv16i8:
      case nxv16i16:
      case nxv16i32:
      case nxv16i64:
      case nxv16f32: return 16;
      case v8i1:
      case v8i8:
      case v8i16:
      case v8i32:
      case v8i64:
      case v8f16:
      case v8f32:
      case v8f64:
      case nxv8i1:
      case nxv8i8:
      case nxv8i16:
      case nxv8i32:
      case nxv8i64:
      case nxv8f16:
      case nxv8f32:
      case nxv8f64: return 8;
      case v5i32:
      case v5f32: return 5;
      case v4i1:
      case v4i8:
      case v4i16:
      case v4i32:
      case v4i64:
      case v4f16:
      case v4f32:
      case v4f64:
      case nxv4i1:
      case nxv4i8:
      case nxv4i16:
      case nxv4i32:
      case nxv4i64:
      case nxv4f16:
      case nxv4f32:
      case nxv4f64: return 4;
      case v3i16:
      case v3i32:
      case v3f16:
      case v3f32: return 3;
      case v2i1:
      case v2i8:
      case v2i16:
      case v2i32:
      case v2i64:
      case v2f16:
      case v2f32:
      case v2f64:
      case nxv2i1:
      case nxv2i8:
      case nxv2i16:
      case nxv2i32:
      case nxv2i64:
      case nxv2f16:
      case nxv2f32:
      case nxv2f64: return 2;
      case v1i1:
      case v1i8:
      case v1i16:
      case v1i32:
      case v1i64:
      case v1i128:
      case v1f32:
      case v1f64:
      case nxv1i1:
      case nxv1i8:
      case nxv1i16:
      case nxv1i32:
      case nxv1i64:
      case nxv1f32:
      case nxv1f64: return 1;
      }
    }

    ElementCount getVectorElementCount() const {
      return { getVectorNumElements(), isScalableVector() };
    }

    unsigned getSizeInBits() const {
      switch (SimpleTy) {
      default:
        llvm_unreachable("getSizeInBits called on extended MVT.");
      case Other:
        llvm_unreachable("Value type is non-standard value, Other.");
      case iPTR:
        llvm_unreachable("Value type size is target-dependent. Ask TLI.");
      case iPTRAny:
      case iAny:
      case fAny:
      case vAny:
      case Any:
        llvm_unreachable("Value type is overloaded.");
      case token:
        llvm_unreachable("Token type is a sentinel that cannot be used "
                         "in codegen and has no size");
      case Metadata:
        llvm_unreachable("Value type is metadata.");
      case i1:
      case v1i1:
      case nxv1i1: return 1;
      case v2i1:
      case nxv2i1: return 2;
      case v4i1:
      case nxv4i1: return 4;
      case i8  :
      case v1i8:
      case v8i1:
      case nxv1i8:
      case nxv8i1: return 8;
      case i16 :
      case f16:
      case v16i1:
      case v2i8:
      case v1i16:
      case nxv16i1:
      case nxv2i8:
      case nxv1i16: return 16;
      case f32 :
      case i32 :
      case v32i1:
      case v4i8:
      case v2i16:
      case v2f16:
      case v1f32:
      case v1i32:
      case nxv32i1:
      case nxv4i8:
      case nxv2i16:
      case nxv1i32:
      case nxv2f16:
      case nxv1f32: return 32;
      case v3i16:
      case v3f16: return 48;
      case x86mmx:
      case f64 :
      case i64 :
      case v64i1:
      case v8i8:
      case v4i16:
      case v2i32:
      case v1i64:
      case v4f16:
      case v2f32:
      case v1f64:
      case nxv8i8:
      case nxv4i16:
      case nxv2i32:
      case nxv1i64:
      case nxv4f16:
      case nxv2f32:
      case nxv1f64: return 64;
      case f80 :  return 80;
      case v3i32:
      case v3f32: return 96;
      case f128:
      case ppcf128:
      case i128:
      case v128i1:
      case v16i8:
      case v8i16:
      case v4i32:
      case v2i64:
      case v1i128:
      case v8f16:
      case v4f32:
      case v2f64:
      case nxv16i8:
      case nxv8i16:
      case nxv4i32:
      case nxv2i64:
      case nxv8f16:
      case nxv4f32:
      case nxv2f64: return 128;
      case v5i32:
      case v5f32: return 160;
      case v256i1:
      case v32i8:
      case v16i16:
      case v8i32:
      case v4i64:
      case v16f16:
      case v8f32:
      case v4f64:
      case nxv32i8:
      case nxv16i16:
      case nxv8i32:
      case nxv4i64:
      case nxv8f32:
      case nxv4f64: return 256;
      case v512i1:
      case v64i8:
      case v32i16:
      case v16i32:
      case v8i64:
      case v32f16:
      case v16f32:
      case v8f64:
      case nxv32i16:
      case nxv16i32:
      case nxv8i64:
      case nxv16f32:
      case nxv8f64: return 512;
      case v1024i1:
      case v128i8:
      case v64i16:
      case v32i32:
      case v16i64:
      case v32f32:
      case v16f64:
      case nxv32i32:
      case nxv16i64: return 1024;
      case v256i8:
      case v128i16:
      case v64i32:
      case v32i64:
      case v64f32:
      case v32f64:
      case nxv32i64: return 2048;
      case v128i32:
      case v64i64:
      case v128f32:
      case v64f64:  return 4096;
      case v256i32:
      case v128i64:
      case v256f32:
      case v128f64: return 8192;
      case v512i32:
      case v256i64:
      case v512f32:
      case v256f64: return 16384;
      case v1024i32:
      case v1024f32:  return 32768;
      case v2048i32:
      case v2048f32:  return 65536;
      case exnref: return 0; // opaque type
      }
    }

    unsigned getScalarSizeInBits() const {
      return getScalarType().getSizeInBits();
    }

    /// Return the number of bytes overwritten by a store of the specified value
    /// type.
    unsigned getStoreSize() const {
      return (getSizeInBits() + 7) / 8;
    }

    /// Return the number of bits overwritten by a store of the specified value
    /// type.
    unsigned getStoreSizeInBits() const {
      return getStoreSize() * 8;
    }

    /// Return true if this has more bits than VT.
    bool bitsGT(MVT VT) const {
      return getSizeInBits() > VT.getSizeInBits();
    }

    /// Return true if this has no less bits than VT.
    bool bitsGE(MVT VT) const {
      return getSizeInBits() >= VT.getSizeInBits();
    }

    /// Return true if this has less bits than VT.
    bool bitsLT(MVT VT) const {
      return getSizeInBits() < VT.getSizeInBits();
    }

    /// Return true if this has no more bits than VT.
    bool bitsLE(MVT VT) const {
      return getSizeInBits() <= VT.getSizeInBits();
    }

    static MVT getFloatingPointVT(unsigned BitWidth) {
      switch (BitWidth) {
      default:
        llvm_unreachable("Bad bit width!");
      case 16:
        return MVT::f16;
      case 32:
        return MVT::f32;
      case 64:
        return MVT::f64;
      case 80:
        return MVT::f80;
      case 128:
        return MVT::f128;
      }
    }

    static MVT getIntegerVT(unsigned BitWidth) {
      switch (BitWidth) {
      default:
        return (MVT::SimpleValueType)(MVT::INVALID_SIMPLE_VALUE_TYPE);
      case 1:
        return MVT::i1;
      case 8:
        return MVT::i8;
      case 16:
        return MVT::i16;
      case 32:
        return MVT::i32;
      case 64:
        return MVT::i64;
      case 128:
        return MVT::i128;
      }
    }

    static MVT getVectorVT(MVT VT, unsigned NumElements) {
      switch (VT.SimpleTy) {
      default:
        break;
      case MVT::i1:
        if (NumElements == 1)    return MVT::v1i1;
        if (NumElements == 2)    return MVT::v2i1;
        if (NumElements == 4)    return MVT::v4i1;
        if (NumElements == 8)    return MVT::v8i1;
        if (NumElements == 16)   return MVT::v16i1;
        if (NumElements == 32)   return MVT::v32i1;
        if (NumElements == 64)   return MVT::v64i1;
        if (NumElements == 128)  return MVT::v128i1;
        if (NumElements == 256)  return MVT::v256i1;
        if (NumElements == 512)  return MVT::v512i1;
        if (NumElements == 1024) return MVT::v1024i1;
        break;
      case MVT::i8:
        if (NumElements == 1)   return MVT::v1i8;
        if (NumElements == 2)   return MVT::v2i8;
        if (NumElements == 4)   return MVT::v4i8;
        if (NumElements == 8)   return MVT::v8i8;
        if (NumElements == 16)  return MVT::v16i8;
        if (NumElements == 32)  return MVT::v32i8;
        if (NumElements == 64)  return MVT::v64i8;
        if (NumElements == 128) return MVT::v128i8;
        if (NumElements == 256) return MVT::v256i8;
        break;
      case MVT::i16:
        if (NumElements == 1)   return MVT::v1i16;
        if (NumElements == 2)   return MVT::v2i16;
        if (NumElements == 3)   return MVT::v3i16;
        if (NumElements == 4)   return MVT::v4i16;
        if (NumElements == 8)   return MVT::v8i16;
        if (NumElements == 16)  return MVT::v16i16;
        if (NumElements == 32)  return MVT::v32i16;
        if (NumElements == 64)  return MVT::v64i16;
        if (NumElements == 128) return MVT::v128i16;
        break;
      case MVT::i32:
        if (NumElements == 1)    return MVT::v1i32;
        if (NumElements == 2)    return MVT::v2i32;
        if (NumElements == 3)    return MVT::v3i32;
        if (NumElements == 4)    return MVT::v4i32;
        if (NumElements == 5)    return MVT::v5i32;
        if (NumElements == 8)    return MVT::v8i32;
        if (NumElements == 16)   return MVT::v16i32;
        if (NumElements == 32)   return MVT::v32i32;
        if (NumElements == 64)   return MVT::v64i32;
        if (NumElements == 128)  return MVT::v128i32;
        if (NumElements == 256)  return MVT::v256i32;
        if (NumElements == 512)  return MVT::v512i32;
        if (NumElements == 1024) return MVT::v1024i32;
        if (NumElements == 2048) return MVT::v2048i32;
        break;
      case MVT::i64:
        if (NumElements == 1)  return MVT::v1i64;
        if (NumElements == 2)  return MVT::v2i64;
        if (NumElements == 4)  return MVT::v4i64;
        if (NumElements == 8)  return MVT::v8i64;
        if (NumElements == 16) return MVT::v16i64;
        if (NumElements == 32) return MVT::v32i64;
        if (NumElements == 64) return MVT::v64i64;
        if (NumElements == 128) return MVT::v128i64;
        if (NumElements == 256) return MVT::v256i64;
        break;
      case MVT::i128:
        if (NumElements == 1)  return MVT::v1i128;
        break;
      case MVT::f16:
        if (NumElements == 2)  return MVT::v2f16;
        if (NumElements == 3)  return MVT::v3f16;
        if (NumElements == 4)  return MVT::v4f16;
        if (NumElements == 8)  return MVT::v8f16;
        if (NumElements == 16) return MVT::v16f16;
        if (NumElements == 32) return MVT::v32f16;
        break;
      case MVT::f32:
        if (NumElements == 1)    return MVT::v1f32;
        if (NumElements == 2)    return MVT::v2f32;
        if (NumElements == 3)    return MVT::v3f32;
        if (NumElements == 4)    return MVT::v4f32;
        if (NumElements == 5)    return MVT::v5f32;
        if (NumElements == 8)    return MVT::v8f32;
        if (NumElements == 16)   return MVT::v16f32;
        if (NumElements == 32)   return MVT::v32f32;
        if (NumElements == 64)   return MVT::v64f32;
        if (NumElements == 128)  return MVT::v128f32;
        if (NumElements == 256)  return MVT::v256f32;
        if (NumElements == 512)  return MVT::v512f32;
        if (NumElements == 1024) return MVT::v1024f32;
        if (NumElements == 2048) return MVT::v2048f32;
        break;
      case MVT::f64:
        if (NumElements == 1)  return MVT::v1f64;
        if (NumElements == 2)  return MVT::v2f64;
        if (NumElements == 4)  return MVT::v4f64;
        if (NumElements == 8)  return MVT::v8f64;
        if (NumElements == 16)  return MVT::v16f64;
        if (NumElements == 32)  return MVT::v32f64;
        if (NumElements == 64)  return MVT::v64f64;
        if (NumElements == 128)  return MVT::v128f64;
        if (NumElements == 256)  return MVT::v256f64;
        break;
      }
      return (MVT::SimpleValueType)(MVT::INVALID_SIMPLE_VALUE_TYPE);
    }

    static MVT getScalableVectorVT(MVT VT, unsigned NumElements) {
      switch(VT.SimpleTy) {
        default:
          break;
        case MVT::i1:
          if (NumElements == 1)  return MVT::nxv1i1;
          if (NumElements == 2)  return MVT::nxv2i1;
          if (NumElements == 4)  return MVT::nxv4i1;
          if (NumElements == 8)  return MVT::nxv8i1;
          if (NumElements == 16) return MVT::nxv16i1;
          if (NumElements == 32) return MVT::nxv32i1;
          break;
        case MVT::i8:
          if (NumElements == 1)  return MVT::nxv1i8;
          if (NumElements == 2)  return MVT::nxv2i8;
          if (NumElements == 4)  return MVT::nxv4i8;
          if (NumElements == 8)  return MVT::nxv8i8;
          if (NumElements == 16) return MVT::nxv16i8;
          if (NumElements == 32) return MVT::nxv32i8;
          break;
        case MVT::i16:
          if (NumElements == 1)  return MVT::nxv1i16;
          if (NumElements == 2)  return MVT::nxv2i16;
          if (NumElements == 4)  return MVT::nxv4i16;
          if (NumElements == 8)  return MVT::nxv8i16;
          if (NumElements == 16) return MVT::nxv16i16;
          if (NumElements == 32) return MVT::nxv32i16;
          break;
        case MVT::i32:
          if (NumElements == 1)  return MVT::nxv1i32;
          if (NumElements == 2)  return MVT::nxv2i32;
          if (NumElements == 4)  return MVT::nxv4i32;
          if (NumElements == 8)  return MVT::nxv8i32;
          if (NumElements == 16) return MVT::nxv16i32;
          if (NumElements == 32) return MVT::nxv32i32;
          break;
        case MVT::i64:
          if (NumElements == 1)  return MVT::nxv1i64;
          if (NumElements == 2)  return MVT::nxv2i64;
          if (NumElements == 4)  return MVT::nxv4i64;
          if (NumElements == 8)  return MVT::nxv8i64;
          if (NumElements == 16) return MVT::nxv16i64;
          if (NumElements == 32) return MVT::nxv32i64;
          break;
        case MVT::f16:
          if (NumElements == 2)  return MVT::nxv2f16;
          if (NumElements == 4)  return MVT::nxv4f16;
          if (NumElements == 8)  return MVT::nxv8f16;
          break;
        case MVT::f32:
          if (NumElements == 1)  return MVT::nxv1f32;
          if (NumElements == 2)  return MVT::nxv2f32;
          if (NumElements == 4)  return MVT::nxv4f32;
          if (NumElements == 8)  return MVT::nxv8f32;
          if (NumElements == 16) return MVT::nxv16f32;
          break;
        case MVT::f64:
          if (NumElements == 1)  return MVT::nxv1f64;
          if (NumElements == 2)  return MVT::nxv2f64;
          if (NumElements == 4)  return MVT::nxv4f64;
          if (NumElements == 8)  return MVT::nxv8f64;
          break;
      }
      return (MVT::SimpleValueType)(MVT::INVALID_SIMPLE_VALUE_TYPE);
    }

    static MVT getVectorVT(MVT VT, unsigned NumElements, bool IsScalable) {
      if (IsScalable)
        return getScalableVectorVT(VT, NumElements);
      return getVectorVT(VT, NumElements);
    }

    static MVT getVectorVT(MVT VT, ElementCount EC) {
      if (EC.Scalable)
        return getScalableVectorVT(VT, EC.Min);
      return getVectorVT(VT, EC.Min);
    }

    /// Return the value type corresponding to the specified type.  This returns
    /// all pointers as iPTR.  If HandleUnknown is true, unknown types are
    /// returned as Other, otherwise they are invalid.
    static MVT getVT(Type *Ty, bool HandleUnknown = false);

  private:
    /// A simple iterator over the MVT::SimpleValueType enum.
    struct mvt_iterator {
      SimpleValueType VT;

      mvt_iterator(SimpleValueType VT) : VT(VT) {}

      MVT operator*() const { return VT; }
      bool operator!=(const mvt_iterator &LHS) const { return VT != LHS.VT; }

      mvt_iterator& operator++() {
        VT = (MVT::SimpleValueType)((int)VT + 1);
        assert((int)VT <= MVT::MAX_ALLOWED_VALUETYPE &&
               "MVT iterator overflowed.");
        return *this;
      }
    };

    /// A range of the MVT::SimpleValueType enum.
    using mvt_range = iterator_range<mvt_iterator>;

  public:
    /// SimpleValueType Iteration
    /// @{
    static mvt_range all_valuetypes() {
      return mvt_range(MVT::FIRST_VALUETYPE, MVT::LAST_VALUETYPE);
    }

    static mvt_range integer_valuetypes() {
      return mvt_range(MVT::FIRST_INTEGER_VALUETYPE,
                       (MVT::SimpleValueType)(MVT::LAST_INTEGER_VALUETYPE + 1));
    }

    static mvt_range fp_valuetypes() {
      return mvt_range(MVT::FIRST_FP_VALUETYPE,
                       (MVT::SimpleValueType)(MVT::LAST_FP_VALUETYPE + 1));
    }

    static mvt_range vector_valuetypes() {
      return mvt_range(MVT::FIRST_VECTOR_VALUETYPE,
                       (MVT::SimpleValueType)(MVT::LAST_VECTOR_VALUETYPE + 1));
    }

    static mvt_range integer_vector_valuetypes() {
      return mvt_range(
          MVT::FIRST_INTEGER_VECTOR_VALUETYPE,
          (MVT::SimpleValueType)(MVT::LAST_INTEGER_VECTOR_VALUETYPE + 1));
    }

    static mvt_range fp_vector_valuetypes() {
      return mvt_range(
          MVT::FIRST_FP_VECTOR_VALUETYPE,
          (MVT::SimpleValueType)(MVT::LAST_FP_VECTOR_VALUETYPE + 1));
    }

    static mvt_range integer_scalable_vector_valuetypes() {
      return mvt_range(MVT::FIRST_INTEGER_SCALABLE_VALUETYPE,
              (MVT::SimpleValueType)(MVT::LAST_INTEGER_SCALABLE_VALUETYPE + 1));
    }

    static mvt_range fp_scalable_vector_valuetypes() {
      return mvt_range(MVT::FIRST_FP_SCALABLE_VALUETYPE,
                   (MVT::SimpleValueType)(MVT::LAST_FP_SCALABLE_VALUETYPE + 1));
    }
    /// @}
  };

} // end namespace llvm

#endif // LLVM_CODEGEN_MACHINEVALUETYPE_H<|MERGE_RESOLUTION|>--- conflicted
+++ resolved
@@ -65,7 +65,6 @@
       v32i1          =  19,   //   32 x i1
       v64i1          =  20,   //   64 x i1
       v128i1         =  21,   //  128 x i1
-<<<<<<< HEAD
       v256i1         =  22,   //  256 x i1
       v512i1         =  23,   //  512 x i1
       v1024i1        =  24,   // 1024 x i1
@@ -82,134 +81,76 @@
 
       v1i16          =  34,   //  1 x i16
       v2i16          =  35,   //  2 x i16
-=======
-      v512i1         =  22,   //  512 x i1
-      v1024i1        =  23,   // 1024 x i1
-
-      v1i8           =  24,   //  1 x i8
-      v2i8           =  25,   //  2 x i8
-      v4i8           =  26,   //  4 x i8
-      v8i8           =  27,   //  8 x i8
-      v16i8          =  28,   // 16 x i8
-      v32i8          =  29,   // 32 x i8
-      v64i8          =  30,   // 64 x i8
-      v128i8         =  31,   //128 x i8
-      v256i8         =  32,   //256 x i8
-
-      v1i16          =  33,   //  1 x i16
-      v2i16          =  34,   //  2 x i16
-      v3i16          =  35,   //  3 x i16
->>>>>>> 37f91c32
-      v4i16          =  36,   //  4 x i16
-      v8i16          =  37,   //  8 x i16
-      v16i16         =  38,   // 16 x i16
-      v32i16         =  39,   // 32 x i16
-      v64i16         =  40,   // 64 x i16
-      v128i16        =  41,   //128 x i16
-
-      v1i32          =  42,   //    1 x i32
-      v2i32          =  43,   //    2 x i32
-      v3i32          =  44,   //    3 x i32
-      v4i32          =  45,   //    4 x i32
-      v5i32          =  46,   //    5 x i32
-      v8i32          =  47,   //    8 x i32
-      v16i32         =  48,   //   16 x i32
-      v32i32         =  49,   //   32 x i32
-      v64i32         =  50,   //   64 x i32
-      v128i32        =  51,   //  128 x i32
-      v256i32        =  52,   //  256 x i32
-      v512i32        =  53,   //  512 x i32
-      v1024i32       =  54,   // 1024 x i32
-      v2048i32       =  55,   // 2048 x i32
-
-      v1i64          =  56,   //  1 x i64
-      v2i64          =  57,   //  2 x i64
-      v4i64          =  58,   //  4 x i64
-      v8i64          =  59,   //  8 x i64
-      v16i64         =  60,   // 16 x i64
-      v32i64         =  61,   // 32 x i64
-<<<<<<< HEAD
-      v64i64         =  62,   // 64 x i64
-      v128i64        =  63,   // 128 x i64
-      v256i64        =  64,   // 256 x i64
-
-      v1i128         =  65,   //  1 x i128
+      v3i16          =  36,   //  3 x i16
+      v4i16          =  37,   //  4 x i16
+      v8i16          =  38,   //  8 x i16
+      v16i16         =  39,   // 16 x i16
+      v32i16         =  40,   // 32 x i16
+      v64i16         =  41,   // 64 x i16
+      v128i16        =  42,   //128 x i16
+
+      v1i32          =  43,   //    1 x i32
+      v2i32          =  44,   //    2 x i32
+      v3i32          =  45,   //    3 x i32
+      v4i32          =  46,   //    4 x i32
+      v5i32          =  47,   //    5 x i32
+      v8i32          =  48,   //    8 x i32
+      v16i32         =  49,   //   16 x i32
+      v32i32         =  50,   //   32 x i32
+      v64i32         =  51,   //   64 x i32
+      v128i32        =  52,   //  128 x i32
+      v256i32        =  53,   //  256 x i32
+      v512i32        =  54,   //  512 x i32
+      v1024i32       =  55,   // 1024 x i32
+      v2048i32       =  56,   // 2048 x i32
+
+      v1i64          =  57,   //  1 x i64
+      v2i64          =  58,   //  2 x i64
+      v4i64          =  59,   //  4 x i64
+      v8i64          =  60,   //  8 x i64
+      v16i64         =  61,   // 16 x i64
+      v32i64         =  62,   // 32 x i64
+      v64i64         =  63,   // 64 x i64
+      v128i64        =  64,   // 128 x i64
+      v256i64        =  65,   // 256 x i64
+
+      v1i128         =  66,   //  1 x i128
 
       // Scalable integer types
-      nxv1i1         =  66,   // n x  1 x i1
-      nxv2i1         =  67,   // n x  2 x i1
-      nxv4i1         =  68,   // n x  4 x i1
-      nxv8i1         =  69,   // n x  8 x i1
-      nxv16i1        =  70,   // n x 16 x i1
-      nxv32i1        =  71,   // n x 32 x i1
-
-      nxv1i8         =  72,   // n x  1 x i8
-      nxv2i8         =  73,   // n x  2 x i8
-      nxv4i8         =  74,   // n x  4 x i8
-      nxv8i8         =  75,   // n x  8 x i8
-      nxv16i8        =  76,   // n x 16 x i8
-      nxv32i8        =  77,   // n x 32 x i8
-
-      nxv1i16        =  78,   // n x  1 x i16
-      nxv2i16        =  79,   // n x  2 x i16
-      nxv4i16        =  80,   // n x  4 x i16
-      nxv8i16        =  81,   // n x  8 x i16
-      nxv16i16       =  82,   // n x 16 x i16
-      nxv32i16       =  83,   // n x 32 x i16
-
-      nxv1i32        =  84,   // n x  1 x i32
-      nxv2i32        =  85,   // n x  2 x i32
-      nxv4i32        =  86,   // n x  4 x i32
-      nxv8i32        =  87,   // n x  8 x i32
-      nxv16i32       =  88,   // n x 16 x i32
-      nxv32i32       =  89,   // n x 32 x i32
-
-      nxv1i64        =  90,   // n x  1 x i64
-      nxv2i64        =  91,   // n x  2 x i64
-      nxv4i64        =  92,   // n x  4 x i64
-      nxv8i64        =  93,   // n x  8 x i64
-      nxv16i64       =  94,   // n x 16 x i64
-      nxv32i64       =  95,   // n x 32 x i64
-=======
-
-      v1i128         =  62,   //  1 x i128
-
-      // Scalable integer types
-      nxv1i1         =  63,   // n x  1 x i1
-      nxv2i1         =  64,   // n x  2 x i1
-      nxv4i1         =  65,   // n x  4 x i1
-      nxv8i1         =  66,   // n x  8 x i1
-      nxv16i1        =  67,   // n x 16 x i1
-      nxv32i1        =  68,   // n x 32 x i1
-
-      nxv1i8         =  69,   // n x  1 x i8
-      nxv2i8         =  70,   // n x  2 x i8
-      nxv4i8         =  71,   // n x  4 x i8
-      nxv8i8         =  72,   // n x  8 x i8
-      nxv16i8        =  73,   // n x 16 x i8
-      nxv32i8        =  74,   // n x 32 x i8
-
-      nxv1i16        =  75,   // n x  1 x i16
-      nxv2i16        =  76,   // n x  2 x i16
-      nxv4i16        =  77,   // n x  4 x i16
-      nxv8i16        =  78,   // n x  8 x i16
-      nxv16i16       =  79,   // n x 16 x i16
-      nxv32i16       =  80,   // n x 32 x i16
-
-      nxv1i32        =  81,   // n x  1 x i32
-      nxv2i32        =  82,   // n x  2 x i32
-      nxv4i32        =  83,   // n x  4 x i32
-      nxv8i32        =  84,   // n x  8 x i32
-      nxv16i32       =  85,   // n x 16 x i32
-      nxv32i32       =  86,   // n x 32 x i32
-
-      nxv1i64        =  87,   // n x  1 x i64
-      nxv2i64        =  88,   // n x  2 x i64
-      nxv4i64        =  89,   // n x  4 x i64
-      nxv8i64        =  90,   // n x  8 x i64
-      nxv16i64       =  91,   // n x 16 x i64
-      nxv32i64       =  92,   // n x 32 x i64
->>>>>>> 37f91c32
+      nxv1i1         =  67,   // n x  1 x i1
+      nxv2i1         =  68,   // n x  2 x i1
+      nxv4i1         =  69,   // n x  4 x i1
+      nxv8i1         =  70,   // n x  8 x i1
+      nxv16i1        =  71,   // n x 16 x i1
+      nxv32i1        =  72,   // n x 32 x i1
+
+      nxv1i8         =  73,   // n x  1 x i8
+      nxv2i8         =  74,   // n x  2 x i8
+      nxv4i8         =  75,   // n x  4 x i8
+      nxv8i8         =  76,   // n x  8 x i8
+      nxv16i8        =  77,   // n x 16 x i8
+      nxv32i8        =  78,   // n x 32 x i8
+
+      nxv1i16        =  79,   // n x  1 x i16
+      nxv2i16        =  80,   // n x  2 x i16
+      nxv4i16        =  81,   // n x  4 x i16
+      nxv8i16        =  82,   // n x  8 x i16
+      nxv16i16       =  83,   // n x 16 x i16
+      nxv32i16       =  84,   // n x 32 x i16
+
+      nxv1i32        =  85,   // n x  1 x i32
+      nxv2i32        =  86,   // n x  2 x i32
+      nxv4i32        =  87,   // n x  4 x i32
+      nxv8i32        =  88,   // n x  8 x i32
+      nxv16i32       =  89,   // n x 16 x i32
+      nxv32i32       =  90,   // n x 32 x i32
+
+      nxv1i64        =  91,   // n x  1 x i64
+      nxv2i64        =  92,   // n x  2 x i64
+      nxv4i64        =  93,   // n x  4 x i64
+      nxv8i64        =  94,   // n x  8 x i64
+      nxv16i64       =  95,   // n x 16 x i64
+      nxv32i64       =  96,   // n x 32 x i64
 
       FIRST_INTEGER_VECTOR_VALUETYPE = v1i1,
       LAST_INTEGER_VECTOR_VALUETYPE = nxv32i64,
@@ -217,70 +158,48 @@
       FIRST_INTEGER_SCALABLE_VALUETYPE = nxv1i1,
       LAST_INTEGER_SCALABLE_VALUETYPE = nxv32i64,
 
-<<<<<<< HEAD
-      v2f16          =  96,   //    2 x f16
-      v4f16          =  97,   //    4 x f16
-      v8f16          =  98,   //    8 x f16
-=======
-      v2f16          =  93,   //    2 x f16
-      v3f16          =  94,   //    3 x f16
-      v4f16          =  95,   //    4 x f16
-      v8f16          =  96,   //    8 x f16
-      v16f16         =  97,   //   16 x f16
-      v32f16         =  98,   //   32 x f16
->>>>>>> 37f91c32
-      v1f32          =  99,   //    1 x f32
-      v2f32          =  100,  //    2 x f32
-      v3f32          =  101,  //    3 x f32
-      v4f32          =  102,  //    4 x f32
-      v5f32          =  103,  //    5 x f32
-      v8f32          =  104,  //    8 x f32
-      v16f32         =  105,  //   16 x f32
-      v32f32         =  106,  //   32 x f32
-      v64f32         =  107,  //   64 x f32
-      v128f32        =  108,  //  128 x f32
-      v256f32        =  109,  //  256 x f32
-      v512f32        =  110,  //  512 x f32
-      v1024f32       =  111,  // 1024 x f32
-      v2048f32       =  112,  // 2048 x f32
-      v1f64          =  113,  //    1 x f64
-      v2f64          =  114,  //    2 x f64
-      v4f64          =  115,  //    4 x f64
-      v8f64          =  116,  //    8 x f64
-<<<<<<< HEAD
-      v16f64         = 117,   // 16 x f64
-      v32f64         = 118,   // 32 x f64
-      v64f64         = 119,   // 64 x f64
-      v128f64        = 120,   // 128 x f64
-      v256f64        = 121,   // 256 x f64
-
-      nxv2f16        =  122,  // n x  2 x f16
-      nxv4f16        =  123,  // n x  4 x f16
-      nxv8f16        =  124,  // n x  8 x f16
-      nxv1f32        =  125,  // n x  1 x f32
-      nxv2f32        =  126,  // n x  2 x f32
-      nxv4f32        =  127,  // n x  4 x f32
-      nxv8f32        =  128,  // n x  8 x f32
-      nxv16f32       =  129,  // n x 16 x f32
-      nxv1f64        =  130,  // n x  1 x f64
-      nxv2f64        =  131,  // n x  2 x f64
-      nxv4f64        =  132,  // n x  4 x f64
-      nxv8f64        =  133,  // n x  8 x f64
-=======
-
-      nxv2f16        =  117,  // n x  2 x f16
-      nxv4f16        =  118,  // n x  4 x f16
-      nxv8f16        =  119,  // n x  8 x f16
-      nxv1f32        =  120,  // n x  1 x f32
-      nxv2f32        =  121,  // n x  2 x f32
-      nxv4f32        =  122,  // n x  4 x f32
-      nxv8f32        =  123,  // n x  8 x f32
-      nxv16f32       =  124,  // n x 16 x f32
-      nxv1f64        =  125,  // n x  1 x f64
-      nxv2f64        =  126,  // n x  2 x f64
-      nxv4f64        =  127,  // n x  4 x f64
-      nxv8f64        =  128,  // n x  8 x f64
->>>>>>> 37f91c32
+      v2f16          =  97,   //    2 x f16
+      v3f16          =  98,   //    3 x f16
+      v4f16          =  99,   //    4 x f16
+      v8f16          =  100,  //    8 x f16
+      v16f16         =  101,  //   16 x f16
+      v32f16         =  102,  //   32 x f16
+      v1f32          =  103,  //    1 x f32
+      v2f32          =  104,  //    2 x f32
+      v3f32          =  105,  //    3 x f32
+      v4f32          =  106,  //    4 x f32
+      v5f32          =  107,  //    5 x f32
+      v8f32          =  108,  //    8 x f32
+      v16f32         =  109,  //   16 x f32
+      v32f32         =  110,  //   32 x f32
+      v64f32         =  111,  //   64 x f32
+      v128f32        =  112,  //  128 x f32
+      v256f32        =  113,  //  256 x f32
+      v512f32        =  114,  //  512 x f32
+      v1024f32       =  115,  // 1024 x f32
+      v2048f32       =  116,  // 2048 x f32
+      v1f64          =  117,  //    1 x f64
+      v2f64          =  118,  //    2 x f64
+      v4f64          =  119,  //    4 x f64
+      v8f64          =  120,  //    8 x f64
+      v16f64         =  121,  //   16 x f64
+      v32f64         =  122,  //   32 x f64
+      v64f64         =  123,  //   64 x f64
+      v128f64        =  124,  //  128 x f64
+      v256f64        =  125,  //  256 x f64
+
+      nxv2f16        =  126,  // n x  2 x f16
+      nxv4f16        =  127,  // n x  4 x f16
+      nxv8f16        =  128,  // n x  8 x f16
+      nxv1f32        =  129,  // n x  1 x f32
+      nxv2f32        =  130,  // n x  2 x f32
+      nxv4f32        =  131,  // n x  4 x f32
+      nxv8f32        =  132,  // n x  8 x f32
+      nxv16f32       =  133,  // n x 16 x f32
+      nxv1f64        =  134,  // n x  1 x f64
+      nxv2f64        =  135,  // n x  2 x f64
+      nxv4f64        =  136,  // n x  4 x f64
+      nxv8f64        =  137,  // n x  8 x f64
 
       FIRST_FP_VECTOR_VALUETYPE = v2f16,
       LAST_FP_VECTOR_VALUETYPE = nxv8f64,
@@ -291,37 +210,20 @@
       FIRST_VECTOR_VALUETYPE = v1i1,
       LAST_VECTOR_VALUETYPE  = nxv8f64,
 
-<<<<<<< HEAD
-      x86mmx         =  134,   // This is an X86 MMX value
-
-      Glue           =  135,   // This glues nodes together during pre-RA sched
-
-      isVoid         =  136,   // This has no value
-
-      Untyped        =  137,   // This value takes a register, but has
+      x86mmx         =  138,   // This is an X86 MMX value
+
+      Glue           =  139,   // This glues nodes together during pre-RA sched
+
+      isVoid         =  140,   // This has no value
+
+      Untyped        =  141,   // This value takes a register, but has
                                // unspecified type.  The register class
                                // will be determined by the opcode.
 
-      exnref         =  138,   // WebAssembly's exnref type
+      exnref         =  142,   // WebAssembly's exnref type
 
       FIRST_VALUETYPE = 1,     // This is always the beginning of the list.
-      LAST_VALUETYPE =  139,   // This always remains at the end of the list.
-=======
-      x86mmx         =  129,   // This is an X86 MMX value
-
-      Glue           =  130,   // This glues nodes together during pre-RA sched
-
-      isVoid         =  131,   // This has no value
-
-      Untyped        =  132,   // This value takes a register, but has
-                               // unspecified type.  The register class
-                               // will be determined by the opcode.
-
-      exnref         =  133,   // WebAssembly's exnref type
-
-      FIRST_VALUETYPE = 1,     // This is always the beginning of the list.
-      LAST_VALUETYPE =  134,   // This always remains at the end of the list.
->>>>>>> 37f91c32
+      LAST_VALUETYPE =  143,   // This always remains at the end of the list.
 
       // This is the current maximum for LAST_VALUETYPE.
       // MVT::MAX_ALLOWED_VALUETYPE is used for asserts and to size bit vectors
@@ -450,17 +352,10 @@
 
     /// Return true if this is a 256-bit vector type.
     bool is256BitVector() const {
-<<<<<<< HEAD
-      return (SimpleTy == MVT::v8f32 || SimpleTy == MVT::v4f64  ||
-              SimpleTy == MVT::v32i8 || SimpleTy == MVT::v16i16 ||
-              SimpleTy == MVT::v8i32 || SimpleTy == MVT::v4i64  ||
-              SimpleTy == MVT::v256i1);
-=======
       return (SimpleTy == MVT::v16f16 || SimpleTy == MVT::v8f32 ||
               SimpleTy == MVT::v4f64  || SimpleTy == MVT::v32i8 ||
               SimpleTy == MVT::v16i16 || SimpleTy == MVT::v8i32 ||
-              SimpleTy == MVT::v4i64);
->>>>>>> 37f91c32
+              SimpleTy == MVT::v4i64  || SimpleTy == MVT::v256i1);
     }
 
     /// Return true if this is a 512-bit vector type.
