--- conflicted
+++ resolved
@@ -779,7 +779,6 @@
   return Cost;
 }
 
-<<<<<<< HEAD
 int TargetTransformInfo::getIntrinsicInstrCost(Intrinsic::ID ID, Type *RetTy,
                                                ArrayRef<Type *> Tys,
                                                FastMathFlags FMF,
@@ -799,12 +798,6 @@
                                                const Instruction *I) const {
   int Cost =
       TTIImpl->getIntrinsicInstrCost(ID, RetTy, Args, FMF, VF, CostKind, I);
-=======
-int
-TargetTransformInfo::getIntrinsicInstrCost(const IntrinsicCostAttributes &ICA,
-                                           TTI::TargetCostKind CostKind) const {
-  int Cost = TTIImpl->getIntrinsicInstrCost(ICA, CostKind);
->>>>>>> f334156b
   assert(Cost >= 0 && "TTI should not produce negative costs!");
   return Cost;
 }
