--- conflicted
+++ resolved
@@ -214,11 +214,8 @@
   kw_optforfuzzing,
   kw_optnone,
   kw_optsize,
-<<<<<<< HEAD
   kw_passthru,
-=======
   kw_preallocated,
->>>>>>> aef203c6
   kw_readnone,
   kw_readonly,
   kw_returned,
