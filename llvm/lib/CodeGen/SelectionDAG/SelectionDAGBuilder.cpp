--- conflicted
+++ resolved
@@ -1437,15 +1437,6 @@
   return Val;
 }
 
-<<<<<<< HEAD
-// Return true if SDValue exists for the given Value
-bool SelectionDAGBuilder::findValue(const Value *V) const {
-  return (NodeMap.find(V) != NodeMap.end()) ||
-         (FuncInfo.ValueMap.find(V) != FuncInfo.ValueMap.end());
-}
-
-=======
->>>>>>> aef203c6
 /// getNonRegisterValue - Return an SDValue for the given Value, but
 /// don't look in FuncInfo.ValueMap for a virtual register.
 SDValue SelectionDAGBuilder::getNonRegisterValue(const Value *V) {
@@ -3771,15 +3762,9 @@
   // Normalize Vector GEP - all scalar operands should be converted to the
   // splat vector.
   bool IsVectorGEP = I.getType()->isVectorTy();
-<<<<<<< HEAD
-  ElementCount VectorElementCount = IsVectorGEP
-                                        ? I.getType()->getVectorElementCount()
-                                        : ElementCount(0, false);
-=======
   ElementCount VectorElementCount =
       IsVectorGEP ? cast<VectorType>(I.getType())->getElementCount()
                   : ElementCount(0, false);
->>>>>>> aef203c6
 
   if (IsVectorGEP && !N.getValueType().isVector()) {
     LLVMContext &Context = *DAG.getContext();
@@ -4314,16 +4299,10 @@
 // In all other cases the function returns 'false'.
 static bool getUniformBase(const Value *Ptr, SDValue &Base, SDValue &Index,
                            ISD::MemIndexType &IndexType, SDValue &Scale,
-<<<<<<< HEAD
-                           SelectionDAGBuilder *SDB) {
-  SelectionDAG &DAG = SDB->DAG;
-  LLVMContext &Context = *DAG.getContext();
-=======
                            SelectionDAGBuilder *SDB, const BasicBlock *CurBB) {
   SelectionDAG& DAG = SDB->DAG;
   const TargetLowering &TLI = DAG.getTargetLoweringInfo();
   const DataLayout &DL = DAG.getDataLayout();
->>>>>>> aef203c6
 
   assert(Ptr->getType()->isVectorTy() && "Uexpected pointer type");
 
@@ -4357,22 +4336,6 @@
   if (BasePtr->getType()->isVectorTy() || !IndexVal->getType()->isVectorTy())
     return false;
 
-<<<<<<< HEAD
-  if (STy) {
-    const StructLayout *SL = DL.getStructLayout(STy);
-    unsigned Field =
-        cast<Constant>(IndexVal)->getUniqueInteger().getZExtValue();
-    Scale = DAG.getTargetConstant(1, SDB->getCurSDLoc(), TLI.getPointerTy(DL));
-    Index = DAG.getConstant(SL->getElementOffset(Field), SDB->getCurSDLoc(),
-                            TLI.getPointerTy(DL));
-  } else {
-    Scale =
-        DAG.getTargetConstant(DL.getTypeAllocSize(GEP->getResultElementType()),
-                              SDB->getCurSDLoc(), TLI.getPointerTy(DL));
-    Index = SDB->getValue(IndexVal);
-  }
-=======
->>>>>>> aef203c6
   Base = SDB->getValue(BasePtr);
   Index = SDB->getValue(IndexVal);
   IndexType = ISD::SIGNED_SCALED;
@@ -4563,7 +4526,7 @@
   SDValue Scale;
   const Value *BasePtr = Ptr;
   bool UniformBase =
-      getUniformBase(BasePtr, Base, Index, IndexType, Scale, this);
+      getUniformBase(BasePtr, Base, Index, IndexType, Scale, this, I.getParent());
   bool ConstantMemory = false;
   if (UniformBase && AA &&
       AA->pointsToConstantMemory(MemoryLocation(
@@ -4618,7 +4581,7 @@
   SDValue Scale;
   const Value *BasePtr = Ptr;
   bool UniformBase =
-      getUniformBase(BasePtr, Base, Index, IndexType, Scale, this);
+      getUniformBase(BasePtr, Base, Index, IndexType, Scale, this, I.getParent());
 
   const Value *MemOpBasePtr = UniformBase ? BasePtr : nullptr;
   MachineMemOperand *MMO = DAG.getMachineFunction().getMachineMemOperand(
@@ -8524,16 +8487,6 @@
 
       // Process the call argument. BasicBlocks are labels, currently appearing
       // only in asm's.
-<<<<<<< HEAD
-      const Instruction *I = CS.getInstruction();
-      if (isa<CallBrInst>(I) &&
-          ArgNo - 1 >=
-              (cast<CallBrInst>(I)->getNumArgOperands() -
-               cast<CallBrInst>(I)->getNumIndirectDests() - NumMatchingOps) &&
-          (NumMatchingOps == 0 ||
-           ArgNo - 1 <
-               (cast<CallBrInst>(I)->getNumArgOperands() - NumMatchingOps))) {
-=======
       if (isa<CallBrInst>(Call) &&
           ArgNo - 1 >= (cast<CallBrInst>(&Call)->getNumArgOperands() -
                         cast<CallBrInst>(&Call)->getNumIndirectDests() -
@@ -8541,7 +8494,6 @@
           (NumMatchingOps == 0 ||
            ArgNo - 1 < (cast<CallBrInst>(&Call)->getNumArgOperands() -
                         NumMatchingOps))) {
->>>>>>> aef203c6
         const auto *BA = cast<BlockAddress>(OpInfo.CallOperandVal);
         EVT VT = TLI.getValueType(DAG.getDataLayout(), BA->getType(), true);
         OpInfo.CallOperand = DAG.getTargetBlockAddress(BA, VT);
@@ -8588,15 +8540,9 @@
         !isa<ConstantSDNode>(OpInfo.CallOperand))
       // We've delayed emitting a diagnostic like the "n" constraint because
       // inlining could cause an integer showing up.
-<<<<<<< HEAD
-      return emitInlineAsmError(CS, "constraint '" + Twine(T.ConstraintCode) +
-                                        "' expects an "
-                                        "integer constant expression");
-=======
       return emitInlineAsmError(Call, "constraint '" + Twine(T.ConstraintCode) +
                                           "' expects an integer constant "
                                           "expression");
->>>>>>> aef203c6
 
     ExtraInfo.update(T);
   }
@@ -8771,18 +8717,10 @@
 
           SDLoc dl = getCurSDLoc();
           // Use the produced MatchedRegs object to
-<<<<<<< HEAD
-          MatchedRegs.getCopyToRegs(InOperandVal, DAG, dl, Chain, &Flag,
-                                    CS.getInstruction());
-          MatchedRegs.AddInlineAsmOperands(InlineAsm::Kind_RegUse, true,
-                                           OpInfo.getMatchedOperand(), dl, DAG,
-                                           AsmNodeOperands);
-=======
           MatchedRegs.getCopyToRegs(InOperandVal, DAG, dl, Chain, &Flag, &Call);
           MatchedRegs.AddInlineAsmOperands(InlineAsm::Kind_RegUse,
                                            true, OpInfo.getMatchedOperand(), dl,
                                            DAG, AsmNodeOperands);
->>>>>>> aef203c6
           break;
         }
 
@@ -8812,13 +8750,8 @@
         if (Ops.empty()) {
           if (OpInfo.ConstraintType == TargetLowering::C_Immediate)
             if (isa<ConstantSDNode>(InOperandVal)) {
-<<<<<<< HEAD
-              emitInlineAsmError(CS, "value out of range for constraint '" +
-                                         Twine(OpInfo.ConstraintCode) + "'");
-=======
               emitInlineAsmError(Call, "value out of range for constraint '" +
                                            Twine(OpInfo.ConstraintCode) + "'");
->>>>>>> aef203c6
               return;
             }
 
@@ -8884,11 +8817,7 @@
       SDLoc dl = getCurSDLoc();
 
       OpInfo.AssignedRegs.getCopyToRegs(InOperandVal, DAG, dl, Chain, &Flag,
-<<<<<<< HEAD
-                                        CS.getInstruction());
-=======
                                         &Call);
->>>>>>> aef203c6
 
       OpInfo.AssignedRegs.AddInlineAsmOperands(InlineAsm::Kind_RegUse, false, 0,
                                                dl, DAG, AsmNodeOperands);
@@ -9287,11 +9216,7 @@
   // For AnyRegCC the arguments are lowered later on manually.
   unsigned NumCallArgs = IsAnyRegCC ? 0 : NumArgs;
   Type *ReturnTy =
-<<<<<<< HEAD
-      IsAnyRegCC ? Type::getVoidTy(*DAG.getContext()) : CS->getType();
-=======
       IsAnyRegCC ? Type::getVoidTy(*DAG.getContext()) : CB.getType();
->>>>>>> aef203c6
 
   TargetLowering::CallLoweringInfo CLI(DAG);
   populateCallLoweringInfo(CLI, &CB, NumMetaOpers, NumCallArgs, Callee,
@@ -9315,13 +9240,8 @@
   // Add the <id> and <numBytes> constants.
   SDValue IDVal = getValue(CB.getArgOperand(PatchPointOpers::IDPos));
   Ops.push_back(DAG.getTargetConstant(
-<<<<<<< HEAD
-      cast<ConstantSDNode>(IDVal)->getZExtValue(), dl, MVT::i64));
-  SDValue NBytesVal = getValue(CS->getOperand(PatchPointOpers::NBytesPos));
-=======
                   cast<ConstantSDNode>(IDVal)->getZExtValue(), dl, MVT::i64));
   SDValue NBytesVal = getValue(CB.getArgOperand(PatchPointOpers::NBytesPos));
->>>>>>> aef203c6
   Ops.push_back(DAG.getTargetConstant(
       cast<ConstantSDNode>(NBytesVal)->getZExtValue(), dl, MVT::i32));
 
