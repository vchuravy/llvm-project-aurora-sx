--- conflicted
+++ resolved
@@ -245,16 +245,12 @@
   case MVT::v2f64:   return VectorType::get(Type::getDoubleTy(Context), 2);
   case MVT::v4f64:   return VectorType::get(Type::getDoubleTy(Context), 4);
   case MVT::v8f64:   return VectorType::get(Type::getDoubleTy(Context), 8);
-<<<<<<< HEAD
   case MVT::v16f64:  return VectorType::get(Type::getDoubleTy(Context), 16);
   case MVT::v32f64:  return VectorType::get(Type::getDoubleTy(Context), 32);
   case MVT::v64f64:  return VectorType::get(Type::getDoubleTy(Context), 64);
   case MVT::v128f64: return VectorType::get(Type::getDoubleTy(Context), 128);
   case MVT::v256f64: return VectorType::get(Type::getDoubleTy(Context), 256);
   case MVT::nxv1i1:  
-=======
-  case MVT::nxv1i1:
->>>>>>> c39a1e0f
     return VectorType::get(Type::getInt1Ty(Context), 1, /*Scalable=*/ true);
   case MVT::nxv2i1:
     return VectorType::get(Type::getInt1Ty(Context), 2, /*Scalable=*/ true);
