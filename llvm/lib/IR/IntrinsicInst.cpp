//===-- InstrinsicInst.cpp - Intrinsic Instruction Wrappers ---------------===//
//
// Part of the LLVM Project, under the Apache License v2.0 with LLVM Exceptions.
// See https://llvm.org/LICENSE.txt for license information.
// SPDX-License-Identifier: Apache-2.0 WITH LLVM-exception
//
//===----------------------------------------------------------------------===//
//
// This file implements methods that make it really easy to deal with intrinsic
// functions.
//
// All intrinsic function calls are instances of the call instruction, so these
// are all subclasses of the CallInst class.  Note that none of these classes
// has state or virtual methods, which is an important part of this gross/neat
// hack working.
//
// In some cases, arguments to intrinsics need to be generic and are defined as
// type pointer to empty struct { }*.  To access the real item of interest the
// cast instruction needs to be stripped away.
//
//===----------------------------------------------------------------------===//

#include "llvm/IR/IntrinsicInst.h"
#include "llvm/ADT/StringSwitch.h"
#include "llvm/IR/Constants.h"
#include "llvm/IR/DebugInfoMetadata.h"
#include "llvm/IR/GlobalVariable.h"
#include "llvm/IR/Metadata.h"
#include "llvm/IR/Module.h"
<<<<<<< HEAD
#include "llvm/IR/Operator.h"
=======
#include "llvm/IR/PatternMatch.h"
#include "llvm/IR/Operator.h"

>>>>>>> 7c0ce964
#include "llvm/Support/raw_ostream.h"
using namespace llvm;

//===----------------------------------------------------------------------===//
/// DbgVariableIntrinsic - This is the common base class for debug info
/// intrinsics for variables.
///

Value *DbgVariableIntrinsic::getVariableLocation(bool AllowNullOp) const {
  Value *Op = getArgOperand(0);
  if (AllowNullOp && !Op)
    return nullptr;

  auto *MD = cast<MetadataAsValue>(Op)->getMetadata();
  if (auto *V = dyn_cast<ValueAsMetadata>(MD))
    return V->getValue();

  // When the value goes to null, it gets replaced by an empty MDNode.
  assert(!cast<MDNode>(MD)->getNumOperands() && "Expected an empty MDNode");
  return nullptr;
}

Optional<uint64_t> DbgVariableIntrinsic::getFragmentSizeInBits() const {
  if (auto Fragment = getExpression()->getFragmentInfo())
    return Fragment->SizeInBits;
  return getVariable()->getSizeInBits();
}

int llvm::Intrinsic::lookupLLVMIntrinsicByName(ArrayRef<const char *> NameTable,
                                               StringRef Name) {
  assert(Name.startswith("llvm."));

  // Do successive binary searches of the dotted name components. For
  // "llvm.gc.experimental.statepoint.p1i8.p1i32", we will find the range of
  // intrinsics starting with "llvm.gc", then "llvm.gc.experimental", then
  // "llvm.gc.experimental.statepoint", and then we will stop as the range is
  // size 1. During the search, we can skip the prefix that we already know is
  // identical. By using strncmp we consider names with differing suffixes to
  // be part of the equal range.
  size_t CmpEnd = 4; // Skip the "llvm" component.
  const char *const *Low = NameTable.begin();
  const char *const *High = NameTable.end();
  const char *const *LastLow = Low;
  while (CmpEnd < Name.size() && High - Low > 0) {
    size_t CmpStart = CmpEnd;
    CmpEnd = Name.find('.', CmpStart + 1);
    CmpEnd = CmpEnd == StringRef::npos ? Name.size() : CmpEnd;
    auto Cmp = [CmpStart, CmpEnd](const char *LHS, const char *RHS) {
      return strncmp(LHS + CmpStart, RHS + CmpStart, CmpEnd - CmpStart) < 0;
    };
    LastLow = Low;
    std::tie(Low, High) = std::equal_range(Low, High, Name.data(), Cmp);
  }
  if (High - Low > 0)
    LastLow = Low;

  if (LastLow == NameTable.end())
    return -1;
  StringRef NameFound = *LastLow;
  if (Name == NameFound ||
      (Name.startswith(NameFound) && Name[NameFound.size()] == '.'))
    return LastLow - NameTable.begin();
  return -1;
}

Value *InstrProfIncrementInst::getStep() const {
  if (InstrProfIncrementInstStep::classof(this)) {
    return const_cast<Value *>(getArgOperand(4));
  }
  const Module *M = getModule();
  LLVMContext &Context = M->getContext();
  return ConstantInt::get(Type::getInt64Ty(Context), 1);
}

Optional<fp::RoundingMode> ConstrainedFPIntrinsic::getRoundingMode() const {
  unsigned NumOperands = getNumArgOperands();
  Metadata *MD =
      cast<MetadataAsValue>(getArgOperand(NumOperands - 2))->getMetadata();
  if (!MD || !isa<MDString>(MD))
    return None;
  return StrToRoundingMode(cast<MDString>(MD)->getString());
}

Optional<fp::ExceptionBehavior>
ConstrainedFPIntrinsic::getExceptionBehavior() const {
  unsigned NumOperands = getNumArgOperands();
  assert(NumOperands >= 1 && "underflow");
  Metadata *MD =
      cast<MetadataAsValue>(getArgOperand(NumOperands - 1))->getMetadata();
  if (!MD || !isa<MDString>(MD))
    return None;
  return StrToExceptionBehavior(cast<MDString>(MD)->getString());
}

FCmpInst::Predicate
ConstrainedFPCmpIntrinsic::getPredicate() const {
  Metadata *MD =
      cast<MetadataAsValue>(getArgOperand(2))->getMetadata();
  if (!MD || !isa<MDString>(MD))
    return FCmpInst::BAD_FCMP_PREDICATE;
  return StringSwitch<FCmpInst::Predicate>(cast<MDString>(MD)->getString())
           .Case("oeq", FCmpInst::FCMP_OEQ)
           .Case("ogt", FCmpInst::FCMP_OGT)
           .Case("oge", FCmpInst::FCMP_OGE)
           .Case("olt", FCmpInst::FCMP_OLT)
           .Case("ole", FCmpInst::FCMP_OLE)
           .Case("one", FCmpInst::FCMP_ONE)
           .Case("ord", FCmpInst::FCMP_ORD)
           .Case("uno", FCmpInst::FCMP_UNO)
           .Case("ueq", FCmpInst::FCMP_UEQ)
           .Case("ugt", FCmpInst::FCMP_UGT)
           .Case("uge", FCmpInst::FCMP_UGE)
           .Case("ult", FCmpInst::FCMP_ULT)
           .Case("ule", FCmpInst::FCMP_ULE)
           .Case("une", FCmpInst::FCMP_UNE)
           .Default(FCmpInst::BAD_FCMP_PREDICATE);
}

bool ConstrainedFPIntrinsic::isUnaryOp() const {
  switch (getIntrinsicID()) {
    default:
      return false;
#define INSTRUCTION(NAME, NARG, ROUND_MODE, INTRINSIC)                         \
    case Intrinsic::INTRINSIC:                                                 \
      return NARG == 1;
#include "llvm/IR/ConstrainedOps.def"
  }
}

bool ConstrainedFPIntrinsic::isTernaryOp() const {
  switch (getIntrinsicID()) {
    default:
      return false;
#define INSTRUCTION(NAME, NARG, ROUND_MODE, INTRINSIC)                         \
    case Intrinsic::INTRINSIC:                                                 \
      return NARG == 3;
#include "llvm/IR/ConstrainedOps.def"
  }
}

bool ConstrainedFPIntrinsic::classof(const IntrinsicInst *I) {
  switch (I->getIntrinsicID()) {
#define INSTRUCTION(NAME, NARGS, ROUND_MODE, INTRINSIC)                        \
  case Intrinsic::INTRINSIC:
#include "llvm/IR/ConstrainedOps.def"
    return true;
  default:
    return false;
  }
}

<<<<<<< HEAD
ElementCount VPIntrinsic::getVectorLength() const {
=======
ElementCount VPIntrinsic::getStaticVectorLength() const {
>>>>>>> 7c0ce964
  auto GetVectorLengthOfType = [](const Type *T) -> ElementCount {
    auto VT = cast<VectorType>(T);
    auto ElemCount = VT->getElementCount();
    return ElemCount;
  };

  auto VPMask = getMaskParam();
  if (VPMask) {
    return GetVectorLengthOfType(VPMask->getType());
  }

  // only compose does not have a mask param
  assert(getIntrinsicID() == Intrinsic::vp_compose);
  return GetVectorLengthOfType(getType());
}

void VPIntrinsic::setMaskParam(Value *NewMask) {
  auto MaskPos = GetMaskParamPos(getIntrinsicID());
  assert(MaskPos.hasValue());
  this->setOperand(MaskPos.getValue(), NewMask);
}

void VPIntrinsic::setVectorLengthParam(Value *NewVL) {
  auto VLPos = GetVectorLengthParamPos(getIntrinsicID());
  assert(VLPos.hasValue());
  this->setOperand(VLPos.getValue(), NewVL);
}

Value *VPIntrinsic::getMaskParam() const {
  auto maskPos = GetMaskParamPos(getIntrinsicID());
  if (maskPos)
    return getArgOperand(maskPos.getValue());
  return nullptr;
}

Value *VPIntrinsic::getVectorLengthParam() const {
  auto vlenPos = GetVectorLengthParamPos(getIntrinsicID());
  if (vlenPos)
    return getArgOperand(vlenPos.getValue());
  return nullptr;
}

Optional<int> VPIntrinsic::GetMaskParamPos(Intrinsic::ID IntrinsicID) {
  switch (IntrinsicID) {
  default:
    return None;

#define REGISTER_VP_INTRINSIC(VPID, MASKPOS, VLENPOS)                          \
  case Intrinsic::VPID:                                                        \
    return MASKPOS;
#include "llvm/IR/VPIntrinsics.def"
  }
}

Optional<int> VPIntrinsic::GetVectorLengthParamPos(Intrinsic::ID IntrinsicID) {
  switch (IntrinsicID) {
  default:
    return None;

#define REGISTER_VP_INTRINSIC(VPID, MASKPOS, VLENPOS)                          \
  case Intrinsic::VPID:                                                        \
    return VLENPOS;
#include "llvm/IR/VPIntrinsics.def"
  }
}

bool VPIntrinsic::IsVPIntrinsic(Intrinsic::ID ID) {
  switch (ID) {
  default:
    return false;

#define REGISTER_VP_INTRINSIC(VPID, MASKPOS, VLENPOS)                          \
  case Intrinsic::VPID:                                                        \
    break;
#include "llvm/IR/VPIntrinsics.def"
  }
  return true;
}

Intrinsic::ID VPIntrinsic::GetConstrainedIntrinsicForVP(Intrinsic::ID VPID) {
  switch (VPID) {
  default:
    return Intrinsic::not_intrinsic;

#define HANDLE_VP_TO_CONSTRAINED_INTRIN(VPID, CFPID)                           \
  case Intrinsic::VPID:                                                        \
    return Intrinsic::CFPID;
#include "llvm/IR/VPIntrinsics.def"
  }
}

Intrinsic::ID VPIntrinsic::GetFunctionalIntrinsicForVP(Intrinsic::ID VPID) {
  switch (VPID) {
  default:
    return Intrinsic::not_intrinsic;

#define HANDLE_VP_TO_INTRIN(VPID, IID)                                         \
  case Intrinsic::VPID:                                                        \
    return Intrinsic::IID;
#include "llvm/IR/VPIntrinsics.def"
  }
}

// Equivalent non-predicated opcode
unsigned VPIntrinsic::GetFunctionalOpcodeForVP(Intrinsic::ID ID) {
  switch (ID) {
  default:
    return Instruction::Call;

#define HANDLE_VP_TO_OC(VPID, OC)                                              \
  case Intrinsic::VPID:                                                        \
    return Instruction::OC;
#include "llvm/IR/VPIntrinsics.def"
  }
}

Intrinsic::ID VPIntrinsic::GetForOpcode(unsigned OC) {
  switch (OC) {
  default:
    return Intrinsic::not_intrinsic;

#define HANDLE_VP_TO_OC(VPID, OC)                                              \
  case Instruction::OC:                                                        \
    return Intrinsic::VPID;
#include "llvm/IR/VPIntrinsics.def"
  }
}

bool VPIntrinsic::canIgnoreVectorLengthParam() const {
<<<<<<< HEAD
=======
  using namespace PatternMatch;

  ElementCount EC = getStaticVectorLength();

>>>>>>> 7c0ce964
  // No vlen param - no lanes masked-off by it.
  auto *VLParam = getVectorLengthParam();
  if (!VLParam)
    return true;

<<<<<<< HEAD
  // Can ignore if MSB of vlen is set.
  auto VLConst = dyn_cast<ConstantInt>(VLParam);
  if (VLConst && VLConst->getSExtValue() == -1)
    return true;

  // Vlen param greater-equal type vlen - no lanes masked-off.
  if (VLConst) {
    auto ElemCount = getVectorLength();
    if (ElemCount.Scalable)
      return false;

    uint64_t VLNum = VLConst->getZExtValue();
    if (VLNum >= ElemCount.Min)
      return true;
  }

  // Cannot ignore vlen param by default.
=======
  // Note that the VP intrinsic causes undefined behavior if the Explicit Vector
  // Length parameter is strictly greater-than the number of vector elements of
  // the operation. This function returns true when this is detected statically
  // in the IR.

  // Check whether "W == vscale * EC.Min"
  if (EC.Scalable) {
    // Undig the DL
    auto ParMod = this->getModule();
    if (!ParMod)
      return false;
    const auto &DL = ParMod->getDataLayout();

    // Compare vscale patterns
    uint64_t ParamFactor;
    if (EC.Min > 1 &&
        match(VLParam, m_c_BinOp(m_ConstantInt(ParamFactor), m_VScale(DL)))) {
      return ParamFactor >= EC.Min;
    }
    if (match(VLParam, m_VScale(DL))) {
      return ParamFactor;
    }
    return false;
  }

  // standard SIMD operation
  auto VLConst = dyn_cast<ConstantInt>(VLParam);
  if (!VLConst)
    return false;

  uint64_t VLNum = VLConst->getZExtValue();
  if (VLNum >= EC.Min)
    return true;

>>>>>>> 7c0ce964
  return false;
}

CmpInst::Predicate VPIntrinsic::getCmpPredicate() const {
  return static_cast<CmpInst::Predicate>(
      cast<ConstantInt>(getArgOperand(2))->getZExtValue());
}

Optional<fp::RoundingMode> VPIntrinsic::getRoundingMode() const {
  auto RmParamPos = GetRoundingModeParamPos(getIntrinsicID());
  if (!RmParamPos)
    return None;

  Metadata *MD = dyn_cast<MetadataAsValue>(getArgOperand(RmParamPos.getValue()))
                     ->getMetadata();
  if (!MD || !isa<MDString>(MD))
    return None;
  StringRef RoundingArg = cast<MDString>(MD)->getString();
  return StrToRoundingMode(RoundingArg);
}

Optional<fp::ExceptionBehavior> VPIntrinsic::getExceptionBehavior() const {
  auto EbParamPos = GetExceptionBehaviorParamPos(getIntrinsicID());
  if (!EbParamPos)
    return None;

  Metadata *MD = dyn_cast<MetadataAsValue>(getArgOperand(EbParamPos.getValue()))
                     ->getMetadata();
  if (!MD || !isa<MDString>(MD))
    return None;
  StringRef ExceptionArg = cast<MDString>(MD)->getString();
  return StrToExceptionBehavior(ExceptionArg);
}

/// \return The vector to reduce if this is a reduction operation.
Value *VPIntrinsic::getReductionVectorParam() const {
  auto PosOpt = GetReductionVectorParamPos(getIntrinsicID());
  if (!PosOpt.hasValue())
    return nullptr;
  return getArgOperand(PosOpt.getValue());
}

Optional<int> VPIntrinsic::GetReductionVectorParamPos(Intrinsic::ID VPID) {
  switch (VPID) {
  default:
    return None;

#define HANDLE_VP_REDUCTION(VPID, ACCUPOS, VECTORPOS)                          \
  case Intrinsic::VPID:                                                        \
    return VECTORPOS;
#include "llvm/IR/VPIntrinsics.def"
  }
}

/// \return The accumulator initial value if this is a reduction operation.
Value *VPIntrinsic::getReductionAccuParam() const {
  auto PosOpt = GetReductionAccuParamPos(getIntrinsicID());
  if (!PosOpt.hasValue())
    return nullptr;
  return getArgOperand(PosOpt.getValue());
}

Optional<int> VPIntrinsic::GetReductionAccuParamPos(Intrinsic::ID VPID) {
  switch (VPID) {
  default:
    return None;

#define HANDLE_VP_REDUCTION(VPID, ACCUPOS, VECTORPOS)                          \
  case Intrinsic::VPID:                                                        \
    return ACCUPOS;
#include "llvm/IR/VPIntrinsics.def"
  }
}

/// \return the alignment of the pointer used by this load/store/gather or
/// scatter.
MaybeAlign VPIntrinsic::getPointerAlignment() const {
  Optional<int> PtrParamOpt = GetMemoryPointerParamPos(getIntrinsicID());
  assert(PtrParamOpt.hasValue() && "no pointer argument!");
  unsigned AlignVal = this->getParamAlignment(PtrParamOpt.getValue());
  if (AlignVal) {
    return MaybeAlign(AlignVal);
  }
  return None;
}

/// \return The pointer operand of this load,store, gather or scatter.
Value *VPIntrinsic::getMemoryPointerParam() const {
  auto PtrParamOpt = GetMemoryPointerParamPos(getIntrinsicID());
  if (!PtrParamOpt.hasValue())
    return nullptr;
  return getArgOperand(PtrParamOpt.getValue());
}

Optional<int> VPIntrinsic::GetMemoryPointerParamPos(Intrinsic::ID VPID) {
  switch (VPID) {
  default:
    return None;

#define HANDLE_VP_IS_MEMOP(VPID, POINTERPOS, DATAPOS)                          \
  case Intrinsic::VPID:                                                        \
    return POINTERPOS;
#include "llvm/IR/VPIntrinsics.def"
  }
}

/// \return The data (payload) operand of this store or scatter.
Value *VPIntrinsic::getMemoryDataParam() const {
  auto DataParamOpt = GetMemoryDataParamPos(getIntrinsicID());
  if (!DataParamOpt.hasValue())
    return nullptr;
  return getArgOperand(DataParamOpt.getValue());
}

Optional<int> VPIntrinsic::GetMemoryDataParamPos(Intrinsic::ID VPID) {
  switch (VPID) {
  default:
    return None;

#define HANDLE_VP_IS_MEMOP(VPID, POINTERPOS, DATAPOS)                          \
  case Intrinsic::VPID:                                                        \
    return DATAPOS;
#include "llvm/IR/VPIntrinsics.def"
  }
}

Function *VPIntrinsic::GetDeclarationForParams(Module *M, Intrinsic::ID VPID,
                                               ArrayRef<Value *> Params,
                                               Type *VecRetTy) {
  assert(VPID != Intrinsic::not_intrinsic && "todo dispatch to default insts");

  bool IsArithOp = VPIntrinsic::IsBinaryVPOp(VPID) ||
                   VPIntrinsic::IsUnaryVPOp(VPID) ||
                   VPIntrinsic::IsTernaryVPOp(VPID);
  bool IsCmpOp = (VPID == Intrinsic::vp_icmp) || (VPID == Intrinsic::vp_fcmp);
  bool IsReduceOp = VPIntrinsic::IsVPReduction(VPID);
  bool IsShuffleOp =
      (VPID == Intrinsic::vp_compress) || (VPID == Intrinsic::vp_expand) ||
      (VPID == Intrinsic::vp_vshift) || (VPID == Intrinsic::vp_select) ||
      (VPID == Intrinsic::vp_compose);
  bool IsMemoryOp =
      (VPID == Intrinsic::vp_store) || (VPID == Intrinsic::vp_load) ||
      (VPID == Intrinsic::vp_store) || (VPID == Intrinsic::vp_load);
  bool IsCastOp =
      (VPID == Intrinsic::vp_fptosi) || (VPID == Intrinsic::vp_fptoui) ||
      (VPID == Intrinsic::vp_sitofp) || (VPID == Intrinsic::vp_uitofp) ||
      (VPID == Intrinsic::vp_fpext) || (VPID == Intrinsic::vp_fptrunc);

  Type *VecTy = nullptr;
  Type *VecPtrTy = nullptr;

  if (IsArithOp || IsCmpOp || IsCastOp) {
    Value &FirstOp = *Params[0];

    // Fetch the VP intrinsic
    VecTy = cast<VectorType>(FirstOp.getType());

  } else if (IsReduceOp) {
    auto VectorPosOpt = GetReductionVectorParamPos(VPID);
    Value *VectorParam = Params[VectorPosOpt.getValue()];

    VecTy = VectorParam->getType();

  } else if (IsMemoryOp) {
    auto DataPosOpt = VPIntrinsic::GetMemoryDataParamPos(VPID);
    auto PtrPosOpt = VPIntrinsic::GetMemoryPointerParamPos(VPID);
    VecPtrTy = Params[PtrPosOpt.getValue()]->getType();

    if (DataPosOpt.hasValue()) {
      // store-kind operation
      VecTy = Params[DataPosOpt.getValue()]->getType();
    } else {
      // load-kind operation
      VecTy = VecPtrTy->getPointerElementType();
    }

  } else if (IsShuffleOp) {
    VecTy = (VPID == Intrinsic::vp_select) ? Params[1]->getType()
                                           : Params[0]->getType();
  }

  auto TypeTokens = VPIntrinsic::GetTypeTokens(VPID);
  auto *VPFunc = Intrinsic::getDeclaration(
      M, VPID,
      VPIntrinsic::EncodeTypeTokens(TypeTokens, VecRetTy, VecPtrTy, *VecTy));
  assert(VPFunc && "not a VP intrinsic");

  return VPFunc;
}

VPIntrinsic::TypeTokenVec VPIntrinsic::GetTypeTokens(Intrinsic::ID ID) {
  switch (ID) {
  default:
    llvm_unreachable("not implemented!");

  case Intrinsic::vp_cos:
  case Intrinsic::vp_sin:
  case Intrinsic::vp_exp:
  case Intrinsic::vp_exp2:

  case Intrinsic::vp_log:
  case Intrinsic::vp_log2:
  case Intrinsic::vp_log10:
  case Intrinsic::vp_sqrt:
  case Intrinsic::vp_ceil:
  case Intrinsic::vp_floor:
  case Intrinsic::vp_round:
  case Intrinsic::vp_trunc:
  case Intrinsic::vp_rint:
  case Intrinsic::vp_nearbyint:

  case Intrinsic::vp_and:
  case Intrinsic::vp_or:
  case Intrinsic::vp_xor:
  case Intrinsic::vp_ashr:
  case Intrinsic::vp_lshr:
  case Intrinsic::vp_shl:
  case Intrinsic::vp_add:
  case Intrinsic::vp_sub:
  case Intrinsic::vp_mul:
  case Intrinsic::vp_sdiv:
  case Intrinsic::vp_udiv:
  case Intrinsic::vp_srem:
  case Intrinsic::vp_urem:

  case Intrinsic::vp_fadd:
  case Intrinsic::vp_fsub:
  case Intrinsic::vp_fmul:
  case Intrinsic::vp_fdiv:
  case Intrinsic::vp_frem:
  case Intrinsic::vp_pow:
  case Intrinsic::vp_powi:
  case Intrinsic::vp_maxnum:
  case Intrinsic::vp_minnum:
  case Intrinsic::vp_vshift:
    return TypeTokenVec{VPTypeToken::Vector};

  case Intrinsic::vp_select:
    return TypeTokenVec{VPTypeToken::Returned};

  case Intrinsic::vp_reduce_and:
  case Intrinsic::vp_reduce_or:
  case Intrinsic::vp_reduce_xor:

  case Intrinsic::vp_reduce_add:
  case Intrinsic::vp_reduce_mul:
  case Intrinsic::vp_reduce_fadd:
  case Intrinsic::vp_reduce_fmul:

  case Intrinsic::vp_reduce_fmin:
  case Intrinsic::vp_reduce_fmax:
  case Intrinsic::vp_reduce_smin:
  case Intrinsic::vp_reduce_smax:
  case Intrinsic::vp_reduce_umin:
  case Intrinsic::vp_reduce_umax:
    return TypeTokenVec{VPTypeToken::Vector};

  case Intrinsic::vp_gather:
  case Intrinsic::vp_load:
    return TypeTokenVec{VPTypeToken::Returned, VPTypeToken::Pointer};

  case Intrinsic::vp_scatter:
  case Intrinsic::vp_store:
    return TypeTokenVec{VPTypeToken::Pointer, VPTypeToken::Vector};

  case Intrinsic::vp_fpext:
  case Intrinsic::vp_fptrunc:
  case Intrinsic::vp_fptoui:
  case Intrinsic::vp_fptosi:
  case Intrinsic::vp_sitofp:
  case Intrinsic::vp_uitofp:
    return TypeTokenVec{VPTypeToken::Returned, VPTypeToken::Vector};

  case Intrinsic::vp_icmp:
  case Intrinsic::vp_fcmp:
    return TypeTokenVec{VPTypeToken::Vector};
  }
}

bool VPIntrinsic::isReductionOp() const {
  return IsVPReduction(getIntrinsicID());
}

bool VPIntrinsic::IsVPReduction(Intrinsic::ID ID) {
  switch (ID) {
  default:
    return false;

#define HANDLE_VP_REDUCTION(VPID, ACCUPOS, VECTORPOS)                          \
  case Intrinsic::VPID:                                                        \
    break;
#include "llvm/IR/VPIntrinsics.def"
  }

  return true;
}

bool VPIntrinsic::isConstrainedOp() const {
  return (getRoundingMode() != None &&
          getRoundingMode() != fp::RoundingMode::rmToNearest) ||
         (getExceptionBehavior() != None &&
          getExceptionBehavior() != fp::ExceptionBehavior::ebIgnore);
}

bool VPIntrinsic::isUnaryOp() const { return IsUnaryVPOp(getIntrinsicID()); }

bool VPIntrinsic::IsUnaryVPOp(Intrinsic::ID VPID) {
  switch (VPID) {
  default:
    return false;

#define HANDLE_VP_UNARYOP(VPID)                                                \
  case Intrinsic::VPID:                                                        \
    return true;
#include "llvm/IR/VPIntrinsics.def"
  }
}

bool VPIntrinsic::isBinaryOp() const { return IsBinaryVPOp(getIntrinsicID()); }

bool VPIntrinsic::IsBinaryVPOp(Intrinsic::ID VPID) {
  switch (VPID) {
  default:
    return false;

#define HANDLE_VP_IS_BINARY(VPID)                                              \
  case Intrinsic::VPID:                                                        \
    return true;
#include "llvm/IR/VPIntrinsics.def"
  }
}

bool VPIntrinsic::isTernaryOp() const {
  return IsTernaryVPOp(getIntrinsicID());
}

bool VPIntrinsic::IsTernaryVPOp(Intrinsic::ID VPID) {
  switch (VPID) {
  default:
    return false;

#define HANDLE_VP_IS_TERNARY(VPID)                                             \
  case Intrinsic::VPID:                                                        \
    return true;
#include "llvm/IR/VPIntrinsics.def"
  }
}

bool VPIntrinsic::isCompareOp() const {
  return IsCompareVPOp(getIntrinsicID());
}

bool VPIntrinsic::IsCompareVPOp(Intrinsic::ID VPID) {
  switch (VPID) {
  default:
    return false;

#define HANDLE_VP_IS_XCMP(VPID)                                                \
  case Intrinsic::VPID:                                                        \
    return true;
#include "llvm/IR/VPIntrinsics.def"
  }
}

Optional<int>
VPIntrinsic::GetExceptionBehaviorParamPos(Intrinsic::ID IntrinsicID) {
  switch (IntrinsicID) {
  default:
    return None;

#define HANDLE_VP_FPCONSTRAINT(VPID, ROUNDPOS, EXCEPTPOS)                      \
  case Intrinsic::VPID:                                                        \
    return EXCEPTPOS;
#include "llvm/IR/VPIntrinsics.def"
  }
}

Optional<int> VPIntrinsic::GetRoundingModeParamPos(Intrinsic::ID IntrinsicID) {
  switch (IntrinsicID) {
  default:
    return None;

#define HANDLE_VP_FPCONSTRAINT(VPID, ROUNDPOS, EXCEPTPOS)                      \
  case Intrinsic::VPID:                                                        \
    return ROUNDPOS;
#include "llvm/IR/VPIntrinsics.def"
  }
}

Intrinsic::ID VPIntrinsic::GetForIntrinsic(Intrinsic::ID IntrinsicID) {
  Optional<Intrinsic::ID> ConstrainedID;
  switch (IntrinsicID) {
  default:
    return Intrinsic::not_intrinsic;

#define HANDLE_VP_TO_CONSTRAINED_INTRIN(VPID, CFPID) return Intrinsic::VPID;
#define HANDLE_VP_TO_INTRIN(VPID, IID) return Intrinsic::VPID;
#include "llvm/IR/VPIntrinsics.def"
  }
}

VPIntrinsic::ShortTypeVec
VPIntrinsic::EncodeTypeTokens(VPIntrinsic::TypeTokenVec TTVec, Type *VecRetTy,
                              Type *VecPtrTy, Type &VectorTy) {
  ShortTypeVec STV;

  for (auto Token : TTVec) {
    switch (Token) {
    default:
      llvm_unreachable("unsupported token"); // unsupported VPTypeToken

    case VPIntrinsic::VPTypeToken::Vector:
      STV.push_back(&VectorTy);
      break;
    case VPIntrinsic::VPTypeToken::Pointer:
      STV.push_back(VecPtrTy);
      break;
    case VPIntrinsic::VPTypeToken::Returned:
      assert(VecRetTy);
      STV.push_back(VecRetTy);
      break;
    case VPIntrinsic::VPTypeToken::Mask:
      auto NumElems = VectorTy.getVectorNumElements();
      auto MaskTy =
          VectorType::get(Type::getInt1Ty(VectorTy.getContext()), NumElems);
      STV.push_back(MaskTy);
      break;
    }
  }

  return STV;
}

Instruction::BinaryOps BinaryOpIntrinsic::getBinaryOp() const {
  switch (getIntrinsicID()) {
  case Intrinsic::uadd_with_overflow:
  case Intrinsic::sadd_with_overflow:
  case Intrinsic::uadd_sat:
  case Intrinsic::sadd_sat:
    return Instruction::Add;
  case Intrinsic::usub_with_overflow:
  case Intrinsic::ssub_with_overflow:
  case Intrinsic::usub_sat:
  case Intrinsic::ssub_sat:
    return Instruction::Sub;
  case Intrinsic::umul_with_overflow:
  case Intrinsic::smul_with_overflow:
    return Instruction::Mul;
  default:
    llvm_unreachable("Invalid intrinsic");
  }
}

bool BinaryOpIntrinsic::isSigned() const {
  switch (getIntrinsicID()) {
  case Intrinsic::sadd_with_overflow:
  case Intrinsic::ssub_with_overflow:
  case Intrinsic::smul_with_overflow:
  case Intrinsic::sadd_sat:
  case Intrinsic::ssub_sat:
    return true;
  default:
    return false;
  }
}

unsigned BinaryOpIntrinsic::getNoWrapKind() const {
  if (isSigned())
    return OverflowingBinaryOperator::NoSignedWrap;
  else
    return OverflowingBinaryOperator::NoUnsignedWrap;
}<|MERGE_RESOLUTION|>--- conflicted
+++ resolved
@@ -27,13 +27,9 @@
 #include "llvm/IR/GlobalVariable.h"
 #include "llvm/IR/Metadata.h"
 #include "llvm/IR/Module.h"
-<<<<<<< HEAD
-#include "llvm/IR/Operator.h"
-=======
 #include "llvm/IR/PatternMatch.h"
 #include "llvm/IR/Operator.h"
 
->>>>>>> 7c0ce964
 #include "llvm/Support/raw_ostream.h"
 using namespace llvm;
 
@@ -185,11 +181,7 @@
   }
 }
 
-<<<<<<< HEAD
-ElementCount VPIntrinsic::getVectorLength() const {
-=======
 ElementCount VPIntrinsic::getStaticVectorLength() const {
->>>>>>> 7c0ce964
   auto GetVectorLengthOfType = [](const Type *T) -> ElementCount {
     auto VT = cast<VectorType>(T);
     auto ElemCount = VT->getElementCount();
@@ -319,37 +311,15 @@
 }
 
 bool VPIntrinsic::canIgnoreVectorLengthParam() const {
-<<<<<<< HEAD
-=======
   using namespace PatternMatch;
 
   ElementCount EC = getStaticVectorLength();
 
->>>>>>> 7c0ce964
   // No vlen param - no lanes masked-off by it.
   auto *VLParam = getVectorLengthParam();
   if (!VLParam)
     return true;
 
-<<<<<<< HEAD
-  // Can ignore if MSB of vlen is set.
-  auto VLConst = dyn_cast<ConstantInt>(VLParam);
-  if (VLConst && VLConst->getSExtValue() == -1)
-    return true;
-
-  // Vlen param greater-equal type vlen - no lanes masked-off.
-  if (VLConst) {
-    auto ElemCount = getVectorLength();
-    if (ElemCount.Scalable)
-      return false;
-
-    uint64_t VLNum = VLConst->getZExtValue();
-    if (VLNum >= ElemCount.Min)
-      return true;
-  }
-
-  // Cannot ignore vlen param by default.
-=======
   // Note that the VP intrinsic causes undefined behavior if the Explicit Vector
   // Length parameter is strictly greater-than the number of vector elements of
   // the operation. This function returns true when this is detected statically
@@ -384,7 +354,6 @@
   if (VLNum >= EC.Min)
     return true;
 
->>>>>>> 7c0ce964
   return false;
 }
 
