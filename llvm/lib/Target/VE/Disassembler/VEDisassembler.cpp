//===- VEDisassembler.cpp - Disassembler for VE -----------------*- C++ -*-===//
//
// Part of the LLVM Project, under the Apache License v2.0 with LLVM Exceptions.
// See https://llvm.org/LICENSE.txt for license information.
// SPDX-License-Identifier: Apache-2.0 WITH LLVM-exception
//
//===----------------------------------------------------------------------===//
//
// This file is part of the VE Disassembler.
//
//===----------------------------------------------------------------------===//

#include "MCTargetDesc/VEMCTargetDesc.h"
#include "TargetInfo/VETargetInfo.h"
#include "VE.h"
#include "llvm/MC/MCAsmInfo.h"
#include "llvm/MC/MCContext.h"
#include "llvm/MC/MCDisassembler/MCDisassembler.h"
#include "llvm/MC/MCFixedLenDisassembler.h"
#include "llvm/MC/MCInst.h"
#include "llvm/Support/TargetRegistry.h"

using namespace llvm;

#define DEBUG_TYPE "ve-disassembler"

typedef MCDisassembler::DecodeStatus DecodeStatus;

namespace {

/// A disassembler class for VE.
class VEDisassembler : public MCDisassembler {
public:
  VEDisassembler(const MCSubtargetInfo &STI, MCContext &Ctx)
      : MCDisassembler(STI, Ctx) {}
  virtual ~VEDisassembler() {}

  DecodeStatus getInstruction(MCInst &Instr, uint64_t &Size,
                              ArrayRef<uint8_t> Bytes, uint64_t Address,
                              raw_ostream &CStream) const override;
};
} // namespace

static MCDisassembler *createVEDisassembler(const Target &T,
                                            const MCSubtargetInfo &STI,
                                            MCContext &Ctx) {
  return new VEDisassembler(STI, Ctx);
}

<<<<<<< HEAD
extern "C" LLVM_EXTERNAL_VISIBILITY void LLVMInitializeVEDisassembler() {
=======
extern "C" void LLVMInitializeVEDisassembler() {
>>>>>>> f334156b
  // Register the disassembler.
  TargetRegistry::RegisterMCDisassembler(getTheVETarget(),
                                         createVEDisassembler);
}

static const unsigned I32RegDecoderTable[] = {
    VE::SW0,  VE::SW1,  VE::SW2,  VE::SW3,  VE::SW4,  VE::SW5,  VE::SW6,
    VE::SW7,  VE::SW8,  VE::SW9,  VE::SW10, VE::SW11, VE::SW12, VE::SW13,
    VE::SW14, VE::SW15, VE::SW16, VE::SW17, VE::SW18, VE::SW19, VE::SW20,
    VE::SW21, VE::SW22, VE::SW23, VE::SW24, VE::SW25, VE::SW26, VE::SW27,
    VE::SW28, VE::SW29, VE::SW30, VE::SW31, VE::SW32, VE::SW33, VE::SW34,
    VE::SW35, VE::SW36, VE::SW37, VE::SW38, VE::SW39, VE::SW40, VE::SW41,
    VE::SW42, VE::SW43, VE::SW44, VE::SW45, VE::SW46, VE::SW47, VE::SW48,
    VE::SW49, VE::SW50, VE::SW51, VE::SW52, VE::SW53, VE::SW54, VE::SW55,
    VE::SW56, VE::SW57, VE::SW58, VE::SW59, VE::SW60, VE::SW61, VE::SW62,
    VE::SW63};

static const unsigned I64RegDecoderTable[] = {
    VE::SX0,  VE::SX1,  VE::SX2,  VE::SX3,  VE::SX4,  VE::SX5,  VE::SX6,
    VE::SX7,  VE::SX8,  VE::SX9,  VE::SX10, VE::SX11, VE::SX12, VE::SX13,
    VE::SX14, VE::SX15, VE::SX16, VE::SX17, VE::SX18, VE::SX19, VE::SX20,
    VE::SX21, VE::SX22, VE::SX23, VE::SX24, VE::SX25, VE::SX26, VE::SX27,
    VE::SX28, VE::SX29, VE::SX30, VE::SX31, VE::SX32, VE::SX33, VE::SX34,
    VE::SX35, VE::SX36, VE::SX37, VE::SX38, VE::SX39, VE::SX40, VE::SX41,
    VE::SX42, VE::SX43, VE::SX44, VE::SX45, VE::SX46, VE::SX47, VE::SX48,
    VE::SX49, VE::SX50, VE::SX51, VE::SX52, VE::SX53, VE::SX54, VE::SX55,
    VE::SX56, VE::SX57, VE::SX58, VE::SX59, VE::SX60, VE::SX61, VE::SX62,
    VE::SX63};

static const unsigned F32RegDecoderTable[] = {
    VE::SF0,  VE::SF1,  VE::SF2,  VE::SF3,  VE::SF4,  VE::SF5,  VE::SF6,
    VE::SF7,  VE::SF8,  VE::SF9,  VE::SF10, VE::SF11, VE::SF12, VE::SF13,
    VE::SF14, VE::SF15, VE::SF16, VE::SF17, VE::SF18, VE::SF19, VE::SF20,
    VE::SF21, VE::SF22, VE::SF23, VE::SF24, VE::SF25, VE::SF26, VE::SF27,
    VE::SF28, VE::SF29, VE::SF30, VE::SF31, VE::SF32, VE::SF33, VE::SF34,
    VE::SF35, VE::SF36, VE::SF37, VE::SF38, VE::SF39, VE::SF40, VE::SF41,
    VE::SF42, VE::SF43, VE::SF44, VE::SF45, VE::SF46, VE::SF47, VE::SF48,
    VE::SF49, VE::SF50, VE::SF51, VE::SF52, VE::SF53, VE::SF54, VE::SF55,
    VE::SF56, VE::SF57, VE::SF58, VE::SF59, VE::SF60, VE::SF61, VE::SF62,
    VE::SF63};

static const unsigned F128RegDecoderTable[] = {
  VE::Q0,  VE::Q1,  VE::Q2,  VE::Q3,
  VE::Q4,  VE::Q5,  VE::Q6,  VE::Q7,
  VE::Q8,  VE::Q9,  VE::Q10, VE::Q11,
  VE::Q12, VE::Q13, VE::Q14, VE::Q15,
  VE::Q16, VE::Q17, VE::Q18, VE::Q19,
  VE::Q20, VE::Q21, VE::Q22, VE::Q23,
  VE::Q24, VE::Q25, VE::Q26, VE::Q27,
  VE::Q28, VE::Q29, VE::Q30, VE::Q31 };

static const unsigned MiscRegDecoderTable[] = {
  VE::USRCC,      VE::PSW,        VE::SAR,        VE::NoRegister,
  VE::NoRegister, VE::NoRegister, VE::NoRegister, VE::PMMR,
  VE::PMCR0,      VE::PMCR1,      VE::PMCR2,      VE::PMCR3,
  VE::NoRegister, VE::NoRegister, VE::NoRegister, VE::NoRegister,
  VE::PMC0,       VE::PMC1,       VE::PMC2,       VE::PMC3,
  VE::PMC4,       VE::PMC5,       VE::PMC6,       VE::PMC7,
  VE::PMC8,       VE::PMC9,       VE::PMC10,      VE::PMC11,
  VE::PMC12,      VE::PMC13,      VE::PMC14 };

static const unsigned V64RegDecoderTable[] = {
  VE::V0,  VE::V1,  VE::V2,  VE::V3,
  VE::V4,  VE::V5,  VE::V6,  VE::V7,
  VE::V8,  VE::V9,  VE::V10, VE::V11,
  VE::V12, VE::V13, VE::V14, VE::V15,
  VE::V16, VE::V17, VE::V18, VE::V19,
  VE::V20, VE::V21, VE::V22, VE::V23,
  VE::V24, VE::V25, VE::V26, VE::V27,
  VE::V28, VE::V29, VE::V30, VE::V31,
  VE::V32, VE::V33, VE::V34, VE::V35,
  VE::V36, VE::V37, VE::V38, VE::V39,
  VE::V40, VE::V41, VE::V42, VE::V43,
  VE::V44, VE::V45, VE::V46, VE::V47,
  VE::V48, VE::V49, VE::V50, VE::V51,
  VE::V52, VE::V53, VE::V54, VE::V55,
  VE::V56, VE::V57, VE::V58, VE::V59,
  VE::V60, VE::V61, VE::V62, VE::V63 };

static const unsigned VM_RegDecoderTable[] = {
  VE::VM0,  VE::VM1,  VE::VM2,  VE::VM3,
  VE::VM4,  VE::VM5,  VE::VM6,  VE::VM7,
  VE::VM8,  VE::VM9,  VE::VM10, VE::VM11,
  VE::VM12, VE::VM13, VE::VM14, VE::VM15 };

static const unsigned VM512_RegDecoderTable[] = {
  VE::VMP0,  VE::VMP1,  VE::VMP2,  VE::VMP3,
  VE::VMP4,  VE::VMP5,  VE::VMP6,  VE::VMP7 };

static DecodeStatus DecodeI32RegisterClass(MCInst &Inst, unsigned RegNo,
                                           uint64_t Address,
                                           const void *Decoder) {
  if (RegNo > 63)
    return MCDisassembler::Fail;
  unsigned Reg = I32RegDecoderTable[RegNo];
  Inst.addOperand(MCOperand::createReg(Reg));
  return MCDisassembler::Success;
}

static DecodeStatus DecodeI64RegisterClass(MCInst &Inst, unsigned RegNo,
                                           uint64_t Address,
                                           const void *Decoder) {
  if (RegNo > 63)
    return MCDisassembler::Fail;
  unsigned Reg = I64RegDecoderTable[RegNo];
  Inst.addOperand(MCOperand::createReg(Reg));
  return MCDisassembler::Success;
}

static DecodeStatus DecodeF32RegisterClass(MCInst &Inst, unsigned RegNo,
                                           uint64_t Address,
                                           const void *Decoder) {
  if (RegNo > 63)
    return MCDisassembler::Fail;
  unsigned Reg = F32RegDecoderTable[RegNo];
  Inst.addOperand(MCOperand::createReg(Reg));
  return MCDisassembler::Success;
}

static DecodeStatus DecodeF128RegisterClass(MCInst &Inst,
                                            unsigned RegNo,
                                            uint64_t Address,
                                            const void *Decoder) {
  if (RegNo % 2 || RegNo > 63)
    return MCDisassembler::Fail;
  unsigned Reg = F128RegDecoderTable[RegNo / 2];
  Inst.addOperand(MCOperand::createReg(Reg));
  return MCDisassembler::Success;
}

static DecodeStatus DecodeMISCRegisterClass(MCInst &Inst,
                                            unsigned RegNo,
                                            uint64_t Address,
                                            const void *Decoder) {
  if (RegNo > 30)
    return MCDisassembler::Fail;
  unsigned Reg = MiscRegDecoderTable[RegNo];
  if (Reg == VE::NoRegister)
    return MCDisassembler::Fail;
  Inst.addOperand(MCOperand::createReg(Reg));
  return MCDisassembler::Success;
}

static DecodeStatus DecodeV64RegisterClass(MCInst &Inst,
                                           unsigned RegNo,
                                           uint64_t Address,
                                           const void *Decoder) {
  unsigned Reg = VE::NoRegister;
  if (RegNo == 255)
    Reg = VE::VIX;
  else if (RegNo > 63)
    return MCDisassembler::Fail;
  else
    Reg = V64RegDecoderTable[RegNo];
  Inst.addOperand(MCOperand::createReg(Reg));
  return MCDisassembler::Success;
}

static DecodeStatus DecodeVM_RegisterClass(MCInst &Inst,
                                           unsigned RegNo,
                                           uint64_t Address,
                                           const void *Decoder) {
  if (RegNo > 15)
    return MCDisassembler::Fail;
  unsigned Reg = VM_RegDecoderTable[RegNo];
  Inst.addOperand(MCOperand::createReg(Reg));
  return MCDisassembler::Success;
}

static DecodeStatus DecodeVM512_RegisterClass(MCInst &Inst,
                                              unsigned RegNo,
                                              uint64_t Address,
                                              const void *Decoder) {
  if (RegNo % 2 || RegNo > 15)
    return MCDisassembler::Fail;
  unsigned Reg = VM512_RegDecoderTable[RegNo / 2];
  Inst.addOperand(MCOperand::createReg(Reg));
  return MCDisassembler::Success;
}

static DecodeStatus DecodeASX(MCInst &Inst, uint64_t insn, uint64_t Address,
                              const void *Decoder);
static DecodeStatus DecodeAS(MCInst &Inst, uint64_t insn, uint64_t Address,
                             const void *Decoder);
static DecodeStatus DecodeLoadI32(MCInst &Inst, uint64_t insn, uint64_t Address,
                                  const void *Decoder);
static DecodeStatus DecodeStoreI32(MCInst &Inst, uint64_t insn,
                                   uint64_t Address, const void *Decoder);
static DecodeStatus DecodeLoadI64(MCInst &Inst, uint64_t insn, uint64_t Address,
                                  const void *Decoder);
static DecodeStatus DecodeStoreI64(MCInst &Inst, uint64_t insn,
                                   uint64_t Address, const void *Decoder);
static DecodeStatus DecodeLoadF32(MCInst &Inst, uint64_t insn, uint64_t Address,
                                  const void *Decoder);
static DecodeStatus DecodeStoreF32(MCInst &Inst, uint64_t insn,
                                   uint64_t Address, const void *Decoder);
static DecodeStatus DecodeLoadASI64(MCInst &Inst, uint64_t insn,
                                    uint64_t Address, const void *Decoder);
static DecodeStatus DecodeStoreASI64(MCInst &Inst, uint64_t insn,
                                     uint64_t Address, const void *Decoder);
static DecodeStatus DecodeTS1AMI64(MCInst &Inst, uint64_t insn,
                                   uint64_t Address, const void *Decoder);
static DecodeStatus DecodeTS1AMI32(MCInst &Inst, uint64_t insn,
                                   uint64_t Address, const void *Decoder);
static DecodeStatus DecodeCASI64(MCInst &Inst, uint64_t insn, uint64_t Address,
                                 const void *Decoder);
static DecodeStatus DecodeCASI32(MCInst &Inst, uint64_t insn, uint64_t Address,
                                 const void *Decoder);
static DecodeStatus DecodeCall(MCInst &Inst, uint64_t insn, uint64_t Address,
                               const void *Decoder);
static DecodeStatus DecodeSIMM7(MCInst &Inst, uint64_t insn, uint64_t Address,
                                const void *Decoder);
static DecodeStatus DecodeSIMM32(MCInst &Inst, uint64_t insn,
                                 uint64_t Address, const void *Decoder);
static DecodeStatus DecodeCCOperand(MCInst &Inst, uint64_t insn,
                                    uint64_t Address, const void *Decoder);
static DecodeStatus DecodeRDOperand(MCInst &Inst, uint64_t insn,
                                    uint64_t Address, const void *Decoder);
static DecodeStatus DecodeBranchCondition(MCInst &Inst, uint64_t insn,
                                          uint64_t Address,
                                          const void *Decoder);
static DecodeStatus DecodeBranchConditionAlways(MCInst &Inst, uint64_t insn,
                                                uint64_t Address,
                                                const void *Decoder);

#include "VEGenDisassemblerTables.inc"

/// Read four bytes from the ArrayRef and return 32 bit word.
static DecodeStatus readInstruction64(ArrayRef<uint8_t> Bytes, uint64_t Address,
                                      uint64_t &Size, uint64_t &Insn,
                                      bool IsLittleEndian) {
  // We want to read exactly 8 Bytes of data.
  if (Bytes.size() < 8) {
    Size = 0;
    return MCDisassembler::Fail;
  }

  Insn = IsLittleEndian
             ? ((uint64_t)Bytes[0] << 0) | ((uint64_t)Bytes[1] << 8) |
                   ((uint64_t)Bytes[2] << 16) | ((uint64_t)Bytes[3] << 24) |
                   ((uint64_t)Bytes[4] << 32) | ((uint64_t)Bytes[5] << 40) |
                   ((uint64_t)Bytes[6] << 48) | ((uint64_t)Bytes[7] << 56)
             : ((uint64_t)Bytes[7] << 0) | ((uint64_t)Bytes[6] << 8) |
                   ((uint64_t)Bytes[5] << 16) | ((uint64_t)Bytes[4] << 24) |
                   ((uint64_t)Bytes[3] << 32) | ((uint64_t)Bytes[2] << 40) |
                   ((uint64_t)Bytes[1] << 48) | ((uint64_t)Bytes[0] << 56);

  return MCDisassembler::Success;
}

DecodeStatus VEDisassembler::getInstruction(MCInst &Instr, uint64_t &Size,
                                            ArrayRef<uint8_t> Bytes,
                                            uint64_t Address,
                                            raw_ostream &CStream) const {
  uint64_t Insn;
  bool isLittleEndian = getContext().getAsmInfo()->isLittleEndian();
  DecodeStatus Result =
      readInstruction64(Bytes, Address, Size, Insn, isLittleEndian);
  if (Result == MCDisassembler::Fail)
    return MCDisassembler::Fail;

  // Calling the auto-generated decoder function.

  Result = decodeInstruction(DecoderTableVE64, Instr, Insn, Address, this, STI);

  if (Result != MCDisassembler::Fail) {
    Size = 8;
    return Result;
  }

  return MCDisassembler::Fail;
}

typedef DecodeStatus (*DecodeFunc)(MCInst &MI, unsigned RegNo, uint64_t Address,
                                   const void *Decoder);

static DecodeStatus DecodeASX(MCInst &MI, uint64_t insn, uint64_t Address,
                              const void *Decoder) {
  unsigned sy = fieldFromInstruction(insn, 40, 7);
  bool cy = fieldFromInstruction(insn, 47, 1);
  unsigned sz = fieldFromInstruction(insn, 32, 7);
  bool cz = fieldFromInstruction(insn, 39, 1);
  uint64_t simm32 = SignExtend64<32>(fieldFromInstruction(insn, 0, 32));
  DecodeStatus status;

  // Decode sz.
  if (cz) {
    status = DecodeI64RegisterClass(MI, sz, Address, Decoder);
    if (status != MCDisassembler::Success)
      return status;
  } else {
    MI.addOperand(MCOperand::createImm(0));
  }

  // Decode sy.
  if (cy) {
    status = DecodeI64RegisterClass(MI, sy, Address, Decoder);
    if (status != MCDisassembler::Success)
      return status;
  } else {
    MI.addOperand(MCOperand::createImm(SignExtend32<7>(sy)));
  }

  // Decode simm32.
  MI.addOperand(MCOperand::createImm(simm32));

  return MCDisassembler::Success;
}

static DecodeStatus DecodeAS(MCInst &MI, uint64_t insn, uint64_t Address,
                             const void *Decoder) {
  unsigned sz = fieldFromInstruction(insn, 32, 7);
  bool cz = fieldFromInstruction(insn, 39, 1);
  uint64_t simm32 = SignExtend64<32>(fieldFromInstruction(insn, 0, 32));
  DecodeStatus status;

  // Decode sz.
  if (cz) {
    status = DecodeI64RegisterClass(MI, sz, Address, Decoder);
    if (status != MCDisassembler::Success)
      return status;
  } else {
    MI.addOperand(MCOperand::createImm(0));
  }

  // Decode simm32.
  MI.addOperand(MCOperand::createImm(simm32));

  return MCDisassembler::Success;
}

static DecodeStatus DecodeMem(MCInst &MI, uint64_t insn, uint64_t Address,
                              const void *Decoder, bool isLoad,
                              DecodeFunc DecodeSX) {
  unsigned sx = fieldFromInstruction(insn, 48, 7);

  DecodeStatus status;
  if (isLoad) {
    status = DecodeSX(MI, sx, Address, Decoder);
    if (status != MCDisassembler::Success)
      return status;
  }

  status = DecodeASX(MI, insn, Address, Decoder);
  if (status != MCDisassembler::Success)
    return status;

  if (!isLoad) {
    status = DecodeSX(MI, sx, Address, Decoder);
    if (status != MCDisassembler::Success)
      return status;
  }
  return MCDisassembler::Success;
}

static DecodeStatus DecodeMemAS(MCInst &MI, uint64_t insn, uint64_t Address,
                                const void *Decoder,
                                bool isLoad, DecodeFunc DecodeSX) {
  unsigned sx = fieldFromInstruction(insn, 48, 7);

  DecodeStatus status;
  if (isLoad) {
    status = DecodeSX(MI, sx, Address, Decoder);
    if (status != MCDisassembler::Success)
      return status;
  }

  status = DecodeAS(MI, insn, Address, Decoder);
  if (status != MCDisassembler::Success)
    return status;

  if (!isLoad) {
    status = DecodeSX(MI, sx, Address, Decoder);
    if (status != MCDisassembler::Success)
      return status;
  }
  return MCDisassembler::Success;
}

static DecodeStatus DecodeLoadI32(MCInst &Inst, uint64_t insn, uint64_t Address,
                                  const void *Decoder) {
  return DecodeMem(Inst, insn, Address, Decoder, true, DecodeI32RegisterClass);
}

static DecodeStatus DecodeStoreI32(MCInst &Inst, uint64_t insn,
                                   uint64_t Address, const void *Decoder) {
  return DecodeMem(Inst, insn, Address, Decoder, false, DecodeI32RegisterClass);
}

static DecodeStatus DecodeLoadI64(MCInst &Inst, uint64_t insn, uint64_t Address,
                                  const void *Decoder) {
  return DecodeMem(Inst, insn, Address, Decoder, true, DecodeI64RegisterClass);
}

static DecodeStatus DecodeStoreI64(MCInst &Inst, uint64_t insn,
                                   uint64_t Address, const void *Decoder) {
  return DecodeMem(Inst, insn, Address, Decoder, false, DecodeI64RegisterClass);
}

static DecodeStatus DecodeLoadF32(MCInst &Inst, uint64_t insn, uint64_t Address,
                                  const void *Decoder) {
  return DecodeMem(Inst, insn, Address, Decoder, true, DecodeF32RegisterClass);
}

static DecodeStatus DecodeStoreF32(MCInst &Inst, uint64_t insn,
                                   uint64_t Address, const void *Decoder) {
  return DecodeMem(Inst, insn, Address, Decoder, false, DecodeF32RegisterClass);
}

static DecodeStatus DecodeLoadASI64(MCInst &Inst, uint64_t insn,
                                    uint64_t Address, const void *Decoder) {
  return DecodeMemAS(Inst, insn, Address, Decoder, true,
                     DecodeI64RegisterClass);
}

static DecodeStatus DecodeStoreASI64(MCInst &Inst, uint64_t insn,
                                     uint64_t Address, const void *Decoder) {
  return DecodeMemAS(Inst, insn, Address, Decoder, false,
                     DecodeI64RegisterClass);
}

static DecodeStatus DecodeCAS(MCInst &MI, uint64_t insn, uint64_t Address,
                              const void *Decoder, bool isImmOnly,
                              bool isUImm, DecodeFunc DecodeSX) {
  unsigned sx = fieldFromInstruction(insn, 48, 7);
  bool cy = fieldFromInstruction(insn, 47, 1);
  unsigned sy = fieldFromInstruction(insn, 40, 7);

  // Add $sx.
  DecodeStatus status;
  status = DecodeSX(MI, sx, Address, Decoder);
  if (status != MCDisassembler::Success)
    return status;

  // Add $disp($sz).
  status = DecodeAS(MI, insn, Address, Decoder);
  if (status != MCDisassembler::Success)
    return status;

  // Add $sy.
  if (cy && !isImmOnly) {
    status = DecodeSX(MI, sy, Address, Decoder);
    if (status != MCDisassembler::Success)
      return status;
  } else {
    if (isUImm)
      MI.addOperand(MCOperand::createImm(sy));
    else
      MI.addOperand(MCOperand::createImm(SignExtend32<7>(sy)));
  }

  // Add $sd.
  status = DecodeSX(MI, sx, Address, Decoder);
  if (status != MCDisassembler::Success)
    return status;

  return MCDisassembler::Success;
}

static DecodeStatus DecodeTS1AMI64(MCInst &MI, uint64_t insn, uint64_t Address,
                                   const void *Decoder) {
  return DecodeCAS(MI, insn, Address, Decoder, false, true,
                   DecodeI64RegisterClass);
}

static DecodeStatus DecodeTS1AMI32(MCInst &MI, uint64_t insn, uint64_t Address,
                                   const void *Decoder) {
  return DecodeCAS(MI, insn, Address, Decoder, false, true,
                   DecodeI32RegisterClass);
}

static DecodeStatus DecodeCASI64(MCInst &MI, uint64_t insn, uint64_t Address,
                                 const void *Decoder) {
  return DecodeCAS(MI, insn, Address, Decoder, false, false,
                   DecodeI64RegisterClass);
}

static DecodeStatus DecodeCASI32(MCInst &MI, uint64_t insn, uint64_t Address,
                                 const void *Decoder) {
  return DecodeCAS(MI, insn, Address, Decoder, false, false,
                   DecodeI32RegisterClass);
}

static DecodeStatus DecodeCall(MCInst &Inst, uint64_t insn, uint64_t Address,
                               const void *Decoder) {
  return DecodeMem(Inst, insn, Address, Decoder, true,
                   DecodeI64RegisterClass);
}

static DecodeStatus DecodeSIMM7(MCInst &MI, uint64_t insn, uint64_t Address,
                                const void *Decoder) {
  uint64_t tgt = SignExtend64<7>(insn);
  MI.addOperand(MCOperand::createImm(tgt));
  return MCDisassembler::Success;
}

static DecodeStatus DecodeSIMM32(MCInst &MI, uint64_t insn,
                                 uint64_t Address, const void *Decoder) {
  uint64_t tgt = SignExtend64<32>(insn);
  MI.addOperand(MCOperand::createImm(tgt));
  return MCDisassembler::Success;
}

static bool isIntegerBCKind(MCInst &MI) {

#define BCm_kind(NAME)  \
  case NAME ## rri:     \
  case NAME ## rzi:     \
  case NAME ## iri:     \
  case NAME ## izi:     \
  case NAME ## rri_nt:  \
  case NAME ## rzi_nt:  \
  case NAME ## iri_nt:  \
  case NAME ## izi_nt:  \
  case NAME ## rri_t:   \
  case NAME ## rzi_t:   \
  case NAME ## iri_t:   \
  case NAME ## izi_t:

#define BCRm_kind(NAME) \
  case NAME ## rr:      \
  case NAME ## ir:      \
  case NAME ## rr_nt:   \
  case NAME ## ir_nt:   \
  case NAME ## rr_t:    \
  case NAME ## ir_t:


  {
    using namespace llvm::VE;
    switch (MI.getOpcode()) {
    BCm_kind(BCFL)
    BCm_kind(BCFW)
    BCRm_kind(BRCFL)
    BCRm_kind(BRCFW)
      return true;
    }
  }
#undef BCm_kind

  return false;
}

// Decode CC Operand field.
static DecodeStatus DecodeCCOperand(MCInst &MI, uint64_t cf,
                                    uint64_t Address, const void *Decoder) {
  MI.addOperand(MCOperand::createImm(VEValToCondCode(cf, isIntegerBCKind(MI))));
  return MCDisassembler::Success;
}

// Decode RD Operand field.
static DecodeStatus DecodeRDOperand(MCInst &MI, uint64_t cf,
                                    uint64_t Address, const void *Decoder) {
  MI.addOperand(MCOperand::createImm(VEValToRD(cf)));
  return MCDisassembler::Success;
}

// Decode branch condition instruction and CCOperand field in it.
static DecodeStatus DecodeBranchCondition(MCInst &MI, uint64_t insn,
                                          uint64_t Address,
                                          const void *Decoder) {
  unsigned cf = fieldFromInstruction(insn, 48, 4);
  bool cy = fieldFromInstruction(insn, 47, 1);
  unsigned sy = fieldFromInstruction(insn, 40, 7);

  // Decode cf.
  MI.addOperand(MCOperand::createImm(VEValToCondCode(cf, isIntegerBCKind(MI))));

  // Decode sy.
  DecodeStatus status;
  if (cy) {
    status = DecodeI64RegisterClass(MI, sy, Address, Decoder);
    if (status != MCDisassembler::Success)
      return status;
  } else {
    MI.addOperand(MCOperand::createImm(SignExtend32<7>(sy)));
  }

  // Decode MEMri.
  return DecodeAS(MI, insn, Address, Decoder);
}

static DecodeStatus DecodeBranchConditionAlways(MCInst &MI, uint64_t insn,
                                                uint64_t Address,
                                                const void *Decoder) {
  // Decode MEMri.
  return DecodeAS(MI, insn, Address, Decoder);
}<|MERGE_RESOLUTION|>--- conflicted
+++ resolved
@@ -47,11 +47,7 @@
   return new VEDisassembler(STI, Ctx);
 }
 
-<<<<<<< HEAD
-extern "C" LLVM_EXTERNAL_VISIBILITY void LLVMInitializeVEDisassembler() {
-=======
 extern "C" void LLVMInitializeVEDisassembler() {
->>>>>>> f334156b
   // Register the disassembler.
   TargetRegistry::RegisterMCDisassembler(getTheVETarget(),
                                          createVEDisassembler);
