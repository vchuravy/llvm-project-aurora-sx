//===- VEDisassembler.cpp - Disassembler for VE -----------------*- C++ -*-===//
//
// Part of the LLVM Project, under the Apache License v2.0 with LLVM Exceptions.
// See https://llvm.org/LICENSE.txt for license information.
// SPDX-License-Identifier: Apache-2.0 WITH LLVM-exception
//
//===----------------------------------------------------------------------===//
//
// This file is part of the VE Disassembler.
//
//===----------------------------------------------------------------------===//

#include "MCTargetDesc/VEMCTargetDesc.h"
#include "TargetInfo/VETargetInfo.h"
#include "VE.h"
#include "llvm/MC/MCAsmInfo.h"
#include "llvm/MC/MCContext.h"
#include "llvm/MC/MCDisassembler/MCDisassembler.h"
#include "llvm/MC/MCFixedLenDisassembler.h"
#include "llvm/MC/MCInst.h"
#include "llvm/Support/TargetRegistry.h"

using namespace llvm;

#define DEBUG_TYPE "ve-disassembler"

typedef MCDisassembler::DecodeStatus DecodeStatus;

namespace {

/// A disassembler class for VE.
class VEDisassembler : public MCDisassembler {
public:
  VEDisassembler(const MCSubtargetInfo &STI, MCContext &Ctx)
      : MCDisassembler(STI, Ctx) {}
  virtual ~VEDisassembler() {}

  DecodeStatus getInstruction(MCInst &Instr, uint64_t &Size,
                              ArrayRef<uint8_t> Bytes, uint64_t Address,
                              raw_ostream &CStream) const override;
};
} // namespace

static MCDisassembler *createVEDisassembler(const Target &T,
                                            const MCSubtargetInfo &STI,
                                            MCContext &Ctx) {
  return new VEDisassembler(STI, Ctx);
}

extern "C" void LLVMInitializeVEDisassembler() {
  // Register the disassembler.
  TargetRegistry::RegisterMCDisassembler(getTheVETarget(),
                                         createVEDisassembler);
}

static const unsigned I32RegDecoderTable[] = {
    VE::SW0,  VE::SW1,  VE::SW2,  VE::SW3,  VE::SW4,  VE::SW5,  VE::SW6,
    VE::SW7,  VE::SW8,  VE::SW9,  VE::SW10, VE::SW11, VE::SW12, VE::SW13,
    VE::SW14, VE::SW15, VE::SW16, VE::SW17, VE::SW18, VE::SW19, VE::SW20,
    VE::SW21, VE::SW22, VE::SW23, VE::SW24, VE::SW25, VE::SW26, VE::SW27,
    VE::SW28, VE::SW29, VE::SW30, VE::SW31, VE::SW32, VE::SW33, VE::SW34,
    VE::SW35, VE::SW36, VE::SW37, VE::SW38, VE::SW39, VE::SW40, VE::SW41,
    VE::SW42, VE::SW43, VE::SW44, VE::SW45, VE::SW46, VE::SW47, VE::SW48,
    VE::SW49, VE::SW50, VE::SW51, VE::SW52, VE::SW53, VE::SW54, VE::SW55,
    VE::SW56, VE::SW57, VE::SW58, VE::SW59, VE::SW60, VE::SW61, VE::SW62,
    VE::SW63};

static const unsigned I64RegDecoderTable[] = {
    VE::SX0,  VE::SX1,  VE::SX2,  VE::SX3,  VE::SX4,  VE::SX5,  VE::SX6,
    VE::SX7,  VE::SX8,  VE::SX9,  VE::SX10, VE::SX11, VE::SX12, VE::SX13,
    VE::SX14, VE::SX15, VE::SX16, VE::SX17, VE::SX18, VE::SX19, VE::SX20,
    VE::SX21, VE::SX22, VE::SX23, VE::SX24, VE::SX25, VE::SX26, VE::SX27,
    VE::SX28, VE::SX29, VE::SX30, VE::SX31, VE::SX32, VE::SX33, VE::SX34,
    VE::SX35, VE::SX36, VE::SX37, VE::SX38, VE::SX39, VE::SX40, VE::SX41,
    VE::SX42, VE::SX43, VE::SX44, VE::SX45, VE::SX46, VE::SX47, VE::SX48,
    VE::SX49, VE::SX50, VE::SX51, VE::SX52, VE::SX53, VE::SX54, VE::SX55,
    VE::SX56, VE::SX57, VE::SX58, VE::SX59, VE::SX60, VE::SX61, VE::SX62,
    VE::SX63};

static const unsigned F32RegDecoderTable[] = {
    VE::SF0,  VE::SF1,  VE::SF2,  VE::SF3,  VE::SF4,  VE::SF5,  VE::SF6,
    VE::SF7,  VE::SF8,  VE::SF9,  VE::SF10, VE::SF11, VE::SF12, VE::SF13,
    VE::SF14, VE::SF15, VE::SF16, VE::SF17, VE::SF18, VE::SF19, VE::SF20,
    VE::SF21, VE::SF22, VE::SF23, VE::SF24, VE::SF25, VE::SF26, VE::SF27,
    VE::SF28, VE::SF29, VE::SF30, VE::SF31, VE::SF32, VE::SF33, VE::SF34,
    VE::SF35, VE::SF36, VE::SF37, VE::SF38, VE::SF39, VE::SF40, VE::SF41,
    VE::SF42, VE::SF43, VE::SF44, VE::SF45, VE::SF46, VE::SF47, VE::SF48,
    VE::SF49, VE::SF50, VE::SF51, VE::SF52, VE::SF53, VE::SF54, VE::SF55,
    VE::SF56, VE::SF57, VE::SF58, VE::SF59, VE::SF60, VE::SF61, VE::SF62,
    VE::SF63};

static const unsigned F128RegDecoderTable[] = {
  VE::Q0,  VE::Q1,  VE::Q2,  VE::Q3,
  VE::Q4,  VE::Q5,  VE::Q6,  VE::Q7,
  VE::Q8,  VE::Q9,  VE::Q10, VE::Q11,
  VE::Q12, VE::Q13, VE::Q14, VE::Q15,
  VE::Q16, VE::Q17, VE::Q18, VE::Q19,
  VE::Q20, VE::Q21, VE::Q22, VE::Q23,
  VE::Q24, VE::Q25, VE::Q26, VE::Q27,
  VE::Q28, VE::Q29, VE::Q30, VE::Q31 };

static const unsigned MiscRegDecoderTable[] = {
  VE::USRCC,      VE::PSW,        VE::SAR,        VE::NoRegister,
  VE::NoRegister, VE::NoRegister, VE::NoRegister, VE::PMMR,
  VE::PMCR0,      VE::PMCR1,      VE::PMCR2,      VE::PMCR3,
  VE::NoRegister, VE::NoRegister, VE::NoRegister, VE::NoRegister,
  VE::PMC0,       VE::PMC1,       VE::PMC2,       VE::PMC3,
  VE::PMC4,       VE::PMC5,       VE::PMC6,       VE::PMC7,
  VE::PMC8,       VE::PMC9,       VE::PMC10,      VE::PMC11,
  VE::PMC12,      VE::PMC13,      VE::PMC14 };

static const unsigned V64RegDecoderTable[] = {
  VE::V0,  VE::V1,  VE::V2,  VE::V3,
  VE::V4,  VE::V5,  VE::V6,  VE::V7,
  VE::V8,  VE::V9,  VE::V10, VE::V11,
  VE::V12, VE::V13, VE::V14, VE::V15,
  VE::V16, VE::V17, VE::V18, VE::V19,
  VE::V20, VE::V21, VE::V22, VE::V23,
  VE::V24, VE::V25, VE::V26, VE::V27,
  VE::V28, VE::V29, VE::V30, VE::V31,
  VE::V32, VE::V33, VE::V34, VE::V35,
  VE::V36, VE::V37, VE::V38, VE::V39,
  VE::V40, VE::V41, VE::V42, VE::V43,
  VE::V44, VE::V45, VE::V46, VE::V47,
  VE::V48, VE::V49, VE::V50, VE::V51,
  VE::V52, VE::V53, VE::V54, VE::V55,
  VE::V56, VE::V57, VE::V58, VE::V59,
  VE::V60, VE::V61, VE::V62, VE::V63 };

static const unsigned VM_RegDecoderTable[] = {
  VE::VM0,  VE::VM1,  VE::VM2,  VE::VM3,
  VE::VM4,  VE::VM5,  VE::VM6,  VE::VM7,
  VE::VM8,  VE::VM9,  VE::VM10, VE::VM11,
  VE::VM12, VE::VM13, VE::VM14, VE::VM15 };

static const unsigned VM512_RegDecoderTable[] = {
  VE::VMP0,  VE::VMP1,  VE::VMP2,  VE::VMP3,
  VE::VMP4,  VE::VMP5,  VE::VMP6,  VE::VMP7 };

static DecodeStatus DecodeI32RegisterClass(MCInst &Inst, unsigned RegNo,
                                           uint64_t Address,
                                           const void *Decoder) {
  if (RegNo > 63)
    return MCDisassembler::Fail;
  unsigned Reg = I32RegDecoderTable[RegNo];
  Inst.addOperand(MCOperand::createReg(Reg));
  return MCDisassembler::Success;
}

static DecodeStatus DecodeI64RegisterClass(MCInst &Inst, unsigned RegNo,
                                           uint64_t Address,
                                           const void *Decoder) {
  if (RegNo > 63)
    return MCDisassembler::Fail;
  unsigned Reg = I64RegDecoderTable[RegNo];
  Inst.addOperand(MCOperand::createReg(Reg));
  return MCDisassembler::Success;
}

static DecodeStatus DecodeF32RegisterClass(MCInst &Inst, unsigned RegNo,
                                           uint64_t Address,
                                           const void *Decoder) {
  if (RegNo > 63)
    return MCDisassembler::Fail;
  unsigned Reg = F32RegDecoderTable[RegNo];
  Inst.addOperand(MCOperand::createReg(Reg));
  return MCDisassembler::Success;
}

static DecodeStatus DecodeF128RegisterClass(MCInst &Inst,
                                            unsigned RegNo,
                                            uint64_t Address,
                                            const void *Decoder) {
  if (RegNo % 2 || RegNo > 63)
    return MCDisassembler::Fail;
  unsigned Reg = F128RegDecoderTable[RegNo / 2];
  Inst.addOperand(MCOperand::createReg(Reg));
  return MCDisassembler::Success;
}

static DecodeStatus DecodeMISCRegisterClass(MCInst &Inst,
                                            unsigned RegNo,
                                            uint64_t Address,
                                            const void *Decoder) {
  if (RegNo > 30)
    return MCDisassembler::Fail;
  unsigned Reg = MiscRegDecoderTable[RegNo];
  if (Reg == VE::NoRegister)
    return MCDisassembler::Fail;
  Inst.addOperand(MCOperand::createReg(Reg));
  return MCDisassembler::Success;
}

static DecodeStatus DecodeV64RegisterClass(MCInst &Inst,
                                           unsigned RegNo,
                                           uint64_t Address,
                                           const void *Decoder) {
  unsigned Reg = VE::NoRegister;
  if (RegNo == 255)
    Reg = VE::VIX;
  else if (RegNo > 63)
    return MCDisassembler::Fail;
  else
    Reg = V64RegDecoderTable[RegNo];
  Inst.addOperand(MCOperand::createReg(Reg));
  return MCDisassembler::Success;
}

static DecodeStatus DecodeVM_RegisterClass(MCInst &Inst,
                                           unsigned RegNo,
                                           uint64_t Address,
                                           const void *Decoder) {
  if (RegNo > 15)
    return MCDisassembler::Fail;
  unsigned Reg = VM_RegDecoderTable[RegNo];
  Inst.addOperand(MCOperand::createReg(Reg));
  return MCDisassembler::Success;
}

static DecodeStatus DecodeVM512_RegisterClass(MCInst &Inst,
                                              unsigned RegNo,
                                              uint64_t Address,
                                              const void *Decoder) {
  if (RegNo % 2 || RegNo > 15)
    return MCDisassembler::Fail;
  unsigned Reg = VM512_RegDecoderTable[RegNo / 2];
  Inst.addOperand(MCOperand::createReg(Reg));
  return MCDisassembler::Success;
}

static DecodeStatus DecodeASX(MCInst &Inst, uint64_t insn, uint64_t Address,
                              const void *Decoder);
static DecodeStatus DecodeAS(MCInst &Inst, uint64_t insn, uint64_t Address,
                             const void *Decoder);
static DecodeStatus DecodeLoadI32(MCInst &Inst, uint64_t insn, uint64_t Address,
                                  const void *Decoder);
static DecodeStatus DecodeStoreI32(MCInst &Inst, uint64_t insn,
                                   uint64_t Address, const void *Decoder);
static DecodeStatus DecodeLoadI64(MCInst &Inst, uint64_t insn, uint64_t Address,
                                  const void *Decoder);
static DecodeStatus DecodeStoreI64(MCInst &Inst, uint64_t insn,
                                   uint64_t Address, const void *Decoder);
static DecodeStatus DecodeLoadF32(MCInst &Inst, uint64_t insn, uint64_t Address,
                                  const void *Decoder);
static DecodeStatus DecodeStoreF32(MCInst &Inst, uint64_t insn,
                                   uint64_t Address, const void *Decoder);
<<<<<<< HEAD
static DecodeStatus DecodeLoadASI64(MCInst &Inst, uint64_t insn,
                                    uint64_t Address, const void *Decoder);
static DecodeStatus DecodeStoreASI64(MCInst &Inst, uint64_t insn,
                                     uint64_t Address, const void *Decoder);
static DecodeStatus DecodeTS1AMI64(MCInst &Inst, uint64_t insn,
                                   uint64_t Address, const void *Decoder);
static DecodeStatus DecodeTS1AMI32(MCInst &Inst, uint64_t insn,
                                   uint64_t Address, const void *Decoder);
static DecodeStatus DecodeCASI64(MCInst &Inst, uint64_t insn, uint64_t Address,
                                 const void *Decoder);
static DecodeStatus DecodeCASI32(MCInst &Inst, uint64_t insn, uint64_t Address,
                                 const void *Decoder);
=======
>>>>>>> f8eabd6d
static DecodeStatus DecodeCall(MCInst &Inst, uint64_t insn, uint64_t Address,
                               const void *Decoder);
static DecodeStatus DecodeSIMM7(MCInst &Inst, uint64_t insn, uint64_t Address,
                                const void *Decoder);
<<<<<<< HEAD
static DecodeStatus DecodeSIMM32(MCInst &Inst, uint64_t insn,
                                 uint64_t Address, const void *Decoder);
static DecodeStatus DecodeCCOperand(MCInst &Inst, uint64_t insn,
                                    uint64_t Address, const void *Decoder);
static DecodeStatus DecodeRDOperand(MCInst &Inst, uint64_t insn,
                                    uint64_t Address, const void *Decoder);
=======
static DecodeStatus DecodeCCOperand(MCInst &Inst, uint64_t insn,
                                    uint64_t Address, const void *Decoder);
>>>>>>> f8eabd6d
static DecodeStatus DecodeBranchCondition(MCInst &Inst, uint64_t insn,
                                          uint64_t Address,
                                          const void *Decoder);
static DecodeStatus DecodeBranchConditionAlways(MCInst &Inst, uint64_t insn,
                                                uint64_t Address,
                                                const void *Decoder);

#include "VEGenDisassemblerTables.inc"

/// Read four bytes from the ArrayRef and return 32 bit word.
static DecodeStatus readInstruction64(ArrayRef<uint8_t> Bytes, uint64_t Address,
                                      uint64_t &Size, uint64_t &Insn,
                                      bool IsLittleEndian) {
  // We want to read exactly 8 Bytes of data.
  if (Bytes.size() < 8) {
    Size = 0;
    return MCDisassembler::Fail;
  }

  Insn = IsLittleEndian
             ? ((uint64_t)Bytes[0] << 0) | ((uint64_t)Bytes[1] << 8) |
                   ((uint64_t)Bytes[2] << 16) | ((uint64_t)Bytes[3] << 24) |
                   ((uint64_t)Bytes[4] << 32) | ((uint64_t)Bytes[5] << 40) |
                   ((uint64_t)Bytes[6] << 48) | ((uint64_t)Bytes[7] << 56)
             : ((uint64_t)Bytes[7] << 0) | ((uint64_t)Bytes[6] << 8) |
                   ((uint64_t)Bytes[5] << 16) | ((uint64_t)Bytes[4] << 24) |
                   ((uint64_t)Bytes[3] << 32) | ((uint64_t)Bytes[2] << 40) |
                   ((uint64_t)Bytes[1] << 48) | ((uint64_t)Bytes[0] << 56);

  return MCDisassembler::Success;
}

DecodeStatus VEDisassembler::getInstruction(MCInst &Instr, uint64_t &Size,
                                            ArrayRef<uint8_t> Bytes,
                                            uint64_t Address,
                                            raw_ostream &CStream) const {
  uint64_t Insn;
  bool isLittleEndian = getContext().getAsmInfo()->isLittleEndian();
  DecodeStatus Result =
      readInstruction64(Bytes, Address, Size, Insn, isLittleEndian);
  if (Result == MCDisassembler::Fail)
    return MCDisassembler::Fail;

  // Calling the auto-generated decoder function.

  Result = decodeInstruction(DecoderTableVE64, Instr, Insn, Address, this, STI);

  if (Result != MCDisassembler::Fail) {
    Size = 8;
    return Result;
  }

  return MCDisassembler::Fail;
}

typedef DecodeStatus (*DecodeFunc)(MCInst &MI, unsigned RegNo, uint64_t Address,
                                   const void *Decoder);

static DecodeStatus DecodeASX(MCInst &MI, uint64_t insn, uint64_t Address,
                              const void *Decoder) {
  unsigned sy = fieldFromInstruction(insn, 40, 7);
  bool cy = fieldFromInstruction(insn, 47, 1);
  unsigned sz = fieldFromInstruction(insn, 32, 7);
  bool cz = fieldFromInstruction(insn, 39, 1);
  uint64_t simm32 = SignExtend64<32>(fieldFromInstruction(insn, 0, 32));
  DecodeStatus status;

  // Decode sz.
  if (cz) {
    status = DecodeI64RegisterClass(MI, sz, Address, Decoder);
    if (status != MCDisassembler::Success)
      return status;
  } else {
    MI.addOperand(MCOperand::createImm(0));
  }

  // Decode sy.
  if (cy) {
    status = DecodeI64RegisterClass(MI, sy, Address, Decoder);
    if (status != MCDisassembler::Success)
      return status;
  } else {
    MI.addOperand(MCOperand::createImm(SignExtend32<7>(sy)));
  }

  // Decode simm32.
  MI.addOperand(MCOperand::createImm(simm32));

  return MCDisassembler::Success;
}

static DecodeStatus DecodeAS(MCInst &MI, uint64_t insn, uint64_t Address,
                             const void *Decoder) {
  unsigned sz = fieldFromInstruction(insn, 32, 7);
  bool cz = fieldFromInstruction(insn, 39, 1);
  uint64_t simm32 = SignExtend64<32>(fieldFromInstruction(insn, 0, 32));
  DecodeStatus status;

  // Decode sz.
  if (cz) {
    status = DecodeI64RegisterClass(MI, sz, Address, Decoder);
    if (status != MCDisassembler::Success)
      return status;
  } else {
    MI.addOperand(MCOperand::createImm(0));
  }

  // Decode simm32.
  MI.addOperand(MCOperand::createImm(simm32));

  return MCDisassembler::Success;
}

static DecodeStatus DecodeMem(MCInst &MI, uint64_t insn, uint64_t Address,
                              const void *Decoder, bool isLoad,
                              DecodeFunc DecodeSX) {
  unsigned sx = fieldFromInstruction(insn, 48, 7);

  DecodeStatus status;
  if (isLoad) {
    status = DecodeSX(MI, sx, Address, Decoder);
    if (status != MCDisassembler::Success)
      return status;
  }

  status = DecodeASX(MI, insn, Address, Decoder);
  if (status != MCDisassembler::Success)
    return status;

  if (!isLoad) {
    status = DecodeSX(MI, sx, Address, Decoder);
    if (status != MCDisassembler::Success)
      return status;
  }
  return MCDisassembler::Success;
}

static DecodeStatus DecodeMemAS(MCInst &MI, uint64_t insn, uint64_t Address,
                                const void *Decoder,
                                bool isLoad, DecodeFunc DecodeSX) {
  unsigned sx = fieldFromInstruction(insn, 48, 7);

  DecodeStatus status;
  if (isLoad) {
    status = DecodeSX(MI, sx, Address, Decoder);
    if (status != MCDisassembler::Success)
      return status;
  }

  status = DecodeAS(MI, insn, Address, Decoder);
  if (status != MCDisassembler::Success)
    return status;

  if (!isLoad) {
    status = DecodeSX(MI, sx, Address, Decoder);
    if (status != MCDisassembler::Success)
      return status;
  }
  return MCDisassembler::Success;
}

static DecodeStatus DecodeLoadI32(MCInst &Inst, uint64_t insn, uint64_t Address,
                                  const void *Decoder) {
  return DecodeMem(Inst, insn, Address, Decoder, true, DecodeI32RegisterClass);
}

static DecodeStatus DecodeStoreI32(MCInst &Inst, uint64_t insn,
                                   uint64_t Address, const void *Decoder) {
  return DecodeMem(Inst, insn, Address, Decoder, false, DecodeI32RegisterClass);
}

static DecodeStatus DecodeLoadI64(MCInst &Inst, uint64_t insn, uint64_t Address,
                                  const void *Decoder) {
  return DecodeMem(Inst, insn, Address, Decoder, true, DecodeI64RegisterClass);
}

static DecodeStatus DecodeStoreI64(MCInst &Inst, uint64_t insn,
                                   uint64_t Address, const void *Decoder) {
  return DecodeMem(Inst, insn, Address, Decoder, false, DecodeI64RegisterClass);
}

static DecodeStatus DecodeLoadF32(MCInst &Inst, uint64_t insn, uint64_t Address,
                                  const void *Decoder) {
  return DecodeMem(Inst, insn, Address, Decoder, true, DecodeF32RegisterClass);
}

static DecodeStatus DecodeStoreF32(MCInst &Inst, uint64_t insn,
                                   uint64_t Address, const void *Decoder) {
  return DecodeMem(Inst, insn, Address, Decoder, false, DecodeF32RegisterClass);
}

<<<<<<< HEAD
static DecodeStatus DecodeLoadASI64(MCInst &Inst, uint64_t insn,
                                    uint64_t Address, const void *Decoder) {
  return DecodeMemAS(Inst, insn, Address, Decoder, true,
                     DecodeI64RegisterClass);
}

static DecodeStatus DecodeStoreASI64(MCInst &Inst, uint64_t insn,
                                     uint64_t Address, const void *Decoder) {
  return DecodeMemAS(Inst, insn, Address, Decoder, false,
                     DecodeI64RegisterClass);
}

static DecodeStatus DecodeCAS(MCInst &MI, uint64_t insn, uint64_t Address,
                              const void *Decoder, bool isImmOnly,
                              bool isUImm, DecodeFunc DecodeSX) {
  unsigned sx = fieldFromInstruction(insn, 48, 7);
  bool cy = fieldFromInstruction(insn, 47, 1);
  unsigned sy = fieldFromInstruction(insn, 40, 7);

  // Add $sx.
  DecodeStatus status;
  status = DecodeSX(MI, sx, Address, Decoder);
  if (status != MCDisassembler::Success)
    return status;

  // Add $disp($sz).
  status = DecodeAS(MI, insn, Address, Decoder);
  if (status != MCDisassembler::Success)
    return status;

  // Add $sy.
  if (cy && !isImmOnly) {
    status = DecodeSX(MI, sy, Address, Decoder);
    if (status != MCDisassembler::Success)
      return status;
  } else {
    if (isUImm)
      MI.addOperand(MCOperand::createImm(sy));
    else
      MI.addOperand(MCOperand::createImm(SignExtend32<7>(sy)));
  }

  // Add $sd.
  status = DecodeSX(MI, sx, Address, Decoder);
  if (status != MCDisassembler::Success)
    return status;

  return MCDisassembler::Success;
}

static DecodeStatus DecodeTS1AMI64(MCInst &MI, uint64_t insn, uint64_t Address,
                                   const void *Decoder) {
  return DecodeCAS(MI, insn, Address, Decoder, false, true,
                   DecodeI64RegisterClass);
}

static DecodeStatus DecodeTS1AMI32(MCInst &MI, uint64_t insn, uint64_t Address,
                                   const void *Decoder) {
  return DecodeCAS(MI, insn, Address, Decoder, false, true,
                   DecodeI32RegisterClass);
}

static DecodeStatus DecodeCASI64(MCInst &MI, uint64_t insn, uint64_t Address,
                                 const void *Decoder) {
  return DecodeCAS(MI, insn, Address, Decoder, false, false,
                   DecodeI64RegisterClass);
}

static DecodeStatus DecodeCASI32(MCInst &MI, uint64_t insn, uint64_t Address,
                                 const void *Decoder) {
  return DecodeCAS(MI, insn, Address, Decoder, false, false,
                   DecodeI32RegisterClass);
}

static DecodeStatus DecodeCall(MCInst &Inst, uint64_t insn, uint64_t Address,
                               const void *Decoder) {
  return DecodeMem(Inst, insn, Address, Decoder, true,
                   DecodeI64RegisterClass);
=======
static DecodeStatus DecodeCall(MCInst &Inst, uint64_t insn, uint64_t Address,
                               const void *Decoder) {
  return DecodeMem(Inst, insn, Address, Decoder, true, DecodeI64RegisterClass);
>>>>>>> f8eabd6d
}

static DecodeStatus DecodeSIMM7(MCInst &MI, uint64_t insn, uint64_t Address,
                                const void *Decoder) {
  uint64_t tgt = SignExtend64<7>(insn);
  MI.addOperand(MCOperand::createImm(tgt));
  return MCDisassembler::Success;
}

<<<<<<< HEAD
static DecodeStatus DecodeSIMM32(MCInst &MI, uint64_t insn,
                                 uint64_t Address, const void *Decoder) {
  uint64_t tgt = SignExtend64<32>(insn);
  MI.addOperand(MCOperand::createImm(tgt));
  return MCDisassembler::Success;
}

static bool isIntegerBCKind(MCInst &MI) {

#define BCm_kind(NAME)  \
  case NAME ## rri:     \
  case NAME ## rzi:     \
  case NAME ## iri:     \
  case NAME ## izi:     \
  case NAME ## rri_nt:  \
  case NAME ## rzi_nt:  \
  case NAME ## iri_nt:  \
  case NAME ## izi_nt:  \
  case NAME ## rri_t:   \
  case NAME ## rzi_t:   \
  case NAME ## iri_t:   \
  case NAME ## izi_t:

#define BCRm_kind(NAME) \
  case NAME ## rr:      \
  case NAME ## ir:      \
  case NAME ## rr_nt:   \
  case NAME ## ir_nt:   \
  case NAME ## rr_t:    \
  case NAME ## ir_t:

=======
static bool isIntegerBCKind(MCInst &MI) {

#define BCm_kind(NAME)                                                         \
  case NAME##rri:                                                              \
  case NAME##rzi:                                                              \
  case NAME##iri:                                                              \
  case NAME##izi:                                                              \
  case NAME##rri_nt:                                                           \
  case NAME##rzi_nt:                                                           \
  case NAME##iri_nt:                                                           \
  case NAME##izi_nt:                                                           \
  case NAME##rri_t:                                                            \
  case NAME##rzi_t:                                                            \
  case NAME##iri_t:                                                            \
  case NAME##izi_t:

#define BCRm_kind(NAME)                                                        \
  case NAME##rr:                                                               \
  case NAME##ir:                                                               \
  case NAME##rr_nt:                                                            \
  case NAME##ir_nt:                                                            \
  case NAME##rr_t:                                                             \
  case NAME##ir_t:
>>>>>>> f8eabd6d

  {
    using namespace llvm::VE;
    switch (MI.getOpcode()) {
<<<<<<< HEAD
    BCm_kind(BCFL)
    BCm_kind(BCFW)
    BCRm_kind(BRCFL)
    BCRm_kind(BRCFW)
      return true;
=======
      BCm_kind(BCFL) BCm_kind(BCFW) BCRm_kind(BRCFL)
          BCRm_kind(BRCFW) return true;
>>>>>>> f8eabd6d
    }
  }
#undef BCm_kind

  return false;
}

// Decode CC Operand field.
<<<<<<< HEAD
static DecodeStatus DecodeCCOperand(MCInst &MI, uint64_t cf,
                                    uint64_t Address, const void *Decoder) {
=======
static DecodeStatus DecodeCCOperand(MCInst &MI, uint64_t cf, uint64_t Address,
                                    const void *Decoder) {
>>>>>>> f8eabd6d
  MI.addOperand(MCOperand::createImm(VEValToCondCode(cf, isIntegerBCKind(MI))));
  return MCDisassembler::Success;
}

<<<<<<< HEAD
// Decode RD Operand field.
static DecodeStatus DecodeRDOperand(MCInst &MI, uint64_t cf,
                                    uint64_t Address, const void *Decoder) {
  MI.addOperand(MCOperand::createImm(VEValToRD(cf)));
  return MCDisassembler::Success;
}

=======
>>>>>>> f8eabd6d
// Decode branch condition instruction and CCOperand field in it.
static DecodeStatus DecodeBranchCondition(MCInst &MI, uint64_t insn,
                                          uint64_t Address,
                                          const void *Decoder) {
  unsigned cf = fieldFromInstruction(insn, 48, 4);
  bool cy = fieldFromInstruction(insn, 47, 1);
  unsigned sy = fieldFromInstruction(insn, 40, 7);

  // Decode cf.
  MI.addOperand(MCOperand::createImm(VEValToCondCode(cf, isIntegerBCKind(MI))));

  // Decode sy.
  DecodeStatus status;
  if (cy) {
    status = DecodeI64RegisterClass(MI, sy, Address, Decoder);
    if (status != MCDisassembler::Success)
      return status;
  } else {
    MI.addOperand(MCOperand::createImm(SignExtend32<7>(sy)));
  }

  // Decode MEMri.
  return DecodeAS(MI, insn, Address, Decoder);
}

static DecodeStatus DecodeBranchConditionAlways(MCInst &MI, uint64_t insn,
                                                uint64_t Address,
                                                const void *Decoder) {
  // Decode MEMri.
  return DecodeAS(MI, insn, Address, Decoder);
}<|MERGE_RESOLUTION|>--- conflicted
+++ resolved
@@ -244,7 +244,6 @@
                                   const void *Decoder);
 static DecodeStatus DecodeStoreF32(MCInst &Inst, uint64_t insn,
                                    uint64_t Address, const void *Decoder);
-<<<<<<< HEAD
 static DecodeStatus DecodeLoadASI64(MCInst &Inst, uint64_t insn,
                                     uint64_t Address, const void *Decoder);
 static DecodeStatus DecodeStoreASI64(MCInst &Inst, uint64_t insn,
@@ -257,23 +256,16 @@
                                  const void *Decoder);
 static DecodeStatus DecodeCASI32(MCInst &Inst, uint64_t insn, uint64_t Address,
                                  const void *Decoder);
-=======
->>>>>>> f8eabd6d
 static DecodeStatus DecodeCall(MCInst &Inst, uint64_t insn, uint64_t Address,
                                const void *Decoder);
 static DecodeStatus DecodeSIMM7(MCInst &Inst, uint64_t insn, uint64_t Address,
                                 const void *Decoder);
-<<<<<<< HEAD
 static DecodeStatus DecodeSIMM32(MCInst &Inst, uint64_t insn,
                                  uint64_t Address, const void *Decoder);
 static DecodeStatus DecodeCCOperand(MCInst &Inst, uint64_t insn,
                                     uint64_t Address, const void *Decoder);
 static DecodeStatus DecodeRDOperand(MCInst &Inst, uint64_t insn,
                                     uint64_t Address, const void *Decoder);
-=======
-static DecodeStatus DecodeCCOperand(MCInst &Inst, uint64_t insn,
-                                    uint64_t Address, const void *Decoder);
->>>>>>> f8eabd6d
 static DecodeStatus DecodeBranchCondition(MCInst &Inst, uint64_t insn,
                                           uint64_t Address,
                                           const void *Decoder);
@@ -465,7 +457,6 @@
   return DecodeMem(Inst, insn, Address, Decoder, false, DecodeF32RegisterClass);
 }
 
-<<<<<<< HEAD
 static DecodeStatus DecodeLoadASI64(MCInst &Inst, uint64_t insn,
                                     uint64_t Address, const void *Decoder) {
   return DecodeMemAS(Inst, insn, Address, Decoder, true,
@@ -542,13 +533,7 @@
 
 static DecodeStatus DecodeCall(MCInst &Inst, uint64_t insn, uint64_t Address,
                                const void *Decoder) {
-  return DecodeMem(Inst, insn, Address, Decoder, true,
-                   DecodeI64RegisterClass);
-=======
-static DecodeStatus DecodeCall(MCInst &Inst, uint64_t insn, uint64_t Address,
-                               const void *Decoder) {
   return DecodeMem(Inst, insn, Address, Decoder, true, DecodeI64RegisterClass);
->>>>>>> f8eabd6d
 }
 
 static DecodeStatus DecodeSIMM7(MCInst &MI, uint64_t insn, uint64_t Address,
@@ -558,7 +543,6 @@
   return MCDisassembler::Success;
 }
 
-<<<<<<< HEAD
 static DecodeStatus DecodeSIMM32(MCInst &MI, uint64_t insn,
                                  uint64_t Address, const void *Decoder) {
   uint64_t tgt = SignExtend64<32>(insn);
@@ -566,31 +550,6 @@
   return MCDisassembler::Success;
 }
 
-static bool isIntegerBCKind(MCInst &MI) {
-
-#define BCm_kind(NAME)  \
-  case NAME ## rri:     \
-  case NAME ## rzi:     \
-  case NAME ## iri:     \
-  case NAME ## izi:     \
-  case NAME ## rri_nt:  \
-  case NAME ## rzi_nt:  \
-  case NAME ## iri_nt:  \
-  case NAME ## izi_nt:  \
-  case NAME ## rri_t:   \
-  case NAME ## rzi_t:   \
-  case NAME ## iri_t:   \
-  case NAME ## izi_t:
-
-#define BCRm_kind(NAME) \
-  case NAME ## rr:      \
-  case NAME ## ir:      \
-  case NAME ## rr_nt:   \
-  case NAME ## ir_nt:   \
-  case NAME ## rr_t:    \
-  case NAME ## ir_t:
-
-=======
 static bool isIntegerBCKind(MCInst &MI) {
 
 #define BCm_kind(NAME)                                                         \
@@ -614,21 +573,12 @@
   case NAME##ir_nt:                                                            \
   case NAME##rr_t:                                                             \
   case NAME##ir_t:
->>>>>>> f8eabd6d
 
   {
     using namespace llvm::VE;
     switch (MI.getOpcode()) {
-<<<<<<< HEAD
-    BCm_kind(BCFL)
-    BCm_kind(BCFW)
-    BCRm_kind(BRCFL)
-    BCRm_kind(BRCFW)
-      return true;
-=======
       BCm_kind(BCFL) BCm_kind(BCFW) BCRm_kind(BRCFL)
           BCRm_kind(BRCFW) return true;
->>>>>>> f8eabd6d
     }
   }
 #undef BCm_kind
@@ -637,27 +587,19 @@
 }
 
 // Decode CC Operand field.
-<<<<<<< HEAD
-static DecodeStatus DecodeCCOperand(MCInst &MI, uint64_t cf,
-                                    uint64_t Address, const void *Decoder) {
-=======
 static DecodeStatus DecodeCCOperand(MCInst &MI, uint64_t cf, uint64_t Address,
                                     const void *Decoder) {
->>>>>>> f8eabd6d
   MI.addOperand(MCOperand::createImm(VEValToCondCode(cf, isIntegerBCKind(MI))));
   return MCDisassembler::Success;
 }
 
-<<<<<<< HEAD
 // Decode RD Operand field.
-static DecodeStatus DecodeRDOperand(MCInst &MI, uint64_t cf,
-                                    uint64_t Address, const void *Decoder) {
+static DecodeStatus DecodeRDOperand(MCInst &MI, uint64_t cf, uint64_t Address,
+                                    const void *Decoder) {
   MI.addOperand(MCOperand::createImm(VEValToRD(cf)));
   return MCDisassembler::Success;
 }
 
-=======
->>>>>>> f8eabd6d
 // Decode branch condition instruction and CCOperand field in it.
 static DecodeStatus DecodeBranchCondition(MCInst &MI, uint64_t insn,
                                           uint64_t Address,
