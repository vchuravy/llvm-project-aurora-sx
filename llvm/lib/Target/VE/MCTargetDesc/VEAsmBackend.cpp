--- conflicted
+++ resolved
@@ -100,25 +100,6 @@
   unsigned getNumFixupKinds() const override { return VE::NumTargetFixupKinds; }
 
   const MCFixupKindInfo &getFixupKindInfo(MCFixupKind Kind) const override {
-<<<<<<< HEAD
-    const static MCFixupKindInfo InfosLE[VE::NumTargetFixupKinds] = {
-      // name                     offset bits flags
-      { "fixup_ve_reflong",       0,     32,  0 },
-      { "fixup_ve_hi32",          0,     32,  0 },
-      { "fixup_ve_lo32",          0,     32,  0 },
-      { "fixup_ve_pc_hi32",       0,     32,  MCFixupKindInfo::FKF_IsPCRel },
-      { "fixup_ve_pc_lo32",       0,     32,  MCFixupKindInfo::FKF_IsPCRel },
-      { "fixup_ve_got_hi32",      0,     32,  0 },
-      { "fixup_ve_got_lo32",      0,     32,  0 },
-      { "fixup_ve_gotoff_hi32",   0,     32,  0 },
-      { "fixup_ve_gotoff_lo32",   0,     32,  0 },
-      { "fixup_ve_plt_hi32",      0,     32,  0 },
-      { "fixup_ve_plt_lo32",      0,     32,  0 },
-      { "fixup_ve_tls_gd_hi32",   0,     32,  0 },
-      { "fixup_ve_tls_gd_lo32",   0,     32,  0 },
-      { "fixup_ve_tpoff_hi32",    0,     32,  0 },
-      { "fixup_ve_tpoff_lo32",    0,     32,  0 },
-=======
     const static MCFixupKindInfo Infos[VE::NumTargetFixupKinds] = {
         // name, offset, bits, flags
         {"fixup_ve_reflong", 0, 32, 0},
@@ -136,7 +117,6 @@
         {"fixup_ve_tls_gd_lo32", 0, 32, 0},
         {"fixup_ve_tpoff_hi32", 0, 32, 0},
         {"fixup_ve_tpoff_lo32", 0, 32, 0},
->>>>>>> 18e356b7
     };
 
     if (Kind < FirstTargetFixupKind)
@@ -144,11 +124,7 @@
 
     assert(unsigned(Kind - FirstTargetFixupKind) < getNumFixupKinds() &&
            "Invalid kind!");
-<<<<<<< HEAD
-    return InfosLE[Kind - FirstTargetFixupKind];
-=======
     return Infos[Kind - FirstTargetFixupKind];
->>>>>>> 18e356b7
   }
 
   bool shouldForceRelocation(const MCAssembler &Asm, const MCFixup &Fixup,
