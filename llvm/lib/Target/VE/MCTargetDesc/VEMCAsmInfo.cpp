//===- VEMCAsmInfo.cpp - VE asm properties --------------------------------===//
//
// Part of the LLVM Project, under the Apache License v2.0 with LLVM Exceptions.
// See https://llvm.org/LICENSE.txt for license information.
// SPDX-License-Identifier: Apache-2.0 WITH LLVM-exception
//
//===----------------------------------------------------------------------===//
//
// This file contains the declarations of the VEMCAsmInfo properties.
//
//===----------------------------------------------------------------------===//

#include "VEMCAsmInfo.h"
#include "VEMCExpr.h"
#include "llvm/ADT/Triple.h"
#include "llvm/BinaryFormat/Dwarf.h"
#include "llvm/MC/MCExpr.h"
#include "llvm/MC/MCStreamer.h"
#include "llvm/MC/MCTargetOptions.h"

using namespace llvm;

void VEELFMCAsmInfo::anchor() {}

VEELFMCAsmInfo::VEELFMCAsmInfo(const Triple &TheTriple) {

  CodePointerSize = CalleeSaveStackSlotSize = 8;
  MaxInstLength = MinInstAlignment = 8;

  // VE has ".zero" directive although it is not listed in assembler manual.
  // ZeroDirective = nullptr;

  // VE uses ".*byte" directive for unaligned data.
  Data8bitsDirective = "\t.byte\t";
  Data16bitsDirective = "\t.2byte\t";
  Data32bitsDirective = "\t.4byte\t";
  Data64bitsDirective = "\t.8byte\t";

  // Uses '.section' before '.bss' directive.  VE requires this although
  // assembler manual says sinple '.bss' is supported.
  UsesELFSectionDirectiveForBSS = true;

  // ExceptionsType = ExceptionHandling::DwarfCFI;
  SupportsDebugInformation = true;
<<<<<<< HEAD
  // SunStyleELFSectionSwitchSyntax = true;
  // UseIntegratedAssembler = true;
}

const MCExpr *VEELFMCAsmInfo::getExprForPersonalitySymbol(
    const MCSymbol *Sym, unsigned Encoding, MCStreamer &Streamer) const {
  if (Encoding & dwarf::DW_EH_PE_pcrel) {
    MCContext &Ctx = Streamer.getContext();
    return VEMCExpr::create(VEMCExpr::VK_VE_R_DISP32,
                            MCSymbolRefExpr::create(Sym, Ctx), Ctx);
=======
}

const MCExpr*
VEELFMCAsmInfo::getExprForPersonalitySymbol(const MCSymbol *Sym,
                                               unsigned Encoding,
                                               MCStreamer &Streamer) const {
  if (Encoding & dwarf::DW_EH_PE_pcrel) {
    MCContext &Ctx = Streamer.getContext();
    return VEMCExpr::create(VEMCExpr::VK_VE_PC_LO32,
                               MCSymbolRefExpr::create(Sym, Ctx), Ctx);
>>>>>>> 67c10f34
  }

  return MCAsmInfo::getExprForPersonalitySymbol(Sym, Encoding, Streamer);
}

<<<<<<< HEAD
const MCExpr *VEELFMCAsmInfo::getExprForFDESymbol(const MCSymbol *Sym,
                                                  unsigned Encoding,
                                                  MCStreamer &Streamer) const {
  if (Encoding & dwarf::DW_EH_PE_pcrel) {
    MCContext &Ctx = Streamer.getContext();
    return VEMCExpr::create(VEMCExpr::VK_VE_R_DISP32,
                            MCSymbolRefExpr::create(Sym, Ctx), Ctx);
=======
const MCExpr*
VEELFMCAsmInfo::getExprForFDESymbol(const MCSymbol *Sym,
                                       unsigned Encoding,
                                       MCStreamer &Streamer) const {
  if (Encoding & dwarf::DW_EH_PE_pcrel) {
    MCContext &Ctx = Streamer.getContext();
    return VEMCExpr::create(VEMCExpr::VK_VE_PC_LO32,
                               MCSymbolRefExpr::create(Sym, Ctx), Ctx);
>>>>>>> 67c10f34
  }
  return MCAsmInfo::getExprForFDESymbol(Sym, Encoding, Streamer);
}<|MERGE_RESOLUTION|>--- conflicted
+++ resolved
@@ -42,7 +42,6 @@
 
   // ExceptionsType = ExceptionHandling::DwarfCFI;
   SupportsDebugInformation = true;
-<<<<<<< HEAD
   // SunStyleELFSectionSwitchSyntax = true;
   // UseIntegratedAssembler = true;
 }
@@ -53,7 +52,20 @@
     MCContext &Ctx = Streamer.getContext();
     return VEMCExpr::create(VEMCExpr::VK_VE_R_DISP32,
                             MCSymbolRefExpr::create(Sym, Ctx), Ctx);
-=======
+  }
+
+  return MCAsmInfo::getExprForPersonalitySymbol(Sym, Encoding, Streamer);
+}
+
+const MCExpr *VEELFMCAsmInfo::getExprForFDESymbol(const MCSymbol *Sym,
+                                                  unsigned Encoding,
+                                                  MCStreamer &Streamer) const {
+  if (Encoding & dwarf::DW_EH_PE_pcrel) {
+    MCContext &Ctx = Streamer.getContext();
+    return VEMCExpr::create(VEMCExpr::VK_VE_R_DISP32,
+                            MCSymbolRefExpr::create(Sym, Ctx), Ctx);
+  }
+  return MCAsmInfo::getExprForFDESymbol(Sym, Encoding, Streamer);
 }
 
 const MCExpr*
@@ -64,21 +76,11 @@
     MCContext &Ctx = Streamer.getContext();
     return VEMCExpr::create(VEMCExpr::VK_VE_PC_LO32,
                                MCSymbolRefExpr::create(Sym, Ctx), Ctx);
->>>>>>> 67c10f34
   }
 
   return MCAsmInfo::getExprForPersonalitySymbol(Sym, Encoding, Streamer);
 }
 
-<<<<<<< HEAD
-const MCExpr *VEELFMCAsmInfo::getExprForFDESymbol(const MCSymbol *Sym,
-                                                  unsigned Encoding,
-                                                  MCStreamer &Streamer) const {
-  if (Encoding & dwarf::DW_EH_PE_pcrel) {
-    MCContext &Ctx = Streamer.getContext();
-    return VEMCExpr::create(VEMCExpr::VK_VE_R_DISP32,
-                            MCSymbolRefExpr::create(Sym, Ctx), Ctx);
-=======
 const MCExpr*
 VEELFMCAsmInfo::getExprForFDESymbol(const MCSymbol *Sym,
                                        unsigned Encoding,
@@ -87,7 +89,6 @@
     MCContext &Ctx = Streamer.getContext();
     return VEMCExpr::create(VEMCExpr::VK_VE_PC_LO32,
                                MCSymbolRefExpr::create(Sym, Ctx), Ctx);
->>>>>>> 67c10f34
   }
   return MCAsmInfo::getExprForFDESymbol(Sym, Encoding, Streamer);
 }