//===-- VEMCExpr.cpp - VE specific MC expression classes ------------------===//
//
// Part of the LLVM Project, under the Apache License v2.0 with LLVM Exceptions.
// See https://llvm.org/LICENSE.txt for license information.
// SPDX-License-Identifier: Apache-2.0 WITH LLVM-exception
//
//===----------------------------------------------------------------------===//
//
// This file contains the implementation of the assembly expression modifiers
// accepted by the VE architecture (e.g. "%hi", "%lo", ...).
//
//===----------------------------------------------------------------------===//

#include "VEMCExpr.h"
#include "llvm/MC/MCAssembler.h"
#include "llvm/MC/MCContext.h"
#include "llvm/MC/MCObjectStreamer.h"
#include "llvm/MC/MCSymbolELF.h"
#include "llvm/BinaryFormat/ELF.h"

using namespace llvm;

#define DEBUG_TYPE "vemcexpr"

const VEMCExpr *VEMCExpr::create(VariantKind Kind, const MCExpr *Expr,
                                 MCContext &Ctx) {
  return new (Ctx) VEMCExpr(Kind, Expr);
}

void VEMCExpr::printImpl(raw_ostream &OS, const MCAsmInfo *MAI) const {

  bool closeParen = printVariantKind(OS, Kind);

  const MCExpr *Expr = getSubExpr();
  Expr->print(OS, MAI);

  if (closeParen)
    OS << ')';
  printVariantKindSuffix(OS, Kind);
}

bool VEMCExpr::printVariantKind(raw_ostream &OS, VariantKind Kind) {
  switch (Kind) {
  case VK_VE_None:
    return false;

  case VK_VE_R_DISP32:
    OS << "%r_disp32(";
    return true;

  case VK_VE_HI32:
  case VK_VE_LO32:
  case VK_VE_PC_HI32:
  case VK_VE_PC_LO32:
  case VK_VE_GOT_HI32:
  case VK_VE_GOT_LO32:
  case VK_VE_GOTOFF_HI32:
  case VK_VE_GOTOFF_LO32:
  case VK_VE_PLT_HI32:
  case VK_VE_PLT_LO32:
  case VK_VE_TLS_GD_HI32:
  case VK_VE_TLS_GD_LO32:
  case VK_VE_TPOFF_HI32:
  case VK_VE_TPOFF_LO32:
    return false; // OS << "@<text>(";  break;
  }
  return true;
}

void VEMCExpr::printVariantKindSuffix(raw_ostream &OS, VariantKind Kind) {
  switch (Kind) {
  case VK_VE_None:
    break;
  case VK_VE_R_DISP32:
    break;
  case VK_VE_HI32:
    OS << "@hi";
    break;
  case VK_VE_LO32:
    OS << "@lo";
    break;
  case VK_VE_PC_HI32:
    OS << "@pc_hi";
    break;
  case VK_VE_PC_LO32:
    OS << "@pc_lo";
    break;
  case VK_VE_GOT_HI32:
    OS << "@got_hi";
    break;
  case VK_VE_GOT_LO32:
    OS << "@got_lo";
    break;
  case VK_VE_GOTOFF_HI32:
    OS << "@gotoff_hi";
    break;
  case VK_VE_GOTOFF_LO32:
    OS << "@gotoff_lo";
    break;
  case VK_VE_PLT_HI32:
    OS << "@plt_hi";
    break;
<<<<<<< HEAD
  case VK_VE_PLT_LO32:
    OS << "@plt_lo";
    break;
=======
>>>>>>> c39a1e0f
  case VK_VE_TLS_GD_HI32:
    OS << "@tls_gd_hi";
    break;
  case VK_VE_TLS_GD_LO32:
    OS << "@tls_gd_lo";
    break;
<<<<<<< HEAD
=======
  case VK_VE_PLT_LO32:
    OS << "@plt_lo";
    break;
>>>>>>> c39a1e0f
  case VK_VE_TPOFF_HI32:
    OS << "@tpoff_hi";
    break;
  case VK_VE_TPOFF_LO32:
    OS << "@tpoff_lo";
    break;
  }
}

VEMCExpr::VariantKind VEMCExpr::parseVariantKind(StringRef name) {
  return StringSwitch<VEMCExpr::VariantKind>(name)
      .Case("r_disp32", VK_VE_R_DISP32)
      .Case("hi", VK_VE_HI32)
      .Case("lo", VK_VE_LO32)
      .Case("pc_hi", VK_VE_PC_HI32)
      .Case("pc_lo", VK_VE_PC_LO32)
      .Case("got_hi", VK_VE_GOT_HI32)
      .Case("got_lo", VK_VE_GOT_LO32)
      .Case("gotoff_hi", VK_VE_GOTOFF_HI32)
      .Case("gotoff_lo", VK_VE_GOTOFF_LO32)
      .Case("plt_hi", VK_VE_PLT_HI32)
      .Case("plt_lo", VK_VE_PLT_LO32)
      .Case("tls_gd_hi", VK_VE_TLS_GD_HI32)
      .Case("tls_gd_lo", VK_VE_TLS_GD_LO32)
      .Case("tpoff_hi", VK_VE_TPOFF_HI32)
      .Case("tpoff_lo", VK_VE_TPOFF_LO32)
      .Default(VK_VE_None);
}

VE::Fixups VEMCExpr::getFixupKind(VEMCExpr::VariantKind Kind) {
  switch (Kind) {
  default:
    llvm_unreachable("Unhandled VEMCExpr::VariantKind");
  case VK_VE_HI32:
    return VE::fixup_ve_hi32;
  case VK_VE_LO32:
    return VE::fixup_ve_lo32;
  case VK_VE_PC_HI32:
    return VE::fixup_ve_pc_hi32;
  case VK_VE_PC_LO32:
    return VE::fixup_ve_pc_lo32;
  case VK_VE_GOT_HI32:
    return VE::fixup_ve_got_hi32;
  case VK_VE_GOT_LO32:
    return VE::fixup_ve_got_lo32;
  case VK_VE_GOTOFF_HI32:
    return VE::fixup_ve_gotoff_hi32;
  case VK_VE_GOTOFF_LO32:
    return VE::fixup_ve_gotoff_lo32;
  case VK_VE_PLT_HI32:
    return VE::fixup_ve_plt_hi32;
  case VK_VE_PLT_LO32:
    return VE::fixup_ve_plt_lo32;
  case VK_VE_TLS_GD_HI32:
    return VE::fixup_ve_tls_gd_hi32;
  case VK_VE_TLS_GD_LO32:
    return VE::fixup_ve_tls_gd_lo32;
<<<<<<< HEAD
  case VK_VE_TPOFF_HI32:
    return VE::fixup_ve_tpoff_hi32;
  case VK_VE_TPOFF_LO32:
    return VE::fixup_ve_tpoff_lo32;
=======
>>>>>>> c39a1e0f
  }
}

bool VEMCExpr::evaluateAsRelocatableImpl(MCValue &Res,
                                         const MCAsmLayout *Layout,
                                         const MCFixup *Fixup) const {
  return getSubExpr()->evaluateAsRelocatable(Res, Layout, Fixup);
}

static void fixELFSymbolsInTLSFixupsImpl(const MCExpr *Expr, MCAssembler &Asm) {
  switch (Expr->getKind()) {
  case MCExpr::Target:
    llvm_unreachable("Can't handle nested target expr!");
    break;

  case MCExpr::Constant:
    break;

  case MCExpr::Binary: {
    const MCBinaryExpr *BE = cast<MCBinaryExpr>(Expr);
    fixELFSymbolsInTLSFixupsImpl(BE->getLHS(), Asm);
    fixELFSymbolsInTLSFixupsImpl(BE->getRHS(), Asm);
    break;
  }

  case MCExpr::SymbolRef: {
    const MCSymbolRefExpr &SymRef = *cast<MCSymbolRefExpr>(Expr);
    cast<MCSymbolELF>(SymRef.getSymbol()).setType(ELF::STT_TLS);
    break;
  }

  case MCExpr::Unary:
    fixELFSymbolsInTLSFixupsImpl(cast<MCUnaryExpr>(Expr)->getSubExpr(), Asm);
    break;
  }
}

void VEMCExpr::visitUsedExpr(MCStreamer &Streamer) const {
  Streamer.visitUsedExpr(*getSubExpr());
}

void VEMCExpr::fixELFSymbolsInTLSFixups(MCAssembler &Asm) const {
  fixELFSymbolsInTLSFixupsImpl(getSubExpr(), Asm);
}<|MERGE_RESOLUTION|>--- conflicted
+++ resolved
@@ -100,24 +100,15 @@
   case VK_VE_PLT_HI32:
     OS << "@plt_hi";
     break;
-<<<<<<< HEAD
   case VK_VE_PLT_LO32:
     OS << "@plt_lo";
     break;
-=======
->>>>>>> c39a1e0f
   case VK_VE_TLS_GD_HI32:
     OS << "@tls_gd_hi";
     break;
   case VK_VE_TLS_GD_LO32:
     OS << "@tls_gd_lo";
     break;
-<<<<<<< HEAD
-=======
-  case VK_VE_PLT_LO32:
-    OS << "@plt_lo";
-    break;
->>>>>>> c39a1e0f
   case VK_VE_TPOFF_HI32:
     OS << "@tpoff_hi";
     break;
@@ -175,13 +166,10 @@
     return VE::fixup_ve_tls_gd_hi32;
   case VK_VE_TLS_GD_LO32:
     return VE::fixup_ve_tls_gd_lo32;
-<<<<<<< HEAD
   case VK_VE_TPOFF_HI32:
     return VE::fixup_ve_tpoff_hi32;
   case VK_VE_TPOFF_LO32:
     return VE::fixup_ve_tpoff_lo32;
-=======
->>>>>>> c39a1e0f
   }
 }
 
