--- conflicted
+++ resolved
@@ -23,22 +23,15 @@
 #include "llvm/IR/DataLayout.h"
 #include "llvm/IR/Function.h"
 #include "llvm/Support/CommandLine.h"
+#include "llvm/Support/MathExtras.h"
 #include "llvm/Target/TargetOptions.h"
-#include "llvm/Support/MathExtras.h"
 
 using namespace llvm;
 
 static cl::opt<bool>
-<<<<<<< HEAD
     DisableLeafProc("disable-ve-leaf-proc", cl::init(false),
                     cl::desc("Disable VE leaf procedure optimization."),
                     cl::Hidden);
-=======
-DisableLeafProc("disable-ve-leaf-proc",
-                cl::init(false),
-                cl::desc("Disable VE leaf procedure optimization."),
-                cl::Hidden);
->>>>>>> 67c10f34
 
 VEFrameLowering::VEFrameLowering(const VESubtarget &ST)
     : TargetFrameLowering(TargetFrameLowering::StackGrowsDown, Align(16), 0,
@@ -90,8 +83,8 @@
         .addImm(40)
         .addReg(VE::SX17);
   BuildMI(MBB, MBBI, dl, TII.get(VE::ORri), VE::SX9)
-      .addReg(VE::SX11)
-      .addImm(0);
+        .addReg(VE::SX11)
+        .addImm(0);
 }
 
 void VEFrameLowering::emitEpilogueInsns(MachineFunction &MF,
@@ -113,8 +106,8 @@
   //    ld %fp, 0(,%sp)
 
   BuildMI(MBB, MBBI, dl, TII.get(VE::ORri), VE::SX11)
-      .addReg(VE::SX9)
-      .addImm(0);
+        .addReg(VE::SX9)
+        .addImm(0);
   if (hasBP(MF))
     BuildMI(MBB, MBBI, dl, TII.get(VE::LDrii), VE::SX17)
         .addReg(VE::SX11)
@@ -141,8 +134,7 @@
 void VEFrameLowering::emitSPAdjustment(MachineFunction &MF,
                                        MachineBasicBlock &MBB,
                                        MachineBasicBlock::iterator MBBI,
-                                       int64_t NumBytes,
-                                       int Align) const {
+                                       int64_t NumBytes, int Align) const {
   DebugLoc dl;
   const VEInstrInfo &TII =
       *static_cast<const VEInstrInfo *>(MF.getSubtarget().getInstrInfo());
@@ -239,7 +231,7 @@
                        "(probably because it has a dynamic alloca).");
 
   // Get the number of bytes to allocate from the FrameInfo
-  int64_t NumBytes = (int64_t) MFI.getStackSize();
+  int64_t NumBytes = (int64_t)MFI.getStackSize();
 #if 0
   if (FuncInfo->isLeafProc()) {
     if (NumBytes == 0)
@@ -270,13 +262,14 @@
   if (hasBP(MF)) {
     // Copy SP to BP.
     BuildMI(MBB, MBBI, dl, TII.get(VE::ORri), VE::SX17)
-      .addReg(VE::SX11).addImm(0);
+        .addReg(VE::SX11)
+        .addImm(0);
   }
 
   // Emit stack extend instructions
   emitSPExtend(MF, MBB, MBBI);
 
-  unsigned regFP = RegInfo.getDwarfRegNum(VE::SX9, true);
+  Register regFP = RegInfo.getDwarfRegNum(VE::SX9, true);
 
   // Emit ".cfi_def_cfa_register 30".
   unsigned CFIIndex =
@@ -288,16 +281,6 @@
   CFIIndex = MF.addFrameInst(MCCFIInstruction::createWindowSave(nullptr));
   BuildMI(MBB, MBBI, dl, TII.get(TargetOpcode::CFI_INSTRUCTION))
       .addCFIIndex(CFIIndex);
-
-#if 0
-  unsigned regInRA = RegInfo.getDwarfRegNum(VE::I7, true);
-  unsigned regOutRA = RegInfo.getDwarfRegNum(VE::O7, true);
-  // Emit ".cfi_register 15, 31".
-  CFIIndex = MF.addFrameInst(
-      MCCFIInstruction::createRegister(nullptr, regOutRA, regInRA));
-  BuildMI(MBB, MBBI, dl, TII.get(TargetOpcode::CFI_INSTRUCTION))
-      .addCFIIndex(CFIIndex);
-#endif
 }
 
 MachineBasicBlock::iterator VEFrameLowering::eliminateCallFramePseudoInstr(
@@ -402,22 +385,6 @@
   }
 }
 
-static bool LLVM_ATTRIBUTE_UNUSED verifyLeafProcRegUse(MachineRegisterInfo *MRI)
-{
-
-  // If any of parameter registers are used, this is not leaf function.
-  for (unsigned reg = VE::SX0; reg <= VE::SX7; ++reg)
-    if (MRI->isPhysRegUsed(reg))
-      return false;
-
-  // If any of callee-saved registers are used, this is not leaf function.
-  for (unsigned reg = VE::SX18; reg <= VE::SX33; ++reg)
-    if (MRI->isPhysRegUsed(reg))
-      return false;
-
-  return true;
-}
-
 static bool LLVM_ATTRIBUTE_UNUSED
 verifyLeafProcRegUse(MachineRegisterInfo *MRI) {
 
@@ -444,7 +411,6 @@
                                          //   (s18 is first CSR)
          && !MRI.isPhysRegUsed(VE::SX11) // %sp un-used
          && !hasFP(MF);                  // Don't need %fp
-
 }
 
 void VEFrameLowering::determineCalleeSaves(MachineFunction &MF,
