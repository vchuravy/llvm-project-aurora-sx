--- conflicted
+++ resolved
@@ -725,13 +725,8 @@
   CCInfo.AnalyzeCallOperands(CLI.Outs, CC_VE);
 
   // VE requires to use both register and stack for varargs or no-prototyped
-<<<<<<< HEAD
   // functions.  FIXME: How to check prototype here?
   bool UseBoth = CLI.IsVarArg /* || CLI.NoProtoType */;
-=======
-  // functions.
-  bool UseBoth = CLI.IsVarArg;
->>>>>>> dd7d6102
 
   // Analyze operands again if it is required to store BOTH.
   SmallVector<CCValAssign, 16> ArgLocs2;
@@ -1777,7 +1772,6 @@
   return makeAddress(Op, DAG);
 }
 
-<<<<<<< HEAD
 SDValue VETargetLowering::LowerConstantPool(SDValue Op,
                                             SelectionDAG &DAG) const {
   return makeAddress(Op, DAG);
@@ -1887,17 +1881,10 @@
                      Op.getOperand(0));
 }
 
-static SDValue LowerVASTART(SDValue Op, SelectionDAG &DAG,
-                            const VETargetLowering &TLI) {
-  MachineFunction &MF = DAG.getMachineFunction();
-  VEMachineFunctionInfo *FuncInfo = MF.getInfo<VEMachineFunctionInfo>();
-  auto PtrVT = TLI.getPointerTy(DAG.getDataLayout());
-=======
 SDValue VETargetLowering::LowerVASTART(SDValue Op, SelectionDAG &DAG) const {
   MachineFunction &MF = DAG.getMachineFunction();
   VEMachineFunctionInfo *FuncInfo = MF.getInfo<VEMachineFunctionInfo>();
   auto PtrVT = getPointerTy(DAG.getDataLayout());
->>>>>>> dd7d6102
 
   // Need frame address to find the address of VarArgsFrameIndex.
   MF.getFrameInfo().setFrameAddressIsTaken(true);
@@ -1913,11 +1900,7 @@
                       MachinePointerInfo(SV));
 }
 
-<<<<<<< HEAD
-static SDValue LowerVAARG(SDValue Op, SelectionDAG &DAG) {
-=======
 SDValue VETargetLowering::LowerVAARG(SDValue Op, SelectionDAG &DAG) const {
->>>>>>> dd7d6102
   SDNode *Node = Op.getNode();
   EVT VT = Node->getValueType(0);
   SDValue InChain = Node->getOperand(0);
@@ -1930,7 +1913,6 @@
   SDValue Chain = VAList.getValue(1);
   SDValue NextPtr;
 
-<<<<<<< HEAD
   if(VT == MVT::f128) {
     // Alignment
     int Align = 16;
@@ -1942,44 +1924,26 @@
     NextPtr = DAG.getNode(ISD::ADD, DL, PtrVT, VAList,
                           DAG.getIntPtrConstant(16, DL));
   } else if (VT == MVT::f32) {
-=======
-  if (VT == MVT::f32) {
->>>>>>> dd7d6102
     // float --> need special handling like below.
     //    0      4
     //    +------+------+
     //    | empty| float|
     //    +------+------+
     // Increment the pointer, VAList, by 8 to the next vaarg.
-<<<<<<< HEAD
-    NextPtr = DAG.getNode(ISD::ADD, DL, PtrVT, VAList,
-                          DAG.getIntPtrConstant(8, DL));
-=======
     NextPtr =
         DAG.getNode(ISD::ADD, DL, PtrVT, VAList, DAG.getIntPtrConstant(8, DL));
->>>>>>> dd7d6102
     // Then, adjust VAList.
     unsigned InternalOffset = 4;
     VAList = DAG.getNode(ISD::ADD, DL, PtrVT, VAList,
                          DAG.getConstant(InternalOffset, DL, PtrVT));
   } else {
     // Increment the pointer, VAList, by 8 to the next vaarg.
-<<<<<<< HEAD
-    NextPtr = DAG.getNode(ISD::ADD, DL, PtrVT, VAList,
-                          DAG.getIntPtrConstant(8, DL));
-  }
-
-  // Store the incremented VAList to the legalized pointer.
-  InChain = DAG.getStore(Chain, DL, NextPtr, VAListPtr,
-                         MachinePointerInfo(SV));
-=======
     NextPtr =
         DAG.getNode(ISD::ADD, DL, PtrVT, VAList, DAG.getIntPtrConstant(8, DL));
   }
 
   // Store the incremented VAList to the legalized pointer.
   InChain = DAG.getStore(Chain, DL, NextPtr, VAListPtr, MachinePointerInfo(SV));
->>>>>>> dd7d6102
 
   // Load the actual argument out of the pointer VAList.
   // We can't count on greater alignment than the word size.
@@ -1987,7 +1951,6 @@
                      std::min(PtrVT.getSizeInBits(), VT.getSizeInBits()) / 8);
 }
 
-<<<<<<< HEAD
 SDValue VETargetLowering::LowerDYNAMIC_STACKALLOC(
     SDValue Op, SelectionDAG &DAG) const {
   // Generate following code.
@@ -2802,8 +2765,6 @@
   return Op;
 }
 
-=======
->>>>>>> dd7d6102
 SDValue VETargetLowering::LowerOperation(SDValue Op, SelectionDAG &DAG) const {
   switch (Op.getOpcode()) {
   default:
@@ -2812,7 +2773,6 @@
     return LowerBlockAddress(Op, DAG);
   case ISD::GlobalAddress:
     return LowerGlobalAddress(Op, DAG);
-<<<<<<< HEAD
   case ISD::RETURNADDR:
     return LowerRETURNADDR(Op, DAG, *this, Subtarget);
   case ISD::FRAMEADDR:
@@ -2828,7 +2788,7 @@
   case ISD::EH_SJLJ_SETUP_DISPATCH:
     return LowerEH_SJLJ_SETUP_DISPATCH(Op, DAG);
   case ISD::VASTART:
-    return LowerVASTART(Op, DAG, *this);
+    return LowerVASTART(Op, DAG);
   case ISD::VAARG:
     return LowerVAARG(Op, DAG);
   case ISD::DYNAMIC_STACKALLOC:
@@ -2863,12 +2823,6 @@
     return LowerMGATHER_MSCATTER(Op, DAG);
   case ISD::MLOAD:
     return LowerMLOAD(Op, DAG);
-=======
-  case ISD::VASTART:
-    return LowerVASTART(Op, DAG);
-  case ISD::VAARG:
-    return LowerVAARG(Op, DAG);
->>>>>>> dd7d6102
   }
 }
 /// } Custom Lower
