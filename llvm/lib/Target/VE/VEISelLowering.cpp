--- conflicted
+++ resolved
@@ -12,13 +12,11 @@
 //===----------------------------------------------------------------------===//
 
 #include "VEISelLowering.h"
-#include "VEInstrBuilder.h"
 #include "MCTargetDesc/VEMCExpr.h"
 #include "VEInstrBuilder.h"
 #include "VEMachineFunctionInfo.h"
 #include "VERegisterInfo.h"
 #include "VETargetMachine.h"
-// #include "VETargetObjectFile.h"
 #include "llvm/ADT/StringSwitch.h"
 #include "llvm/CodeGen/CallingConvLower.h"
 #include "llvm/CodeGen/MachineFrameInfo.h"
@@ -33,13 +31,11 @@
 #include "llvm/IR/Function.h"
 #include "llvm/IR/IntrinsicsVE.h"
 #include "llvm/IR/Module.h"
-#include "llvm/IR/Intrinsics.h"
-#include "llvm/IR/IntrinsicsVE.h"
 #include "llvm/Support/ErrorHandling.h"
 #include "llvm/Support/KnownBits.h"
 #include "llvm/ADT/iterator_range.h"
 
-#define DEBUG_TYPE "ve-isel"
+#define DEBUG_TYPE "ve-lower"
 
 #include "CustomDAG.h"
 #include "ShuffleAnalysis.h"
@@ -152,398 +148,15 @@
   return CCInfo.CheckReturn(Outs, RetCC);
 }
 
-<<<<<<< HEAD
 SDValue VETargetLowering::LowerBitcast(SDValue Op, SelectionDAG &DAG) const {
   if (Op.getSimpleValueType() == MVT::v256i64 &&
       Op.getOperand(0).getSimpleValueType() == MVT::v256f64) {
-=======
-SDValue
-VETargetLowering::LowerBitcast(SDValue Op, SelectionDAG &DAG) const {
-  if (Op.getSimpleValueType() == MVT::v256i64 && Op.getOperand(0).getSimpleValueType() == MVT::v256f64) {
->>>>>>> 67c10f34
     LLVM_DEBUG(dbgs() << "Lowering bitcast of similar types.\n");
     return Op.getOperand(0);
   } else {
     return Op;
   }
 }
-<<<<<<< HEAD
-=======
-
-SDValue
-VETargetLowering::LowerMGATHER_MSCATTER(SDValue Op, SelectionDAG &DAG) const {
-  LLVM_DEBUG(dbgs() << "Lowering gather or scatter\n");
-  SDLoc dl(Op);
-  //dbgs() << "\nNext Instr:\n";
-  //Op.dumpr(&DAG);
-
-  MaskedGatherScatterSDNode *N = cast<MaskedGatherScatterSDNode>(Op.getNode());
-
-  SDValue Index = N->getIndex();
-  SDValue BasePtr = N->getBasePtr();
-  SDValue Mask = N->getMask();
-  SDValue Chain = N->getChain();
-
-  SDValue PassThru;
-  SDValue Source;
-
-  if (Op.getOpcode() == ISD::MGATHER) {
-    MaskedGatherSDNode *N = cast<MaskedGatherSDNode>(Op.getNode());
-    PassThru = N->getPassThru();
-  } else if (Op.getOpcode() == ISD::MSCATTER) {
-    MaskedScatterSDNode *N = cast<MaskedScatterSDNode>(Op.getNode());
-    Source = N->getValue();
-  } else {
-    return SDValue();
-  }
-
-  MVT IndexVT = Index.getSimpleValueType();
-  //MVT MaskVT = Mask.getSimpleValueType();
-  //MVT BasePtrVT = BasePtr.getSimpleValueType();
-
-  // vindex = vindex + baseptr;
-  SDValue BaseBroadcast = DAG.getNode(VEISD::VEC_BROADCAST, dl, IndexVT, BasePtr);
-  SDValue ScaleBroadcast = DAG.getNode(VEISD::VEC_BROADCAST, dl, IndexVT, N->getScale());
-
-  SDValue index_addr = DAG.getNode(ISD::MUL, dl, IndexVT, {Index, ScaleBroadcast});
-
-  SDValue addresses = DAG.getNode(ISD::ADD, dl, IndexVT, {BaseBroadcast, index_addr});
-
-  // TODO: vmx = svm (mask);
-  //Mask.dumpr(&DAG);
-  if (Mask.getOpcode() != ISD::BUILD_VECTOR || Mask.getNumOperands() != 256) {
-    LLVM_DEBUG(dbgs() << "Cannot handle gathers with complex masks.\n");
-    return SDValue();
-  }
-  for (unsigned i = 0; i < 256; i++) {
-    const SDValue Operand = Mask.getOperand(i);
-    if (Operand.getOpcode() != ISD::Constant) {
-      LLVM_DEBUG(dbgs() << "Cannot handle gather masks with complex elements.\n");
-      return SDValue();
-    }
-    if (Mask.getConstantOperandVal(i) != 1) {
-      LLVM_DEBUG(dbgs() << "Cannot handle gather masks with elements != 1.\n");
-      return SDValue();
-    }
-  }
-
-  if (Op.getOpcode() == ISD::MGATHER) {
-    // vt = vgt (vindex, vmx, cs=0, sx=0, sy=0, sw=0);
-    SDValue load = DAG.getNode(VEISD::VEC_GATHER, dl, Op.getNode()->getVTList(), {Chain, addresses});
-    //load.dumpr(&DAG);
-
-    // TODO: merge (vt, default, vmx);
-    //PassThru.dumpr(&DAG);
-    // We can safely ignore PassThru right now, the mask is guaranteed to be constant 1s.
-
-    return load;
-  } else {
-    SDValue store = DAG.getNode(VEISD::VEC_SCATTER, dl, Op.getNode()->getVTList(), {Chain, Source, addresses});
-    //store.dumpr(&DAG);
-    return store;
-  }
-}
-
-SDValue
-VETargetLowering::LowerMLOAD(SDValue Op, SelectionDAG &DAG) const {
-  LLVM_DEBUG(dbgs() << "Lowering MLOAD\n");
-  LLVM_DEBUG(Op.dumpr(&DAG));
-  SDLoc dl(Op);
-
-  MaskedLoadSDNode *N = cast<MaskedLoadSDNode>(Op.getNode());
-
-  SDValue BasePtr = N->getBasePtr();
-  SDValue Mask = N->getMask();
-  SDValue Chain = N->getChain();
-  SDValue PassThru = N->getPassThru();
-
-  MachinePointerInfo info = N->getPointerInfo();
-
-  if (Mask.getOpcode() != ISD::BUILD_VECTOR || Mask.getNumOperands() != 256) {
-    LLVM_DEBUG(dbgs() << "Cannot handle gathers with complex masks.\n");
-    return SDValue();
-  }
-
-  int firstzero = 256;
-
-  for (unsigned i = 0; i < 256; i++) {
-    const SDValue Operand = Mask.getOperand(i);
-    if (Operand.getOpcode() != ISD::Constant) {
-      LLVM_DEBUG(dbgs() << "Cannot handle load masks with complex elements.\n");
-      return SDValue();
-    }
-    if (Mask.getConstantOperandVal(i) != 1) {
-      if (firstzero == 256)
-        firstzero = i;
-      if (!PassThru.isUndef() && !PassThru.getOperand(i).isUndef()) {
-        LLVM_DEBUG(dbgs() << "Cannot handle passthru.\n");
-        return SDValue();
-      }
-    } else {
-      if (firstzero != 256) {
-        LLVM_DEBUG(dbgs() << "Cannot handle mixed load masks.\n");
-        return SDValue();
-      }
-    }
-  }
-
-  EVT i32 = EVT::getIntegerVT(*DAG.getContext(), 32);
-
-  // FIXME: LVL instruction has output VL now, need to update VEC_LVL too.
-  Chain = DAG.getNode(VEISD::VEC_LVL, dl, MVT::Other, {Chain, DAG.getConstant(firstzero, dl, i32)});
-
-  SDValue load = DAG.getLoad(Op.getSimpleValueType(), dl, Chain, BasePtr, info);
-
-  // FIXME: LVL instruction has output VL now, need to update VEC_LVL too.
-  Chain = DAG.getNode(VEISD::VEC_LVL, dl, MVT::Other, {load.getValue(1), DAG.getConstant(256, dl, i32)});
-
-  SDValue merge = DAG.getMergeValues({load, Chain}, dl);
-  LLVM_DEBUG(dbgs() << "Becomes\n");
-  LLVM_DEBUG(merge.dumpr(&DAG));
-  return merge;
-}
-
-static bool isBroadCastOrS2V(BuildVectorSDNode *BVN,
-                             bool &AllUndef, bool &S2V, unsigned &FirstDef) {
-  // Check UNDEF or FirstDef
-  AllUndef = true;
-  S2V = false;
-  FirstDef = 0;
-  for (unsigned i = 0; i < BVN->getNumOperands(); ++i) {
-    if (!BVN->getOperand(i).isUndef()) {
-      AllUndef = false;
-      FirstDef = i;
-      break;
-    }
-  }
-  if (AllUndef)
-    return true;
-  // Check scalar_to_vector (single def at first, and the rests are undef)
-  if (FirstDef == 0) {
-      S2V = true;
-      for (unsigned i = FirstDef + 1; i < BVN->getNumOperands(); ++i) {
-        if (!BVN->getOperand(i).isUndef()) {
-          S2V = false;
-          break;
-        }
-      }
-      if (S2V)
-        return true;
-  }
-  // Check boradcast
-  for (unsigned i = FirstDef + 1; i < BVN->getNumOperands(); ++i) {
-    if (BVN->getOperand(FirstDef) != BVN->getOperand(i) &&
-        !BVN->getOperand(i).isUndef()) {
-      return false;
-    }
-  }
-  return true;
-}
-
-SDValue
-VETargetLowering::LowerBUILD_VECTOR(SDValue Op, SelectionDAG &DAG) const {
-  LLVM_DEBUG(dbgs() << "Lowering BUILD_VECTOR\n");
-  BuildVectorSDNode *BVN = cast<BuildVectorSDNode>(Op.getNode());
-
-  SDLoc DL(Op);
-
-  // match VEC_BROADCAST
-  bool AllUndef;
-  bool S2V;
-  unsigned FirstDef;
-  if (isBroadCastOrS2V(BVN, AllUndef, S2V, FirstDef)) {
-    if (AllUndef) {
-      LLVM_DEBUG(dbgs() << "AllUndef: VEC_BROADCAST ");
-      LLVM_DEBUG(BVN->getOperand(0)->dump());
-      return DAG.getNode(VEISD::VEC_BROADCAST, DL, Op.getSimpleValueType(),
-                         BVN->getOperand(0));
-    } else if (S2V) {
-      LLVM_DEBUG(dbgs() << "isS2V: scalar_to_vector ");
-      LLVM_DEBUG(BVN->getOperand(FirstDef)->dump());
-      return DAG.getNode(ISD::SCALAR_TO_VECTOR, DL, Op.getSimpleValueType(),
-                         BVN->getOperand(FirstDef));
-    } else {
-      LLVM_DEBUG(dbgs() << "isBroadCast: VEC_BROADCAST ");
-      LLVM_DEBUG(BVN->getOperand(FirstDef)->dump());
-      return DAG.getNode(VEISD::VEC_BROADCAST, DL, Op.getSimpleValueType(),
-                         BVN->getOperand(FirstDef));
-    }
-  }
-
-#if 0
-  if (BVN->isConstant()) {
-    // All values are either a constant value or undef, so optimize it...
-  }
-#endif
-
-// match VEC_SEQ(stride) patterns
-  // identify a constant stride vector
-  bool hasConstantStride = true;
-
-  // whether the constant is a repetition of ascending indices, eg <0, 1, 2, 3, 0, 1, 2, 3, ..>
-  bool hasBlockStride = false;
-
-  // whether the constant is an ascending sequence of repeated indices, eg <0, 0, 1, 1, 2, 2, 3, 3 ..>
-  bool hasBlockStride2 = false;
-
-  bool firstStride = true;
-  int64_t blockLength = 0;
-  int64_t stride = 0;
-  int64_t lastElemValue = 0;
-  MVT elemTy;
-
-  for (unsigned i = 0; i < BVN->getNumOperands(); ++i) {
-    if (hasBlockStride) {
-      if (i % blockLength == 0)
-        stride = 1;
-      else
-        stride = 0;
-    }
-
-    if (BVN->getOperand(i).isUndef()) {
-      if (hasBlockStride2 && i % blockLength == 0)
-        lastElemValue = 0;
-      else
-        lastElemValue += stride;
-      continue;
-    }
-
-    // is this an immediate constant value?
-    auto * constNumElem = dyn_cast<ConstantSDNode>(BVN->getOperand(i));
-    if (!constNumElem) {
-      hasConstantStride = false;
-      hasBlockStride = false;
-      hasBlockStride2 = false;
-      break;
-    }
-
-    // read value
-    int64_t elemValue = constNumElem->getSExtValue();
-    elemTy = constNumElem->getSimpleValueType(0);
-
-    if (i == FirstDef) {
-      // FIXME: Currently, this code requies that first value of vseq
-      // is zero.  This is possible to enhance like thses instructions:
-      //        VSEQ $v0
-      //        VBRD $v1, 2
-      //        VADD $v0, $v0, $v1
-      if (elemValue != 0) {
-        hasConstantStride = false;
-        hasBlockStride = false;
-        hasBlockStride2 = false;
-        break;
-      }
-    } else if (i > FirstDef && firstStride) {
-      // first stride
-      stride = (elemValue - lastElemValue) / (i - FirstDef);
-      firstStride = false;
-    } else if (i > FirstDef) {
-      // later stride
-      if (hasBlockStride2 && elemValue == 0 && i % blockLength == 0) {
-        lastElemValue = 0;
-        continue;
-      }
-      int64_t thisStride = elemValue - lastElemValue;
-      if (thisStride != stride) {
-        hasConstantStride = false;
-        if (!hasBlockStride && thisStride == 1 && stride == 0 && lastElemValue == 0) {
-          hasBlockStride = true;
-          blockLength = i;
-        } else if (!hasBlockStride2 && elemValue == 0 && lastElemValue + 1 == i) {
-          hasBlockStride2 = true;
-          blockLength = i;
-        } else {
-          // not blockStride anymore.  e.g. { 0, 1, 2, 3, 0, 0, 0, 0 }
-          hasBlockStride = false;
-          hasBlockStride2 = false;
-          break;
-        }
-      }
-    }
-
-    // track last elem value
-    lastElemValue = elemValue;
-  }
-
-  // detected a proper stride pattern
-  if (hasConstantStride) {
-    SDValue seq = DAG.getNode(VEISD::VEC_SEQ, DL, Op.getSimpleValueType(),
-                                  DAG.getConstant(1, DL, elemTy)); // TODO draw strideTy from elements
-    if (stride == 1) {
-      LLVM_DEBUG(dbgs() << "ConstantStride: VEC_SEQ\n");
-      LLVM_DEBUG(seq.dump());
-      return seq;
-    }
-
-    SDValue const_stride = DAG.getNode(VEISD::VEC_BROADCAST, DL, Op.getSimpleValueType(), DAG.getConstant(stride, DL, elemTy));
-    SDValue ret = DAG.getNode(ISD::MUL, DL, Op.getSimpleValueType(), {seq, const_stride});
-    LLVM_DEBUG(dbgs() << "ConstantStride: VEC_SEQ * VEC_BROADCAST\n");
-    LLVM_DEBUG(const_stride.dump());
-    LLVM_DEBUG(ret.dump());
-    return ret;
-  }
-
-  // codegen for <0, 0, .., 0, 0, 1, 1, .., 1, 1, .....> constant patterns
-  // constant == VSEQ >> log2(blockLength)
-  if (hasBlockStride) {
-    int64_t blockLengthLog = log2(blockLength);
-
-    if (pow(2, blockLengthLog) == blockLength) {
-      SDValue sequence = DAG.getNode(VEISD::VEC_SEQ, DL, Op.getSimpleValueType(), DAG.getConstant(1, DL, elemTy));
-      SDValue shiftbroadcast = DAG.getNode(VEISD::VEC_BROADCAST, DL, Op.getSimpleValueType(), DAG.getConstant(blockLengthLog, DL, elemTy));
-
-      SDValue shift = DAG.getNode(ISD::SRL, DL, Op.getSimpleValueType(), {sequence, shiftbroadcast});
-      LLVM_DEBUG(dbgs() << "BlockStride: VEC_SEQ >> VEC_BROADCAST\n");
-      LLVM_DEBUG(sequence.dump());
-      LLVM_DEBUG(shiftbroadcast.dump());
-      LLVM_DEBUG(shift.dump());
-      return shift;
-    }
-  }
-
-  // codegen for <0, 1, .., 15, 0, 1, .., ..... > constant patterns
-  // constant == VSEQ % blockLength
-  if (hasBlockStride2) {
-    int64_t blockLengthLog = log2(blockLength);
-
-    if (pow(2, blockLengthLog) == blockLength) {
-      SDValue sequence = DAG.getNode(VEISD::VEC_SEQ, DL, Op.getSimpleValueType(), DAG.getConstant(1, DL, elemTy));
-      SDValue modulobroadcast = DAG.getNode(VEISD::VEC_BROADCAST, DL, Op.getSimpleValueType(), DAG.getConstant(blockLength - 1, DL, elemTy));
-
-      SDValue modulo = DAG.getNode(ISD::AND, DL, Op.getSimpleValueType(), {sequence, modulobroadcast});
-
-      LLVM_DEBUG(dbgs() << "BlockStride2: VEC_SEQ & VEC_BROADCAST\n");
-      LLVM_DEBUG(sequence.dump());
-      LLVM_DEBUG(modulobroadcast.dump());
-      LLVM_DEBUG(modulo.dump());
-      return modulo;
-    }
-  }
-
-  // Otherwise, generate element-wise insertions.
-  SDValue newVector = SDValue(DAG.getMachineNode(TargetOpcode::IMPLICIT_DEF,
-                                                 DL, Op.getSimpleValueType()),
-                              0);
-
-  for (unsigned i = 0; i < BVN->getNumOperands(); ++i) {
-    newVector = DAG.getNode(
-        ISD::INSERT_VECTOR_ELT, DL, Op.getSimpleValueType(),
-        newVector, BVN->getOperand(i),
-        DAG.getConstant(i, DL, EVT::getIntegerVT(*DAG.getContext(), 64))
-    );
-  }
-  return newVector;
-}
-
-SDValue
-VETargetLowering::LowerReturn(SDValue Chain, CallingConv::ID CallConv,
-                              bool IsVarArg,
-                              const SmallVectorImpl<ISD::OutputArg> &Outs,
-                              const SmallVectorImpl<SDValue> &OutVals,
-                              const SDLoc &DL, SelectionDAG &DAG) const {
-  // CCValAssign - represent the assignment of the return value to locations.
-  SmallVector<CCValAssign, 16> RVLocs;
->>>>>>> 67c10f34
 
 
 SDValue VETargetLowering::LowerTRUNCATE(SDValue Op, SelectionDAG &DAG) const {
@@ -563,32 +176,9 @@
   return Op.getOperand(0);
 }
 
-<<<<<<< HEAD
 SDValue VETargetLowering::LowerVSELECT(SDValue Op, SelectionDAG &DAG) const {
   SDLoc dl(Op);
   LLVM_DEBUG(dbgs() << "Lowering VSELECT\n");
-=======
-    // FIXME: need to remove following code taken from Sparc, we guess.
-#if 0
-    // The custom bit on an i32 return value indicates that it should be passed
-    // in the high bits of the register.
-    if (VA.getValVT() == MVT::i32 && VA.needsCustom()) {
-      OutVal = DAG.getNode(ISD::SHL, DL, MVT::i64, OutVal,
-                           DAG.getConstant(32, DL, MVT::i32));
-
-      // The next value may go in the low bits of the same register.
-      // Handle both at once.
-      if (i+1 < RVLocs.size() && RVLocs[i+1].getLocReg() == VA.getLocReg()) {
-        SDValue NV = DAG.getNode(ISD::ZERO_EXTEND, DL, MVT::i64, OutVals[i+1]);
-        OutVal = DAG.getNode(ISD::OR, DL, MVT::i64, OutVal, NV);
-        // Skip the next value, it's already done.
-        ++i;
-      }
-    }
-#else
-    assert(!VA.needsCustom() && "Unexpected custom lowering");
-#endif
->>>>>>> 67c10f34
 
   // only lower mask blends this way
   MVT Ty = Op.getSimpleValueType();
@@ -633,15 +223,8 @@
   assert(A.getSimpleValueType() == MVT::i64);
   assert(X.getSimpleValueType() == MVT::v256i1);
 
-<<<<<<< HEAD
   MVT CastVecTy = MVT::v256i64; // FIXME vectorize scalar type for broadcast
   MVT VecTy = Op.getSimpleValueType();
-=======
-      // Create a virtual register for the promoted live-in value.
-      unsigned VReg = MF.addLiveIn(VA.getLocReg(),
-                                   getRegClassFor(VA.getLocVT()));
-      SDValue Arg = DAG.getCopyFromReg(Chain, DL, VReg, VA.getLocVT());
->>>>>>> 67c10f34
 
   CustomDAG CDAG(DAG, dl);
 
@@ -680,32 +263,9 @@
       continue;
     }
 
-<<<<<<< HEAD
     EVT RawElemTy = Ty.getScalarType();
     assert(RawElemTy.isSimple());
     MVT ElemTy = RawElemTy.getSimpleVT();
-=======
-    // The registers are exhausted. This argument was passed on the stack.
-    assert(VA.isMemLoc());
-    // The CC_VE_Full/Half functions compute stack offsets relative to the
-    // beginning of the arguments area at %fp+176.
-    unsigned Offset = VA.getLocMemOffset() + ArgsBaseOffset;
-    unsigned ValSize = VA.getValVT().getSizeInBits() / 8;
-    // FIXME: need to remove following code taken from Sparc, we guess.
-#if 0
-    // Adjust offset for extended arguments, SPARC is big-endian.
-    // The caller will have written the full slot with extended bytes, but we
-    // prefer our own extending loads.
-    if (VA.isExtInLoc())
-      Offset += 8 - ValSize;
-#endif
-    int FI = MF.getFrameInfo().CreateFixedObject(ValSize, Offset, true);
-    InVals.push_back(
-        DAG.getLoad(VA.getValVT(), DL, Chain,
-                    DAG.getFrameIndex(FI, getPointerTy(MF.getDataLayout())),
-                    MachinePointerInfo::getFixedStack(MF, FI)));
-  }
->>>>>>> 67c10f34
 
     // errs() << "Needs expansion: "; Operand.dump(); errs() << " for user: ";
     // Op.dump();
@@ -731,29 +291,10 @@
                      FixedOperandList);
 }
 
-<<<<<<< HEAD
 SDValue VETargetLowering::LowerSCALAR_TO_VECTOR(SDValue Op, SelectionDAG &DAG,
                                                 VVPExpansionMode Mode,
                                                 VecLenOpt VecLenHint) const {
   SDLoc DL(Op);
-=======
-// FIXME? Maybe this could be a TableGen attribute on some registers and
-// this table could be generated automatically from RegInfo.
-Register VETargetLowering::getRegisterByName(const char *RegName, LLT VT,
-                                             const MachineFunction &MF) const {
-  Register Reg = StringSwitch<Register>(RegName)
-                     .Case("sp", VE::SX11)    // Stack pointer
-                     .Case("fp", VE::SX9)     // Frame pointer
-                     .Case("sl", VE::SX8)     // Stack limit
-                     .Case("lr", VE::SX10)    // Link regsiter
-                     .Case("tp", VE::SX14)    // Thread pointer
-                     .Case("outer", VE::SX12) // Outer regiser
-                     .Case("info", VE::SX17)  // Info area register
-                     .Case("got", VE::SX15)   // Global offset table register
-                     .Case("plt", VE::SX16) // Procedure linkage table register
-                     .Case("usrcc", VE::UCC)  // User clock counter
-                     .Default(0);
->>>>>>> 67c10f34
 
   EVT ResTy = Op.getValueType();
   EVT NativeResTy = LegalizeVectorType(ResTy, Op, DAG, Mode);
@@ -766,59 +307,9 @@
   return CDAG.CreateBroadcast(NativeResTy, Op.getOperand(0), OptVL);
 }
 
-<<<<<<< HEAD
 static EVT getSplitVT(EVT OldValVT, CustomDAG &CDAG) {
   return CDAG.getVectorVT(OldValVT.getVectorElementType(), StandardVectorWidth);
 }
-=======
-// This functions returns true if CalleeName is a ABI function that returns
-// a long double (fp128).
-static bool isFP128ABICall(const char *CalleeName)
-{
-  static const char *const ABICalls[] =
-    {  "_Q_add", "_Q_sub", "_Q_mul", "_Q_div",
-       "_Q_sqrt", "_Q_neg",
-       "_Q_itoq", "_Q_stoq", "_Q_dtoq", "_Q_utoq",
-       "_Q_lltoq", "_Q_ulltoq",
-       nullptr
-    };
-  for (const char * const *I = ABICalls; *I != nullptr; ++I)
-    if (strcmp(CalleeName, *I) == 0)
-      return true;
-  return false;
-}
-
-unsigned
-VETargetLowering::getSRetArgSize(SelectionDAG &DAG, SDValue Callee) const
-{
-  const Function *CalleeFn = nullptr;
-  if (GlobalAddressSDNode *G = dyn_cast<GlobalAddressSDNode>(Callee)) {
-    CalleeFn = dyn_cast<Function>(G->getGlobal());
-  } else if (ExternalSymbolSDNode *E =
-             dyn_cast<ExternalSymbolSDNode>(Callee)) {
-    const Function &F = DAG.getMachineFunction().getFunction();
-    const Module *M = F.getParent();
-    const char *CalleeName = E->getSymbol();
-    CalleeFn = M->getFunction(CalleeName);
-    if (!CalleeFn && isFP128ABICall(CalleeName))
-      return 16; // Return sizeof(fp128)
-  }
-
-  if (!CalleeFn)
-    return 0;
-
-  // It would be nice to check for the sret attribute on CalleeFn here,
-  // but since it is not part of the function type, any check will misfire.
-
-  PointerType *Ty = cast<PointerType>(CalleeFn->arg_begin()->getType());
-  Type *ElementTy = Ty->getElementType();
-  return DAG.getDataLayout().getTypeAllocSize(ElementTy);
-}
-
-//===----------------------------------------------------------------------===//
-// TargetLowering Implementation
-//===----------------------------------------------------------------------===//
->>>>>>> 67c10f34
 
 static SDValue
 extractSubElem(SDValue Op, CustomDAG& CDAG, SubElem Part, SDValue AVL) {
@@ -838,13 +329,7 @@
 
   CustomDAG CDAG(DAG, Op);
 
-<<<<<<< HEAD
   EVT ResVT = getSplitVT(Op.getValue(0).getValueType(), CDAG);
-=======
-  // VE requires to use both register and stack for varargs or no-prototyped
-  // functions.  FIXME: How to check prototype here?
-  bool UseBoth = CLI.IsVarArg /* || CLI.NoProtoType */;
->>>>>>> 67c10f34
 
   // request the parts
   SDValue PartOps[2];
@@ -1916,6 +1401,54 @@
   report_fatal_error("Invalid register name global variable");
 }
 
+// This functions returns true if CalleeName is a ABI function that returns
+// a long double (fp128).
+static bool isFP128ABICall(const char *CalleeName)
+{
+  static const char *const ABICalls[] =
+    {  "_Q_add", "_Q_sub", "_Q_mul", "_Q_div",
+       "_Q_sqrt", "_Q_neg",
+       "_Q_itoq", "_Q_stoq", "_Q_dtoq", "_Q_utoq",
+       "_Q_lltoq", "_Q_ulltoq",
+       nullptr
+    };
+  for (const char * const *I = ABICalls; *I != nullptr; ++I)
+    if (strcmp(CalleeName, *I) == 0)
+      return true;
+  return false;
+}
+
+unsigned
+VETargetLowering::getSRetArgSize(SelectionDAG &DAG, SDValue Callee) const
+{
+  const Function *CalleeFn = nullptr;
+  if (GlobalAddressSDNode *G = dyn_cast<GlobalAddressSDNode>(Callee)) {
+    CalleeFn = dyn_cast<Function>(G->getGlobal());
+  } else if (ExternalSymbolSDNode *E =
+             dyn_cast<ExternalSymbolSDNode>(Callee)) {
+    const Function &F = DAG.getMachineFunction().getFunction();
+    const Module *M = F.getParent();
+    const char *CalleeName = E->getSymbol();
+    CalleeFn = M->getFunction(CalleeName);
+    if (!CalleeFn && isFP128ABICall(CalleeName))
+      return 16; // Return sizeof(fp128)
+  }
+
+  if (!CalleeFn)
+    return 0;
+
+  // It would be nice to check for the sret attribute on CalleeFn here,
+  // but since it is not part of the function type, any check will misfire.
+
+  PointerType *Ty = cast<PointerType>(CalleeFn->arg_begin()->getType());
+  Type *ElementTy = Ty->getElementType();
+  return DAG.getDataLayout().getTypeAllocSize(ElementTy);
+}
+
+//===----------------------------------------------------------------------===//
+// TargetLowering Implementation
+//===----------------------------------------------------------------------===//
+
 SDValue VETargetLowering::LowerCall(TargetLowering::CallLoweringInfo &CLI,
                                     SmallVectorImpl<SDValue> &InVals) const {
   SelectionDAG &DAG = CLI.DAG;
@@ -2217,11 +1750,9 @@
 VETargetLowering::shouldExpandAtomicRMWInIR(AtomicRMWInst *AI) const {
   if (AI->getOperation() == AtomicRMWInst::Xchg) {
     const DataLayout &DL = AI->getModule()->getDataLayout();
-    if (DL.getTypeStoreSize(AI->getValOperand()->getType()) <
-        (VETargetLowering::getMinCmpXchgSizeInBits() / 8))
-      return AtomicExpansionKind::CmpXChg; // Uses cas instruction for 1byte or
-                                           // 2byte atomic_swap
-    return AtomicExpansionKind::None;      // Uses ts1am instruction
+    if (DL.getTypeStoreSize(AI->getValOperand()->getType()) == 2)
+      return AtomicExpansionKind::CmpXChg; // Uses cas instruction for 2byte atomic_swap
+    return AtomicExpansionKind::None; // Uses ts1am instruction
   }
   return AtomicExpansionKind::CmpXChg;
 }
@@ -2276,7 +1807,7 @@
 
     // Support mask DT for target intrinsics
     addRegisterClass(MVT::v4i64, &VE::VMRegClass);
-    addRegisterClass(MVT::v8i64, &VE::VMRegClass);
+    addRegisterClass(MVT::v8i64, &VE::VM512RegClass);
   }
 
   /// Scalar Lowering {
@@ -2303,24 +1834,10 @@
 
   // Custom legalize address nodes into LO/HI parts.
   MVT PtrVT = MVT::getIntegerVT(TM.getPointerSizeInBits(0));
+  setOperationAction(ISD::BlockAddress, PtrVT, Custom);
   setOperationAction(ISD::GlobalAddress, PtrVT, Custom);
-  setOperationAction(ISD::BlockAddress, PtrVT, Custom);
   setOperationAction(ISD::GlobalTLSAddress, PtrVT, Custom);
   setOperationAction(ISD::ConstantPool, PtrVT, Custom);
-
-  // VE has no REM or DIVREM operations.
-  for (MVT VT : MVT::integer_valuetypes()) {
-    setOperationAction(ISD::UREM, VT, Expand);
-    setOperationAction(ISD::SREM, VT, Expand);
-    setOperationAction(ISD::SDIVREM, VT, Expand);
-    setOperationAction(ISD::UDIVREM, VT, Expand);
-    setOperationAction(ISD::BUILD_PAIR, VT, Expand);
-  }
-
-  // VE has instructions for fp<->sint, so use them.
-
-  // VE doesn't have BRCOND
-  setOperationAction(ISD::BRCOND, MVT::Other, Expand);
 
   // BRIND/BR_JT are not implemented yet.
   //   FIXME: BRIND instruction is implemented, but JumpTable is not yet.
@@ -2450,14 +1967,7 @@
   setOperationAction(ISD::ROTR, MVT::i32, Expand);
   setOperationAction(ISD::ROTR, MVT::i64, Expand);
 
-  // VASTART needs to be custom lowered to use the VarArgsFrameIndex.
-  setOperationAction(ISD::VASTART, MVT::Other, Custom);
-  // VAARG needs to be lowered to access with 8 bytes alignment.
-  setOperationAction(ISD::VAARG, MVT::Other, Custom);
-
   // Use the default implementation.
-  setOperationAction(ISD::VACOPY, MVT::Other, Expand);
-  setOperationAction(ISD::VAEND, MVT::Other, Expand);
   setOperationAction(ISD::STACKSAVE, MVT::Other, Expand);
   setOperationAction(ISD::STACKRESTORE, MVT::Other, Expand);
 
@@ -4017,7 +3527,6 @@
     inv_order = true;
   }
 
-<<<<<<< HEAD
   for (int i = 0; i < 256; i++) {
     int mask_value = ShuffleInstr->getMaskElt(i);
 
@@ -4056,39 +3565,6 @@
         LLVM_DEBUG(dbgs() << "Bad second rot\n");
         return SDValue();
       }
-=======
-    if (VA.isRegLoc()) {
-      // FIXME: need to remove following code taken from Sparc, we guess.
-#if 0
-      // The custom bit on an i32 return value indicates that it should be
-      // passed in the high bits of the register.
-      if (VA.getValVT() == MVT::i32 && VA.needsCustom()) {
-#if 1 // ishizaka
-      llvm_unreachable("what's this?\n");
-#else
-        Arg = DAG.getNode(ISD::SHL, DL, MVT::i64, Arg,
-                          DAG.getConstant(32, DL, MVT::i32));
-
-        // The next value may go in the low bits of the same register.
-        // Handle both at once.
-        if (i+1 < ArgLocs.size() && ArgLocs[i+1].isRegLoc() &&
-            ArgLocs[i+1].getLocReg() == VA.getLocReg()) {
-          SDValue NV = DAG.getNode(ISD::ZERO_EXTEND, DL, MVT::i64,
-                                   CLI.OutVals[i+1]);
-          Arg = DAG.getNode(ISD::OR, DL, MVT::i64, Arg, NV);
-          // Skip the next value, it's already done.
-          ++i;
-        }
-#endif
-      }
-#else
-      assert(!VA.needsCustom() && "Unexpected custom lowering");
-#endif
-      RegsToPass.push_back(std::make_pair(VA.getLocReg(), Arg));
-      if (!UseBoth)
-        continue;
-      VA = ArgLocs2[i];
->>>>>>> 67c10f34
     }
   }
 
@@ -4290,7 +3766,6 @@
   return MCBinaryExpr::createSub(Value, Base, Ctx);
 }
 
-<<<<<<< HEAD
 void VETargetLowering::SetupEntryBlockForSjLj(MachineInstr &MI,
                                               MachineBasicBlock *MBB,
                                               MachineBasicBlock *DispatchBB,
@@ -4313,14 +3788,15 @@
     //     lea.sl %Tmp3, DispatchBB@gotoff_hi(%Tmp2)
     //     adds.l %VR, %s15, %Tmp3                  ; %s15 is GOT
     // FIXME: use lea.sl %BReg, .LJTI0_0@gotoff_hi(%Tmp2, %s15)
-    Register Tmp3 = MRI->createVirtualRegister(&VE::I64RegClass);
-    BuildMI(*MBB, MI, DL, TII->get(VE::LEAzzi), Tmp1)
+    unsigned Tmp3 = MRI->createVirtualRegister(&VE::I64RegClass);
+    BuildMI(*MBB, MI, DL, TII->get(VE::LEAzii), Tmp1)
+        .addImm(0)
+        .addImm(0)
         .addMBB(DispatchBB, VEMCExpr::VK_VE_GOTOFF_LO32);
-    BuildMI(*MBB, MI, DL, TII->get(VE::ANDrm0), Tmp2)
-        .addReg(Tmp1)
-        .addImm(32);
-    BuildMI(*MBB, MI, DL, TII->get(VE::LEASLrzi), Tmp3)
+    BuildMI(*MBB, MI, DL, TII->get(VE::ANDrm0), Tmp2).addReg(Tmp1).addImm(32);
+    BuildMI(*MBB, MI, DL, TII->get(VE::LEASLrii), Tmp3)
         .addReg(Tmp2)
+        .addImm(0)
         .addMBB(DispatchBB, VEMCExpr::VK_VE_GOTOFF_HI32);
     BuildMI(*MBB, MI, DL, TII->get(VE::ADXrr), VR)
         .addReg(VE::SX15)
@@ -4329,37 +3805,15 @@
     // lea     %Tmp1, DispatchBB@lo
     // and     %Tmp2, %Tmp1, (32)0
     // lea.sl  %VR, DispatchBB@hi(%Tmp2)
-    BuildMI(*MBB, MI, DL, TII->get(VE::LEAzzi), Tmp1)
+    BuildMI(*MBB, MI, DL, TII->get(VE::LEAzii), Tmp1)
+        .addImm(0)
+        .addImm(0)
         .addMBB(DispatchBB, VEMCExpr::VK_VE_LO32);
-    BuildMI(*MBB, MI, DL, TII->get(VE::ANDrm0), Tmp2)
-        .addReg(Tmp1)
-        .addImm(32);
-    BuildMI(*MBB, MI, DL, TII->get(VE::LEASLrzi), VR)
+    BuildMI(*MBB, MI, DL, TII->get(VE::ANDrm0), Tmp2).addReg(Tmp1).addImm(32);
+    BuildMI(*MBB, MI, DL, TII->get(VE::LEASLrii), VR)
         .addReg(Tmp2)
+        .addImm(0)
         .addMBB(DispatchBB, VEMCExpr::VK_VE_HI32);
-=======
-/// Determine if the target supports unaligned memory accesses.
-///
-/// This function returns true if the target allows unaligned memory accesses
-/// of the specified type in the given address space. If true, it also returns
-/// whether the unaligned memory access is "fast" in the last argument by
-/// reference. This is used, for example, in situations where an array
-/// copy/move/set is converted to a sequence of store operations. Its use
-/// helps to ensure that such replacements don't generate code that causes an
-/// alignment error (trap) on the target machine.
-bool VETargetLowering::allowsMisalignedMemoryAccesses(EVT VT,
-                                                      unsigned AddrSpace,
-                                                      unsigned Align,
-                                                      MachineMemOperand::Flags,
-                                                      bool *Fast) const {
-  // VE requires aligned accesses for vector accesses
-  if (VT.isVector())
-    return false;
-
-  if (Fast) {
-    // It's fast anytime on VE
-    *Fast = true;
->>>>>>> 67c10f34
   }
 
   MachineInstrBuilder MIB = BuildMI(*MBB, MI, DL, TII->get(Op));
@@ -4367,7 +3821,239 @@
   MIB.addReg(VR);
 }
 
-<<<<<<< HEAD
+MachineBasicBlock *
+VETargetLowering::emitEHSjLjSetJmp(MachineInstr &MI,
+                                   MachineBasicBlock *MBB) const {
+  DebugLoc DL = MI.getDebugLoc();
+  MachineFunction *MF = MBB->getParent();
+  const TargetInstrInfo *TII = Subtarget->getInstrInfo();
+  const TargetRegisterInfo *TRI = Subtarget->getRegisterInfo();
+  MachineRegisterInfo &MRI = MF->getRegInfo();
+
+  const BasicBlock *BB = MBB->getBasicBlock();
+  MachineFunction::iterator I = ++MBB->getIterator();
+
+  // Memory Reference
+  SmallVector<MachineMemOperand *, 2> MMOs(MI.memoperands_begin(),
+                                           MI.memoperands_end());
+  Register BufReg = MI.getOperand(1).getReg();
+
+  Register DstReg;
+
+  DstReg = MI.getOperand(0).getReg();
+  const TargetRegisterClass *RC = MRI.getRegClass(DstReg);
+  assert(TRI->isTypeLegalForClass(*RC, MVT::i32) && "Invalid destination!");
+  (void)TRI;
+  Register mainDstReg = MRI.createVirtualRegister(RC);
+  Register restoreDstReg = MRI.createVirtualRegister(RC);
+
+  // For v = setjmp(buf), we generate
+  //
+  // thisMBB:
+  //  buf[3] = %s17 iff %s17 is used as BP
+  //  buf[1] = restoreMBB
+  //  SjLjSetup restoreMBB
+  //
+  // mainMBB:
+  //  v_main = 0
+  //
+  // sinkMBB:
+  //  v = phi(main, restore)
+  //
+  // restoreMBB:
+  //  %s17 = buf[3] = iff %s17 is used as BP
+  //  v_restore = 1
+
+  MachineBasicBlock *thisMBB = MBB;
+  MachineBasicBlock *mainMBB = MF->CreateMachineBasicBlock(BB);
+  MachineBasicBlock *sinkMBB = MF->CreateMachineBasicBlock(BB);
+  MachineBasicBlock *restoreMBB = MF->CreateMachineBasicBlock(BB);
+  MF->insert(I, mainMBB);
+  MF->insert(I, sinkMBB);
+  MF->push_back(restoreMBB);
+  restoreMBB->setHasAddressTaken();
+
+  // Transfer the remainder of BB and its successor edges to sinkMBB.
+  sinkMBB->splice(sinkMBB->begin(), MBB,
+                  std::next(MachineBasicBlock::iterator(MI)), MBB->end());
+  sinkMBB->transferSuccessorsAndUpdatePHIs(MBB);
+
+  // thisMBB:
+  Register LabelReg = MRI.createVirtualRegister(&VE::I64RegClass);
+  Register Tmp1 = MRI.createVirtualRegister(&VE::I64RegClass);
+  Register Tmp2 = MRI.createVirtualRegister(&VE::I64RegClass);
+
+  if (isPositionIndependent()) {
+    // Create following instructions for local linkage PIC code.
+    //     lea %Tmp1, restoreMBB@gotoff_lo
+    //     and %Tmp2, %Tmp1, (32)0
+    //     lea.sl %Tmp3, restoreMBB@gotoff_hi(%Tmp2)
+    //     adds.l %LabelReg, %s15, %Tmp3                  ; %s15 is GOT
+    // FIXME: use lea.sl %BReg, .LJTI0_0@gotoff_hi(%Tmp2, %s15)
+    Register Tmp3 = MRI.createVirtualRegister(&VE::I64RegClass);
+    BuildMI(*MBB, MI, DL, TII->get(VE::LEAzii), Tmp1)
+        .addImm(0)
+        .addImm(0)
+        .addMBB(restoreMBB, VEMCExpr::VK_VE_GOTOFF_LO32);
+    BuildMI(*MBB, MI, DL, TII->get(VE::ANDrm0), Tmp2).addReg(Tmp1).addImm(32);
+    BuildMI(*MBB, MI, DL, TII->get(VE::LEASLrii), Tmp3)
+        .addReg(Tmp2)
+        .addImm(0)
+        .addMBB(restoreMBB, VEMCExpr::VK_VE_GOTOFF_HI32);
+    BuildMI(*MBB, MI, DL, TII->get(VE::ADXrr), LabelReg)
+        .addReg(VE::SX15)
+        .addReg(Tmp3);
+  } else {
+    // lea     %Tmp1, restoreMBB@lo
+    // and     %Tmp2, %Tmp1, (32)0
+    // lea.sl  %LabelReg, restoreMBB@hi(%Tmp2)
+    BuildMI(*MBB, MI, DL, TII->get(VE::LEAzii), Tmp1)
+        .addImm(0)
+        .addImm(0)
+        .addMBB(restoreMBB, VEMCExpr::VK_VE_LO32);
+    BuildMI(*MBB, MI, DL, TII->get(VE::ANDrm0), Tmp2).addReg(Tmp1).addImm(32);
+    BuildMI(*MBB, MI, DL, TII->get(VE::LEASLrii), LabelReg)
+        .addReg(Tmp2)
+        .addImm(0)
+        .addMBB(restoreMBB, VEMCExpr::VK_VE_HI32);
+  }
+
+  // Store BP
+  const VEFrameLowering *TFI = Subtarget->getFrameLowering();
+  if (TFI->hasBP(*MF)) {
+    // store BP in buf[3]
+    MachineInstrBuilder MIB = BuildMI(*MBB, MI, DL, TII->get(VE::STrii));
+    MIB.addReg(BufReg);
+    MIB.addImm(0);
+    MIB.addImm(24);
+    MIB.addReg(VE::SX17);
+    MIB.setMemRefs(MMOs);
+  }
+
+  // Store BP
+  const VEFrameLowering *TFI = Subtarget->getFrameLowering();
+  if (TFI->hasBP(*MF)) {
+    // store BP in buf[3]
+    MachineInstrBuilder MIB = BuildMI(*MBB, MI, DL, TII->get(VE::STrii));
+    MIB.addReg(BufReg);
+    MIB.addImm(0);
+    MIB.addImm(24);
+    MIB.addReg(VE::SX17);
+    MIB.setMemRefs(MMOs);
+  }
+
+  // Store IP
+  MachineInstrBuilder MIB = BuildMI(*MBB, MI, DL, TII->get(VE::STrii));
+  MIB.add(MI.getOperand(1));
+  MIB.addImm(0);
+  MIB.addImm(8);
+  MIB.addReg(LabelReg);
+  MIB.setMemRefs(MMOs);
+
+  // SP/FP are already stored in jmpbuf before `llvm.eh.sjlj.setjmp`.
+
+  // Setup
+  MIB =
+      BuildMI(*thisMBB, MI, DL, TII->get(VE::EH_SjLj_Setup)).addMBB(restoreMBB);
+
+  const VERegisterInfo *RegInfo = Subtarget->getRegisterInfo();
+  MIB.addRegMask(RegInfo->getNoPreservedMask());
+  thisMBB->addSuccessor(mainMBB);
+  thisMBB->addSuccessor(restoreMBB);
+
+  // mainMBB:
+  BuildMI(mainMBB, DL, TII->get(VE::LEAzii), mainDstReg)
+      .addImm(0)
+      .addImm(0)
+      .addImm(0);
+  mainMBB->addSuccessor(sinkMBB);
+
+  // sinkMBB:
+  BuildMI(*sinkMBB, sinkMBB->begin(), DL, TII->get(VE::PHI), DstReg)
+      .addReg(mainDstReg)
+      .addMBB(mainMBB)
+      .addReg(restoreDstReg)
+      .addMBB(restoreMBB);
+
+  // restoreMBB:
+  if (TFI->hasBP(*MF)) {
+    // Restore BP from buf[3].  The address of buf is in SX10.
+    // FIXME: Better to not use SX10 here
+    MachineInstrBuilder MIB =
+        BuildMI(restoreMBB, DL, TII->get(VE::LDrii), VE::SX17);
+    MIB.addReg(VE::SX10);
+    MIB.addImm(0);
+    MIB.addImm(24);
+    MIB.setMemRefs(MMOs);
+  }
+  BuildMI(restoreMBB, DL, TII->get(VE::LEAzii), restoreDstReg)
+      .addImm(0)
+      .addImm(0)
+      .addImm(1);
+  BuildMI(restoreMBB, DL, TII->get(VE::BCRLa)).addMBB(sinkMBB);
+  restoreMBB->addSuccessor(sinkMBB);
+
+  MI.eraseFromParent();
+  return sinkMBB;
+}
+
+MachineBasicBlock *
+VETargetLowering::emitEHSjLjLongJmp(MachineInstr &MI,
+                                    MachineBasicBlock *MBB) const {
+  DebugLoc DL = MI.getDebugLoc();
+  MachineFunction *MF = MBB->getParent();
+  const TargetInstrInfo *TII = Subtarget->getInstrInfo();
+  MachineRegisterInfo &MRI = MF->getRegInfo();
+
+  // Memory Reference
+  SmallVector<MachineMemOperand *, 2> MMOs(MI.memoperands_begin(),
+                                           MI.memoperands_end());
+  Register BufReg = MI.getOperand(0).getReg();
+
+  Register Tmp = MRI.createVirtualRegister(&VE::I64RegClass);
+  // Since FP is only updated here but NOT referenced, it's treated as GPR.
+  const Register FP = VE::SX9;
+  const Register SP = VE::SX11;
+
+  MachineInstrBuilder MIB;
+
+  MachineBasicBlock *thisMBB = MBB;
+
+  // Reload FP
+  MIB = BuildMI(*thisMBB, MI, DL, TII->get(VE::LDrii), FP);
+  MIB.addReg(BufReg);
+  MIB.addImm(0);
+  MIB.addImm(0);
+  MIB.setMemRefs(MMOs);
+
+  // Reload IP
+  MIB = BuildMI(*thisMBB, MI, DL, TII->get(VE::LDrii), Tmp);
+  MIB.addReg(BufReg);
+  MIB.addImm(0);
+  MIB.addImm(8);
+  MIB.setMemRefs(MMOs);
+
+  // Copy BufReg to SX10 for later use in setjmp
+  // FIXME: Better to not use SX10 here
+  BuildMI(*thisMBB, MI, DL, TII->get(VE::ORri), VE::SX10)
+      .addReg(BufReg).addImm(0);
+
+  // Reload SP
+  MIB = BuildMI(*thisMBB, MI, DL, TII->get(VE::LDrii), SP);
+  MIB.add(MI.getOperand(0));  // we can preserve the kill flags here.
+  MIB.addImm(0);
+  MIB.addImm(16);
+  MIB.setMemRefs(MMOs);
+
+  // Jump
+  BuildMI(*thisMBB, MI, DL, TII->get(VE::BAri))
+      .addReg(Tmp)
+      .addImm(0);
+
+  MI.eraseFromParent();
+  return thisMBB;
+}
+
 MachineBasicBlock *
 VETargetLowering::EmitSjLjDispatchBlock(MachineInstr &MI,
                                         MachineBasicBlock *BB) const {
@@ -4385,115 +4071,6 @@
   for (auto &MBB : *MF) {
     if (!MBB.isEHPad())
       continue;
-=======
-bool VETargetLowering::canMergeStoresTo(unsigned AddressSpace, EVT MemVT,
-                                        const SelectionDAG &DAG) const {
-  // VE's vectorization is experimental, so disable to use vector stores
-  // if vectorize feature is disabled.
-  if (!Subtarget->vectorize()) {
-    if (MemVT.isVector()) {
-      return false;
-    }
-  }
-
-  // Do not merge to float value size (128 bytes) if no implicit
-  // float attribute is set.
-  bool NoFloat = DAG.getMachineFunction().getFunction().hasFnAttribute(
-      Attribute::NoImplicitFloat);
-
-  if (NoFloat) {
-    unsigned MaxIntSize = 64;
-    return (MemVT.getSizeInBits() <= MaxIntSize);
-  }
-  return true;
-}
-
-TargetLowering::AtomicExpansionKind
-VETargetLowering::shouldExpandAtomicRMWInIR(AtomicRMWInst *AI) const {
-  if (AI->getOperation() == AtomicRMWInst::Xchg){
-    const DataLayout &DL = AI->getModule()->getDataLayout();
-    if (DL.getTypeStoreSize(AI->getValOperand()->getType()) == 2)
-      return AtomicExpansionKind::CmpXChg; // Uses cas instruction for 2byte atomic_swap
-    return AtomicExpansionKind::None; // Uses ts1am instruction
-  }
-  return AtomicExpansionKind::CmpXChg;
-}
-
-VETargetLowering::VETargetLowering(const TargetMachine &TM,
-                                   const VESubtarget &STI)
-    : TargetLowering(TM), Subtarget(&STI) {
-  // Instructions which use registers as conditionals examine all the
-  // bits (as does the pseudo SELECT_CC expansion). I don't think it
-  // matters much whether it's ZeroOrOneBooleanContent, or
-  // ZeroOrNegativeOneBooleanContent, so, arbitrarily choose the
-  // former.
-  setBooleanContents(ZeroOrOneBooleanContent);
-  setBooleanVectorContents(ZeroOrOneBooleanContent);
-
-  // Set up the register classes.
-  addRegisterClass(MVT::i32, &VE::I32RegClass);
-  addRegisterClass(MVT::i64, &VE::I64RegClass);
-  addRegisterClass(MVT::f32, &VE::F32RegClass);
-  addRegisterClass(MVT::f64, &VE::I64RegClass);
-  addRegisterClass(MVT::f128, &VE::F128RegClass);
-  addRegisterClass(MVT::v512i32, &VE::V64RegClass);
-  addRegisterClass(MVT::v512f32, &VE::V64RegClass);
-  addRegisterClass(MVT::v256i32, &VE::V64RegClass);
-  addRegisterClass(MVT::v256i64, &VE::V64RegClass);
-  addRegisterClass(MVT::v256f32, &VE::V64RegClass);
-  addRegisterClass(MVT::v256f64, &VE::V64RegClass);
-  addRegisterClass(MVT::v128i32, &VE::V64RegClass);
-  addRegisterClass(MVT::v128i64, &VE::V64RegClass);
-  addRegisterClass(MVT::v128f32, &VE::V64RegClass);
-  addRegisterClass(MVT::v128f64, &VE::V64RegClass);
-  addRegisterClass(MVT::v64i32, &VE::V64RegClass);
-  addRegisterClass(MVT::v64i64, &VE::V64RegClass);
-  addRegisterClass(MVT::v64f32, &VE::V64RegClass);
-  addRegisterClass(MVT::v64f64, &VE::V64RegClass);
-  addRegisterClass(MVT::v32i32, &VE::V64RegClass);
-  addRegisterClass(MVT::v32i64, &VE::V64RegClass);
-  addRegisterClass(MVT::v32f32, &VE::V64RegClass);
-  addRegisterClass(MVT::v32f64, &VE::V64RegClass);
-  addRegisterClass(MVT::v16i32, &VE::V64RegClass);
-  addRegisterClass(MVT::v16i64, &VE::V64RegClass);
-  addRegisterClass(MVT::v16f32, &VE::V64RegClass);
-  addRegisterClass(MVT::v16f64, &VE::V64RegClass);
-  addRegisterClass(MVT::v8i32, &VE::V64RegClass);
-  //addRegisterClass(MVT::v8i64, &VE::V64RegClass);
-  addRegisterClass(MVT::v8f32, &VE::V64RegClass);
-  addRegisterClass(MVT::v8f64, &VE::V64RegClass);
-  addRegisterClass(MVT::v4i32, &VE::V64RegClass);
-  //addRegisterClass(MVT::v4i64, &VE::V64RegClass);
-  addRegisterClass(MVT::v4f32, &VE::V64RegClass);
-  addRegisterClass(MVT::v4f64, &VE::V64RegClass);
-  addRegisterClass(MVT::v2i32, &VE::V64RegClass);
-  addRegisterClass(MVT::v2i64, &VE::V64RegClass);
-  addRegisterClass(MVT::v2f32, &VE::V64RegClass);
-  addRegisterClass(MVT::v2f64, &VE::V64RegClass);
-  addRegisterClass(MVT::v256i1, &VE::VMRegClass);
-  addRegisterClass(MVT::v512i1, &VE::VM512RegClass);
-
-  if (Subtarget->vectorize()) {
-    // We want to use any of vectorization oppotunities in llvm.
-    // So, try to use llvm's SIMD style vectorizations here.
-    //
-    // However, this requires intrinsics with vector mask to use
-    // following bitcast in order to convert between v4i64/v8i64 and
-    // v256i1/v512i1 respectively since C doesn't have 1 bit data types.
-    //
-    //   e.g. (i256i1 (bitcast (v4i64 (llvm.ve.vfmkw.mcv ...))))
-    //                ^^^^^^^^^^^^^^^ this bitcast is needed
-    //
-    addRegisterClass(MVT::v4i64, &VE::V64RegClass);
-    addRegisterClass(MVT::v8i64, &VE::V64RegClass);
-  } else {
-    // FIXME:
-    // llvm-ve uses v4i64/v8i64 for a mask temporally until llvm supports
-    // v256i1/v512i1.
-    addRegisterClass(MVT::v4i64, &VE::VMRegClass);
-    addRegisterClass(MVT::v8i64, &VE::VM512RegClass);
-  }
->>>>>>> 67c10f34
 
     MCSymbol *Sym = nullptr;
     for (const auto &MI : MBB) {
@@ -4526,17 +4103,8 @@
     }
   }
 
-<<<<<<< HEAD
   assert(!LPadList.empty() &&
          "No landing pad destinations for the dispatch jump table!");
-=======
-  // Custom legalize address nodes into LO/HI parts.
-  MVT PtrVT = MVT::getIntegerVT(TM.getPointerSizeInBits(0));
-  setOperationAction(ISD::BlockAddress, PtrVT, Custom);
-  setOperationAction(ISD::GlobalAddress, PtrVT, Custom);
-  setOperationAction(ISD::GlobalTLSAddress, PtrVT, Custom);
-  setOperationAction(ISD::ConstantPool, PtrVT, Custom);
->>>>>>> 67c10f34
 
   // Create the MBBs for the dispatch code.
 
@@ -4579,9 +4147,9 @@
   }
 
   // IReg is used as an index in a memory operand and therefore can't be SP
-  Register IReg = MRI->createVirtualRegister(&VE::I64RegClass);
-  addFrameReference(BuildMI(DispatchBB, DL, TII->get(VE::LDLUri), IReg), FI, 8);
-  if (LPadList.size() < 63) {
+  unsigned IReg = MRI->createVirtualRegister(&VE::I64RegClass);
+  addFrameReference(BuildMI(DispatchBB, DL, TII->get(VE::LDLZXrii), IReg), FI, 8);
+  if (LPadList.size() < 64) {
     BuildMI(DispatchBB, DL, TII->get(VE::BCRLir))
         .addImm(VECC::CC_ILE)
         .addImm(LPadList.size())
@@ -4590,7 +4158,9 @@
   } else {
     assert(LPadList.size() <= 0x7FFFFFFF && "Too large Landing Pad!");
     Register TmpReg = MRI->createVirtualRegister(&VE::I64RegClass);
-    BuildMI(DispatchBB, DL, TII->get(VE::LEAzzi), TmpReg)
+    BuildMI(DispatchBB, DL, TII->get(VE::LEAzii), TmpReg)
+        .addImm(0)
+        .addImm(0)
         .addImm(LPadList.size());
     BuildMI(DispatchBB, DL, TII->get(VE::BCRLrr))
         .addImm(VECC::CC_ILE)
@@ -4617,8 +4187,9 @@
     BuildMI(DispContBB, DL, TII->get(VE::ANDrm0), Tmp2)
         .addReg(Tmp1)
         .addImm(32);
-    BuildMI(DispContBB, DL, TII->get(VE::LEASLrzi), Tmp3)
+    BuildMI(DispContBB, DL, TII->get(VE::LEASLrii), Tmp3)
         .addReg(Tmp2)
+        .addImm(0)
         .addJumpTableIndex(MJTI, VEMCExpr::VK_VE_GOTOFF_HI32);
     BuildMI(DispContBB, DL, TII->get(VE::ADXrr), BReg)
         .addReg(VE::SX15)
@@ -4627,13 +4198,16 @@
     // lea     %Tmp1, .LJTI0_0@lo
     // and     %Tmp2, %Tmp1, (32)0
     // lea.sl  %BReg, .LJTI0_0@hi(%Tmp2)
-    BuildMI(DispContBB, DL, TII->get(VE::LEAzzi), Tmp1)
+    BuildMI(DispContBB, DL, TII->get(VE::LEAzii), Tmp1)
+        .addImm(0)
+        .addImm(0)
         .addJumpTableIndex(MJTI, VEMCExpr::VK_VE_LO32);
     BuildMI(DispContBB, DL, TII->get(VE::ANDrm0), Tmp2)
         .addReg(Tmp1)
         .addImm(32);
-    BuildMI(DispContBB, DL, TII->get(VE::LEASLrzi), BReg)
+    BuildMI(DispContBB, DL, TII->get(VE::LEASLrii), BReg)
         .addReg(Tmp2)
+        .addImm(0)
         .addJumpTableIndex(MJTI, VEMCExpr::VK_VE_HI32);
   }
 
@@ -4655,8 +4229,9 @@
         .addReg(Tmp1)
         .addReg(BReg);
     // lds     TReg, *(Tmp2)
-    BuildMI(DispContBB, DL, TII->get(VE::LDSri), TReg)
+    BuildMI(DispContBB, DL, TII->get(VE::LDrii), TReg)
         .addReg(Tmp2)
+        .addImm(0)
         .addImm(0);
 
     // jmpq *(TReg)
@@ -4685,8 +4260,9 @@
         .addReg(Tmp1)
         .addReg(BReg);
     // ldl.zx  OReg, *(Tmp2)
-    BuildMI(DispContBB, DL, TII->get(VE::LDLUri), OReg)
+    BuildMI(DispContBB, DL, TII->get(VE::LDZXrii), OReg)
         .addReg(Tmp2)
+        .addImm(0)
         .addImm(0);
 
     // Create following instructions for local linkage PIC code.
@@ -4700,13 +4276,16 @@
     Register Tmp5 = MRI->createVirtualRegister(&VE::I64RegClass);
     Register BReg2 = MRI->createVirtualRegister(&VE::I64RegClass);
     const char *FunName = DispContBB->getParent()->getName().data();
-    BuildMI(DispContBB, DL, TII->get(VE::LEAzzi), Tmp3)
+    BuildMI(DispContBB, DL, TII->get(VE::LEAzii), Tmp3)
+        .addImm(0)
+        .addImm(0)
         .addExternalSymbol(FunName, VEMCExpr::VK_VE_GOTOFF_LO32);
     BuildMI(DispContBB, DL, TII->get(VE::ANDrm0), Tmp4)
         .addReg(Tmp3)
         .addImm(32);
-    BuildMI(DispContBB, DL, TII->get(VE::LEASLrzi), Tmp5)
+    BuildMI(DispContBB, DL, TII->get(VE::LEASLrii), Tmp5)
         .addReg(Tmp4)
+        .addImm(0)
         .addExternalSymbol(FunName, VEMCExpr::VK_VE_GOTOFF_HI32);
     BuildMI(DispContBB, DL, TII->get(VE::ADXrr), BReg2)
         .addReg(VE::SX15)
@@ -4726,363 +4305,11 @@
     llvm_unreachable("Unexpected jump table encoding");
   }
 
-<<<<<<< HEAD
   // Add the jump table entries as successors to the MBB.
   SmallPtrSet<MachineBasicBlock *, 8> SeenMBBs;
   for (auto &LP : LPadList)
     if (SeenMBBs.insert(LP).second)
       DispContBB->addSuccessor(LP);
-=======
-  // VE doesn't have BRCOND
-  setOperationAction(ISD::BRCOND, MVT::Other, Expand);
-
-  // BRIND/BR_JT are not implemented yet.
-  //   FIXME: BRIND instruction is implemented, but JumpTable is not yet.
-  setOperationAction(ISD::BRIND,  MVT::Other, Expand);
-  setOperationAction(ISD::BR_JT,  MVT::Other, Expand);
-
-  setOperationAction(ISD::EH_SJLJ_SETJMP, MVT::i32, Custom);
-  setOperationAction(ISD::EH_SJLJ_LONGJMP, MVT::Other, Custom);
-  setOperationAction(ISD::EH_SJLJ_SETUP_DISPATCH, MVT::Other, Custom);
-  if (TM.Options.ExceptionModel == ExceptionHandling::SjLj)
-    setLibcallName(RTLIB::UNWIND_RESUME, "_Unwind_SjLj_Resume");
-
-  setTargetDAGCombine(ISD::FADD);
-  //setTargetDAGCombine(ISD::FMA);
-
-  // ATOMICs.
-  // Atomics are supported on VE.
-  setMaxAtomicSizeInBitsSupported(64);
-  setMinCmpXchgSizeInBits(32);
-  setSupportsUnalignedAtomics(false);
-
-  // Use custom inserter, LowerATOMIC_FENCE, for ATOMIC_FENCE.
-  setOperationAction(ISD::ATOMIC_FENCE, MVT::Other, Custom);
-
-  for (MVT VT : MVT::integer_valuetypes()) {
-    // Several atomic operations are converted to VE instructions well.
-    // Additional memory fences are generated in emitLeadingfence and
-    // emitTrailingFence functions.
-    setOperationAction(ISD::ATOMIC_LOAD, VT, Legal);
-    setOperationAction(ISD::ATOMIC_STORE, VT, Legal);
-    setOperationAction(ISD::ATOMIC_CMP_SWAP, VT, Legal);
-    setOperationAction(ISD::ATOMIC_SWAP, VT, Legal);
-
-    setOperationAction(ISD::ATOMIC_CMP_SWAP_WITH_SUCCESS, VT, Expand);
-
-    // FIXME: not supported "atmam" isntructions yet
-    setOperationAction(ISD::ATOMIC_LOAD_ADD, VT, Expand);
-    setOperationAction(ISD::ATOMIC_LOAD_SUB, VT, Expand);
-    setOperationAction(ISD::ATOMIC_LOAD_AND, VT, Expand);
-    setOperationAction(ISD::ATOMIC_LOAD_OR, VT, Expand);
-
-    // VE doesn't have follwing instructions
-    setOperationAction(ISD::ATOMIC_LOAD_CLR, VT, Expand);
-    setOperationAction(ISD::ATOMIC_LOAD_XOR, VT, Expand);
-    setOperationAction(ISD::ATOMIC_LOAD_NAND, VT, Expand);
-    setOperationAction(ISD::ATOMIC_LOAD_MIN, VT, Expand);
-    setOperationAction(ISD::ATOMIC_LOAD_MAX, VT, Expand);
-    setOperationAction(ISD::ATOMIC_LOAD_UMIN, VT, Expand);
-    setOperationAction(ISD::ATOMIC_LOAD_UMAX, VT, Expand);
-  }
-
-  // FIXME: VE's I128 stuff is not investivated yet
-  if (!1) {
-    // These libcalls are not available in 32-bit.
-    setLibcallName(RTLIB::SHL_I128, nullptr);
-    setLibcallName(RTLIB::SRL_I128, nullptr);
-    setLibcallName(RTLIB::SRA_I128, nullptr);
-  }
-
-  for (MVT VT : MVT::fp_valuetypes()) {
-    // VE has no sclar FMA instruction
-    setOperationAction(ISD::FMA, VT, Expand);
-    setOperationAction(ISD::FMAD, VT, Expand);
-    setOperationAction(ISD::FREM, VT, Expand);
-    setOperationAction(ISD::FNEG, VT, Expand);
-    setOperationAction(ISD::FABS, VT, Expand);
-    setOperationAction(ISD::FSQRT, VT, Expand);
-    setOperationAction(ISD::FSIN, VT, Expand);
-    setOperationAction(ISD::FCOS, VT, Expand);
-    setOperationAction(ISD::FPOWI, VT, Expand);
-    setOperationAction(ISD::FPOW, VT, Expand);
-    setOperationAction(ISD::FLOG, VT, Expand);
-    setOperationAction(ISD::FLOG2, VT, Expand);
-    setOperationAction(ISD::FLOG10, VT, Expand);
-    setOperationAction(ISD::FEXP, VT, Expand);
-    setOperationAction(ISD::FEXP2, VT, Expand);
-    setOperationAction(ISD::FCEIL, VT, Expand);
-    setOperationAction(ISD::FTRUNC, VT, Expand);
-    setOperationAction(ISD::FRINT, VT, Expand);
-    setOperationAction(ISD::FNEARBYINT, VT, Expand);
-    setOperationAction(ISD::FROUND, VT, Expand);
-    setOperationAction(ISD::FFLOOR, VT, Expand);
-    setOperationAction(ISD::FMINNUM, VT, Expand);
-    setOperationAction(ISD::FMAXNUM, VT, Expand);
-    setOperationAction(ISD::FMINIMUM, VT, Expand);
-    setOperationAction(ISD::FMAXIMUM, VT, Expand);
-    setOperationAction(ISD::FSINCOS, VT, Expand);
-  }
-
-  // FIXME: VE's FCOPYSIGN is not investivated yet
-  setOperationAction(ISD::FCOPYSIGN, MVT::f128, Expand);
-  setOperationAction(ISD::FCOPYSIGN, MVT::f64, Expand);
-  setOperationAction(ISD::FCOPYSIGN, MVT::f32, Expand);
-
-  // FIXME: VE's SHL_PARTS and others are not investigated yet.
-  setOperationAction(ISD::SHL_PARTS, MVT::i32, Expand);
-  setOperationAction(ISD::SRA_PARTS, MVT::i32, Expand);
-  setOperationAction(ISD::SRL_PARTS, MVT::i32, Expand);
-  if (1) {
-    setOperationAction(ISD::SHL_PARTS, MVT::i64, Expand);
-    setOperationAction(ISD::SRA_PARTS, MVT::i64, Expand);
-    setOperationAction(ISD::SRL_PARTS, MVT::i64, Expand);
-  }
-
-  // Expands to [SU]MUL_LOHI.
-  setOperationAction(ISD::MULHU,     MVT::i32, Expand);
-  setOperationAction(ISD::MULHS,     MVT::i32, Expand);
-  //setOperationAction(ISD::MUL,       MVT::i32, Expand);
-
-  // FIXME: VE's i64 MUL stuff is not investigated yet.
-#if 0
-  if (Subtarget->useSoftMulDiv()) {
-    // .umul works for both signed and unsigned
-    setOperationAction(ISD::SMUL_LOHI, MVT::i32, Expand);
-    setOperationAction(ISD::UMUL_LOHI, MVT::i32, Expand);
-    setLibcallName(RTLIB::MUL_I32, ".umul");
-
-    setOperationAction(ISD::SDIV, MVT::i32, Expand);
-    setLibcallName(RTLIB::SDIV_I32, ".div");
-
-    setOperationAction(ISD::UDIV, MVT::i32, Expand);
-    setLibcallName(RTLIB::UDIV_I32, ".udiv");
-  }
-#endif
-
-  if (1) {
-    setOperationAction(ISD::UMUL_LOHI, MVT::i64, Expand);
-    setOperationAction(ISD::SMUL_LOHI, MVT::i64, Expand);
-    setOperationAction(ISD::MULHU,     MVT::i64, Expand);
-    setOperationAction(ISD::MULHS,     MVT::i64, Expand);
-
-    setOperationAction(ISD::UMULO,     MVT::i64, Custom);
-    setOperationAction(ISD::SMULO,     MVT::i64, Custom);
-  }
-
-  // FIXME: temporary disabling Custom BITCAST since such BITCAST
-  // is generated by only LowerBUILD_VECTOR temporary disabled.
-#if 0
-  // Bits operations
-  setOperationAction(ISD::BITCAST, MVT::v256i64, Custom);
-#endif
-
-  // Use the default implementation.
-  setOperationAction(ISD::STACKSAVE         , MVT::Other, Expand);
-  setOperationAction(ISD::STACKRESTORE      , MVT::Other, Expand);
-
-  // Expand DYNAMIC_STACKALLOC
-  setOperationAction(ISD::DYNAMIC_STACKALLOC, MVT::i32, Custom);
-  setOperationAction(ISD::DYNAMIC_STACKALLOC, MVT::i64, Custom);
-
-  // LOAD/STORE for f128 needs to be custom lowered to expand two loads/stores
-  setOperationAction(ISD::LOAD, MVT::f128, Custom);
-  setOperationAction(ISD::STORE, MVT::f128, Custom);
-
-  if (!Subtarget->vectorize()) {
-    setOperationAction(ISD::STORE, MVT::v4i64, Custom);
-    setOperationAction(ISD::STORE, MVT::v8i64, Custom);
-  }
-
-  for (MVT VT : MVT::vector_valuetypes()) {
-    if (VT.getVectorElementType() == MVT::i1 ||
-        VT.getVectorElementType() == MVT::i8 ||
-        VT.getVectorElementType() == MVT::i16) {
-      // VE uses vXi1 types but has no generic operations.
-      // VE doesn't support vXi8 and vXi16 value types.
-      // So, we mark them all as expanded.
-
-      // Expand all vector-i8/i16-vector truncstore and extload
-      for (MVT OuterVT : MVT::vector_valuetypes()) {
-        setTruncStoreAction(OuterVT, VT, Expand);
-        setLoadExtAction(ISD::SEXTLOAD, OuterVT, VT, Expand);
-        setLoadExtAction(ISD::ZEXTLOAD, OuterVT, VT, Expand);
-        setLoadExtAction(ISD::EXTLOAD, OuterVT, VT, Expand);
-      }
-      // SExt i1 and ZExt i1 are legal.
-      if (VT.getVectorElementType() == MVT::i1) {
-        setOperationAction(ISD::SIGN_EXTEND, VT, Legal);
-        setOperationAction(ISD::ZERO_EXTEND, VT, Legal);
-        setOperationAction(ISD::INSERT_VECTOR_ELT,  VT, Expand);
-        setOperationAction(ISD::EXTRACT_VECTOR_ELT, VT, Custom);
-      } else {
-        setOperationAction(ISD::SIGN_EXTEND, VT, Expand);
-        setOperationAction(ISD::ZERO_EXTEND, VT, Expand);
-        setOperationAction(ISD::INSERT_VECTOR_ELT,  VT, Expand);
-        setOperationAction(ISD::EXTRACT_VECTOR_ELT, VT, Expand);
-      }
-
-      // STORE for vXi1 needs to be custom lowered to expand multiple
-      // instructions.
-      if (VT.getVectorElementType() == MVT::i1)
-        setOperationAction(ISD::STORE, VT, Custom);
-
-      setOperationAction(ISD::SCALAR_TO_VECTOR,   VT, Expand);
-      setOperationAction(ISD::BUILD_VECTOR,       VT, Expand);
-      setOperationAction(ISD::CONCAT_VECTORS,     VT, Expand);
-      setOperationAction(ISD::INSERT_SUBVECTOR,   VT, Expand);
-      setOperationAction(ISD::EXTRACT_SUBVECTOR,  VT, Expand);
-      setOperationAction(ISD::VECTOR_SHUFFLE,     VT, Expand);
-
-      setOperationAction(ISD::FP_EXTEND, VT, Expand);
-      setOperationAction(ISD::FP_ROUND,  VT, Expand);
-
-      setOperationAction(ISD::FABS,  VT, Expand);
-      setOperationAction(ISD::FNEG,  VT, Expand);
-      setOperationAction(ISD::FADD,  VT, Expand);
-      setOperationAction(ISD::FSUB,  VT, Expand);
-      setOperationAction(ISD::FMUL,  VT, Expand);
-      setOperationAction(ISD::FDIV,  VT, Expand);
-      setOperationAction(ISD::ADD,   VT, Expand);
-      setOperationAction(ISD::SUB,   VT, Expand);
-      setOperationAction(ISD::MUL,   VT, Expand);
-      setOperationAction(ISD::SDIV,  VT, Expand);
-      setOperationAction(ISD::UDIV,  VT, Expand);
-
-      setOperationAction(ISD::SHL,   VT, Expand);
-
-      setOperationAction(ISD::MSCATTER, VT, Expand);
-      setOperationAction(ISD::MGATHER,  VT, Expand);
-      setOperationAction(ISD::MLOAD,    VT, Expand);
-
-      // VE vector unit supports only setcc and vselect
-      setOperationAction(ISD::SELECT_CC, VT, Expand);
-
-      // VE doesn't have instructions for fp<->uint, so expand them by llvm
-      setOperationAction(ISD::FP_TO_UINT, VT, Promote); // use i64
-      setOperationAction(ISD::UINT_TO_FP, VT, Promote); // use i64
-    } else {
-      setOperationAction(ISD::SCALAR_TO_VECTOR,   VT, Legal);
-      setOperationAction(ISD::INSERT_VECTOR_ELT,  VT, Custom);
-      setOperationAction(ISD::EXTRACT_VECTOR_ELT, VT, Custom);
-      setOperationAction(ISD::BUILD_VECTOR,       VT, Custom);
-      setOperationAction(ISD::CONCAT_VECTORS,     VT, Expand);
-      setOperationAction(ISD::INSERT_SUBVECTOR,   VT, Expand);
-      setOperationAction(ISD::EXTRACT_SUBVECTOR,  VT, Expand);
-      setOperationAction(ISD::VECTOR_SHUFFLE,     VT, Custom);
-
-      setOperationAction(ISD::FP_EXTEND, VT, Legal);
-      setOperationAction(ISD::FP_ROUND,  VT, Legal);
-
-      // currently unsupported math functions
-      setOperationAction(ISD::FABS,  VT, Expand);
-
-      // supported calculations
-      setOperationAction(ISD::FNEG,  VT, Legal);
-      setOperationAction(ISD::FADD,  VT, Legal);
-      setOperationAction(ISD::FSUB,  VT, Legal);
-      setOperationAction(ISD::FMUL,  VT, Legal);
-      setOperationAction(ISD::FDIV,  VT, Legal);
-      setOperationAction(ISD::ADD,   VT, Legal);
-      setOperationAction(ISD::SUB,   VT, Legal);
-      setOperationAction(ISD::MUL,   VT, Legal);
-      setOperationAction(ISD::SDIV,  VT, Legal);
-      setOperationAction(ISD::UDIV,  VT, Legal);
-
-      setOperationAction(ISD::SHL,   VT, Legal);
-
-      setOperationAction(ISD::MSCATTER,   VT, Custom);
-      setOperationAction(ISD::MGATHER,   VT, Custom);
-      setOperationAction(ISD::MLOAD, VT, Custom);
-
-      // VE vector unit supports only setcc and vselect
-      setOperationAction(ISD::SELECT_CC, VT, Expand);
-
-      // VE doesn't have instructions for fp<->uint, so expand them by llvm
-      if (VT.getVectorElementType() == MVT::i32) {
-        setOperationAction(ISD::FP_TO_UINT, VT, Promote); // use i64
-        setOperationAction(ISD::UINT_TO_FP, VT, Promote); // use i64
-      } else {
-        setOperationAction(ISD::FP_TO_UINT, VT, Expand);
-        setOperationAction(ISD::UINT_TO_FP, VT, Expand);
-      }
-    }
-  }
-
-  // VE has no packed MUL, SDIV, or UDIV operations.
-  for (MVT VT : { MVT::v512i32, MVT::v512f32 }) {
-    setOperationAction(ISD::MUL,   VT, Expand);
-    setOperationAction(ISD::SDIV,  VT, Expand);
-    setOperationAction(ISD::UDIV,  VT, Expand);
-  }
-
-  // VE has no REM or DIVREM operations.
-  for (MVT VT : MVT::vector_valuetypes()) {
-    setOperationAction(ISD::UREM, VT, Expand);
-    setOperationAction(ISD::SREM, VT, Expand);
-    setOperationAction(ISD::SDIVREM, VT, Expand);
-    setOperationAction(ISD::UDIVREM, VT, Expand);
-  }
-
-  // VE has FAQ, FSQ, FMQ, and FCQ
-  setOperationAction(ISD::FADD,  MVT::f128, Legal);
-  setOperationAction(ISD::FSUB,  MVT::f128, Legal);
-  setOperationAction(ISD::FMUL,  MVT::f128, Legal);
-  setOperationAction(ISD::FDIV,  MVT::f128, Expand);
-  setOperationAction(ISD::FSQRT, MVT::f128, Expand);
-  setOperationAction(ISD::FP_EXTEND, MVT::f128, Legal);
-  setOperationAction(ISD::FP_ROUND,  MVT::f128, Legal);
-
-  // Other configurations related to f128.
-  setOperationAction(ISD::SELECT,    MVT::f128, Legal);
-  setOperationAction(ISD::SELECT_CC, MVT::f128, Legal);
-  setOperationAction(ISD::SETCC,     MVT::f128, Legal);
-  setOperationAction(ISD::BR_CC,     MVT::f128, Legal);
-
-  setOperationAction(ISD::INTRINSIC_VOID, MVT::Other, Custom);
-  setOperationAction(ISD::INTRINSIC_W_CHAIN, MVT::Other, Custom);
-  setOperationAction(ISD::INTRINSIC_WO_CHAIN, MVT::Other, Custom);
-
-  // TRAP to expand (which turns it into abort).
-  setOperationAction(ISD::TRAP, MVT::Other, Expand);
-
-  // On most systems, DEBUGTRAP and TRAP have no difference. The "Expand"
-  // here is to inform DAG Legalizer to replace DEBUGTRAP with TRAP.
-  setOperationAction(ISD::DEBUGTRAP, MVT::Other, Expand);
-
-// vector fma // TESTING
-  for (MVT VT : MVT::vector_valuetypes()) {
-    setOperationAction(ISD::FMA, VT, Legal);
-    //setOperationAction(ISD::FMAD, VT, Legal);
-    setOperationAction(ISD::FMAD, VT, Expand);
-    setOperationAction(ISD::FREM, VT, Expand);
-    setOperationAction(ISD::FNEG, VT, Expand);
-    setOperationAction(ISD::FABS, VT, Expand);
-    setOperationAction(ISD::FSQRT, VT, Expand);
-    setOperationAction(ISD::FSIN, VT, Expand);
-    setOperationAction(ISD::FCOS, VT, Expand);
-    setOperationAction(ISD::FPOWI, VT, Expand);
-    setOperationAction(ISD::FPOW, VT, Expand);
-    setOperationAction(ISD::FLOG, VT, Expand);
-    setOperationAction(ISD::FLOG2, VT, Expand);
-    setOperationAction(ISD::FLOG10, VT, Expand);
-    setOperationAction(ISD::FEXP, VT, Expand);
-    setOperationAction(ISD::FEXP2, VT, Expand);
-    setOperationAction(ISD::FCEIL, VT, Expand);
-    setOperationAction(ISD::FTRUNC, VT, Expand);
-    setOperationAction(ISD::FRINT, VT, Expand);
-    setOperationAction(ISD::FNEARBYINT, VT, Expand);
-    setOperationAction(ISD::FROUND, VT, Expand);
-    setOperationAction(ISD::FFLOOR, VT, Expand);
-    setOperationAction(ISD::FMINNUM, VT, Expand);
-    setOperationAction(ISD::FMAXNUM, VT, Expand);
-    setOperationAction(ISD::FMINIMUM, VT, Expand);
-    setOperationAction(ISD::FMAXIMUM, VT, Expand);
-    setOperationAction(ISD::FSINCOS, VT, Expand);
-  }
-
-  setStackPointerRegisterToSaveRestore(VE::SX11);
->>>>>>> 67c10f34
 
   // N.B. the order the invoke BBs are processed in doesn't matter here.
   SmallVector<MachineBasicBlock *, 64> MBBLPads;
@@ -5111,7 +4338,6 @@
       if (!II.isCall())
         continue;
 
-<<<<<<< HEAD
       DenseMap<Register, bool> DefRegs;
       for (auto &MOp : II.operands())
         if (MOp.isReg())
@@ -5126,55 +4352,8 @@
 
       break;
     }
-=======
-const char *VETargetLowering::getTargetNodeName(unsigned Opcode) const {
-#define TARGET_NODE_CASE(NAME)                                                 \
-  case VEISD::NAME:                                                            \
-    return "VEISD::" #NAME;
-  switch ((VEISD::NodeType)Opcode) {
-  case VEISD::FIRST_NUMBER:
-    break;
-    TARGET_NODE_CASE(Lo)
-    TARGET_NODE_CASE(Hi)
-    TARGET_NODE_CASE(CALL)
-    TARGET_NODE_CASE(RET_FLAG)
-    TARGET_NODE_CASE(CMPICC)
-    TARGET_NODE_CASE(CMPFCC)
-    TARGET_NODE_CASE(BRICC)
-    TARGET_NODE_CASE(BRXCC)
-    TARGET_NODE_CASE(BRFCC)
-    TARGET_NODE_CASE(SELECT)
-    TARGET_NODE_CASE(SELECT_ICC)
-    TARGET_NODE_CASE(SELECT_XCC)
-    TARGET_NODE_CASE(SELECT_FCC)
-    TARGET_NODE_CASE(EH_SJLJ_SETJMP)
-    TARGET_NODE_CASE(EH_SJLJ_LONGJMP)
-    TARGET_NODE_CASE(EH_SJLJ_SETUP_DISPATCH)
-    TARGET_NODE_CASE(FTOI)
-    TARGET_NODE_CASE(ITOF)
-    TARGET_NODE_CASE(FTOX)
-    TARGET_NODE_CASE(XTOF)
-    TARGET_NODE_CASE(MAX)
-    TARGET_NODE_CASE(MIN)
-    TARGET_NODE_CASE(FMAX)
-    TARGET_NODE_CASE(FMIN)
-    TARGET_NODE_CASE(GETFUNPLT)
-    TARGET_NODE_CASE(GETSTACKTOP)
-    TARGET_NODE_CASE(GETTLSADDR)
-    TARGET_NODE_CASE(MEMBARRIER)
-    TARGET_NODE_CASE(GLOBAL_BASE_REG)
-    TARGET_NODE_CASE(FLUSHW)
-    TARGET_NODE_CASE(VEC_BROADCAST)
-    TARGET_NODE_CASE(VEC_LVL)
-    TARGET_NODE_CASE(VEC_SEQ)
-    TARGET_NODE_CASE(VEC_VMV)
-    TARGET_NODE_CASE(VEC_SCATTER)
-    TARGET_NODE_CASE(VEC_GATHER)
-    TARGET_NODE_CASE(Wrapper)
->>>>>>> 67c10f34
-  }
-
-<<<<<<< HEAD
+  }
+
   // Mark all former landing pads as non-landing pads.  The dispatch is the only
   // landing pad now.
   for (auto &LP : MBBLPads)
@@ -5193,6 +4372,10 @@
     llvm_unreachable("Unknown Custom Instruction!");
   case VE::EH_SjLj_Setup_Dispatch:
     return EmitSjLjDispatchBlock(MI, BB);
+  case VE::EH_SjLj_LongJmp:
+    return emitEHSjLjLongJmp(MI, BB);
+  case VE::EH_SjLj_SetJmp:
+    return emitEHSjLjSetJmp(MI, BB);
   }
 }
 
@@ -5216,80 +4399,6 @@
       return C_Other;
     }
   }
-=======
-EVT VETargetLowering::getSetCCResultType(const DataLayout &, LLVMContext &,
-                                         EVT VT) const {
-  if (!VT.isVector())
-    return MVT::i32;
-  return VT.changeVectorElementTypeToInteger();
-}
-
-/// isMaskedValueZeroForTargetNode - Return true if 'Op & Mask' is known to
-/// be zero. Op is expected to be a target specific node. Used by DAG
-/// combiner.
-void VETargetLowering::computeKnownBitsForTargetNode
-                                (const SDValue Op,
-                                 KnownBits &Known,
-                                 const APInt &DemandedElts,
-                                 const SelectionDAG &DAG,
-                                 unsigned Depth) const {
-  KnownBits Known2;
-  Known.resetAll();
-
-  switch (Op.getOpcode()) {
-  default: break;
-  case VEISD::SELECT_ICC:
-  case VEISD::SELECT_XCC:
-  case VEISD::SELECT_FCC:
-    Known = DAG.computeKnownBits(Op.getOperand(1), Depth + 1);
-    Known2 = DAG.computeKnownBits(Op.getOperand(0), Depth + 1);
-
-    // Only known if known in both the LHS and RHS.
-    Known.One &= Known2.One;
-    Known.Zero &= Known2.Zero;
-    break;
-  }
-}
-
-#if 0
-// Look at LHS/RHS/CC and see if they are a lowered setcc instruction.  If so
-// set LHS/RHS and VECC to the LHS/RHS of the setcc and VECC to the condition.
-static void LookThroughSetCC(SDValue &LHS, SDValue &RHS,
-                             ISD::CondCode CC, unsigned &VECC) {
-  if (isNullConstant(RHS) &&
-      CC == ISD::SETNE &&
-      (((LHS.getOpcode() == VEISD::SELECT_ICC ||
-         LHS.getOpcode() == VEISD::SELECT_XCC) &&
-        LHS.getOperand(3).getOpcode() == VEISD::CMPICC) ||
-       (LHS.getOpcode() == VEISD::SELECT_FCC &&
-        LHS.getOperand(3).getOpcode() == VEISD::CMPFCC)) &&
-      isOneConstant(LHS.getOperand(0)) &&
-      isNullConstant(LHS.getOperand(1))) {
-    SDValue CMPCC = LHS.getOperand(3);
-    VECC = cast<ConstantSDNode>(LHS.getOperand(2))->getZExtValue();
-    LHS = CMPCC.getOperand(0);
-    RHS = CMPCC.getOperand(1);
-  }
-}
-#endif
-
-// Convert to a target node and set target flags.
-SDValue VETargetLowering::withTargetFlags(SDValue Op, unsigned TF,
-                                          SelectionDAG &DAG) const {
-  if (const GlobalAddressSDNode *GA = dyn_cast<GlobalAddressSDNode>(Op))
-    return DAG.getTargetGlobalAddress(GA->getGlobal(), SDLoc(GA),
-                                      GA->getValueType(0), GA->getOffset(), TF);
-
-  if (const BlockAddressSDNode *BA = dyn_cast<BlockAddressSDNode>(Op))
-    return DAG.getTargetBlockAddress(BA->getBlockAddress(), Op.getValueType(),
-                                     0, TF);
-  if (const ConstantPoolSDNode *CP = dyn_cast<ConstantPoolSDNode>(Op))
-    return DAG.getTargetConstantPool(CP->getConstVal(), CP->getValueType(0),
-                                     CP->getAlignment(), CP->getOffset(), TF);
-  if (const ExternalSymbolSDNode *ES = dyn_cast<ExternalSymbolSDNode>(Op))
-    return DAG.getTargetExternalSymbol(ES->getSymbol(), ES->getValueType(0),
-                                       TF);
->>>>>>> 67c10f34
 
   return TargetLowering::getConstraintType(Constraint);
 }
@@ -5376,6 +4485,7 @@
       llvm_unreachable("Unknown ValueType for e-register-type!");
       break;
     }
+
   } else if (!Constraint.empty() && Constraint.size() <= 5 &&
              Constraint[0] == '{' && *(Constraint.end() - 1) == '}') {
     // constraint = '{r<d>}'
@@ -5408,7 +4518,6 @@
   return false;
 }
 
-<<<<<<< HEAD
 // Legal result type - but illegal operand type
 // FIXME Use this to ExpandTOVVP vector operation that do not yield a vector result
 void VETargetLowering::LowerOperationWrapper(SDNode *N,
@@ -5416,17 +4525,6 @@
                                              SelectionDAG &DAG,
                                              std::function<SDValue(SDValue)> WidenedOpCB) const {
   LLVM_DEBUG(dbgs() << "LowerOperationWrapper: "; N->dump(&DAG); );
-=======
-SDValue VETargetLowering::LowerConstantPool(SDValue Op,
-                                            SelectionDAG &DAG) const {
-  return makeAddress(Op, DAG);
-}
-
-SDValue
-VETargetLowering::LowerToTLSGeneralDynamicModel(SDValue Op,
-                                                SelectionDAG &DAG) const {
-  SDLoc dl(Op);
->>>>>>> 67c10f34
 
   // if the SDNode has a chain operator on the value output instead
   unsigned NumResults = N->getNumValues();
@@ -5457,73 +4555,7 @@
   for (unsigned i = 0; i < NumOp; ++i) {
     SDValue Op = N->getOperand(i);
 
-<<<<<<< HEAD
     SDValue FixedOp = Op;
-=======
-SDValue VETargetLowering::LowerToTLSLocalExecModel(SDValue Op,
-                                                   SelectionDAG &DAG) const {
-  SDLoc dl(Op);
-  EVT PtrVT = getPointerTy(DAG.getDataLayout());
-
-  // Generate following code:
-  //   lea %s0, Op@tpoff_lo
-  //   and %s0, %s0, (32)0
-  //   lea.sl %s0, Op@tpoff_hi(%s0)
-  //   add %s0, %s0, %tp
-  // FIXME: use lea.sl %s0, Op@tpoff_hi(%tp, %s0) for better performance
-  SDValue HiLo = makeHiLoPair(Op, VEMCExpr::VK_VE_TPOFF_HI32,
-                              VEMCExpr::VK_VE_TPOFF_LO32, DAG);
-  return DAG.getNode(ISD::ADD, dl, PtrVT,
-                     DAG.getRegister(VE::SX14, PtrVT), HiLo);
-}
-
-SDValue VETargetLowering::LowerGlobalTLSAddress(SDValue Op,
-                                                SelectionDAG &DAG) const {
-#if 1
-  // The current implementation of nld (2.26) doesn't allow local exec model
-  // code described in VE-tls_v1.1.pdf (*1) as its input. Instead, we always
-  // generate the general dynamic model code sequence.
-  //
-  // *1: https://www.nec.com/en/global/prod/hpc/aurora/document/VE-tls_v1.1.pdf
-  return LowerToTLSGeneralDynamicModel(Op, DAG);
-#else
-  // FIXME: Use either general dynamic model or local exec model when
-  //        the nld accepts them.
-  GlobalAddressSDNode *GA = cast<GlobalAddressSDNode>(Op);
-  const GlobalValue *GV = GA->getGlobal();
-  TLSModel::Model model = getTargetMachine().getTLSModel(GV);
-
-  if (model == TLSModel::GeneralDynamic || model == TLSModel::LocalDynamic) {
-    return LowerToTLSGeneralDynamicModel(Op, DAG);
-  } else if (model == TLSModel::InitialExec || model == TLSModel::LocalExec) {
-    return LowerToTLSLocalExecModel(Op, DAG);
-  }
-  llvm_unreachable("bogus TLS model");
-#endif
-}
-
-SDValue
-VETargetLowering::LowerEH_SJLJ_SETJMP(SDValue Op, SelectionDAG &DAG) const {
-  SDLoc dl(Op);
-  return DAG.getNode(VEISD::EH_SJLJ_SETJMP, dl,
-                     DAG.getVTList(MVT::i32, MVT::Other), Op.getOperand(0),
-                     Op.getOperand(1));
-}
-
-SDValue
-VETargetLowering::LowerEH_SJLJ_LONGJMP(SDValue Op, SelectionDAG &DAG) const {
-  SDLoc dl(Op);
-  return DAG.getNode(VEISD::EH_SJLJ_LONGJMP, dl, MVT::Other, Op.getOperand(0),
-                     Op.getOperand(1));
-}
-
-SDValue VETargetLowering::LowerEH_SJLJ_SETUP_DISPATCH(SDValue Op,
-                                                      SelectionDAG &DAG) const {
-  SDLoc dl(Op);
-  return DAG.getNode(VEISD::EH_SJLJ_SETUP_DISPATCH, dl, MVT::Other,
-                     Op.getOperand(0));
-}
->>>>>>> 67c10f34
 
     // Re-use widened nodes from ReplaceNodeResult
     EVT OpDestVecTy =
@@ -5558,7 +4590,6 @@
                                           SmallVectorImpl<SDValue> &Results,
                                           SelectionDAG &DAG) const {
 
-<<<<<<< HEAD
   LLVM_DEBUG(dbgs() << "ReplaceNodeResult: "; N->dump(&DAG); );
 
   unsigned NumResults = N->getNumValues();
@@ -5588,31 +4619,6 @@
   } else if (shouldExpandToVVP(*N)) {
     // Lower this to a VVP (or VEC_) op with the next expected result type
     ResN = ExpandToVVP(SDValue(N, ValIdx), DAG, VVPExpansionMode::ToNextWidth).getNode();
-=======
-  if(VT == MVT::f128) {
-    // Alignment
-    int Align = 16;
-    VAList = DAG.getNode(ISD::ADD, DL, PtrVT, VAList,
-                         DAG.getConstant(Align - 1, DL, PtrVT));
-    VAList = DAG.getNode(ISD::AND, DL, PtrVT, VAList,
-                         DAG.getConstant(-Align, DL, PtrVT));
-    // Increment the pointer, VAList, by 16 to the next vaarg.
-    NextPtr = DAG.getNode(ISD::ADD, DL, PtrVT, VAList,
-                          DAG.getIntPtrConstant(16, DL));
-  } else if (VT == MVT::f32) {
-    // float --> need special handling like below.
-    //    0      4
-    //    +------+------+
-    //    | empty| float|
-    //    +------+------+
-    // Increment the pointer, VAList, by 8 to the next vaarg.
-    NextPtr =
-        DAG.getNode(ISD::ADD, DL, PtrVT, VAList, DAG.getIntPtrConstant(8, DL));
-    // Then, adjust VAList.
-    unsigned InternalOffset = 4;
-    VAList = DAG.getNode(ISD::ADD, DL, PtrVT, VAList,
-                         DAG.getConstant(InternalOffset, DL, PtrVT));
->>>>>>> 67c10f34
   } else {
     // Otw, let LLVM do its expansion
     ResN = nullptr;
@@ -5633,7 +4639,6 @@
   Results.push_back(SDValue(ResN, ValIdx));
 }
 
-<<<<<<< HEAD
 VETargetLowering::LegalizeTypeAction
 VETargetLowering::getPreferredVectorAction(MVT VT) const {
   // The default action for one element vectors is to scalarize
@@ -5652,1690 +4657,6 @@
   // The default action for an odd-width vector is to widen.
   // This should also widen vNi1 vectors to v256i1/v512i1
   return TypeWidenVector;
-=======
-SDValue VETargetLowering::LowerDYNAMIC_STACKALLOC(
-    SDValue Op, SelectionDAG &DAG) const {
-  // Generate following code.
-  //   (void)__llvm_grow_stack(size);
-  //   ret = GETSTACKTOP;        // pseudo instruction
-  SDLoc dl(Op);
-
-  // Get the inputs.
-  SDNode *Node = Op.getNode();
-  SDValue Chain = Op.getOperand(0);
-  SDValue Size  = Op.getOperand(1);
-  MaybeAlign Alignment(Op.getConstantOperandVal(2));
-  EVT VT = Node->getValueType(0);
-
-  // Chain the dynamic stack allocation so that it doesn't modify the stack
-  // pointer when other instructions are using the stack.
-  Chain = DAG.getCALLSEQ_START(Chain, 0, 0, dl);
-
-  const TargetFrameLowering &TFI = *Subtarget->getFrameLowering();
-  const Align StackAlign(TFI.getStackAlignment());
-  bool NeedsAlign = Alignment && Alignment > StackAlign;
-
-  // Prepare arguments
-  TargetLowering::ArgListTy Args;
-  TargetLowering::ArgListEntry Entry;
-  Entry.Node = Size;
-  Entry.Ty = Entry.Node.getValueType().getTypeForEVT(*DAG.getContext());
-  Args.push_back(Entry);
-  if (NeedsAlign) {
-    Entry.Node = DAG.getConstant(~(Alignment->value() - 1ULL), dl, VT);
-    Entry.Ty = Entry.Node.getValueType().getTypeForEVT(*DAG.getContext());
-    Args.push_back(Entry);
-  }
-  Type* RetTy = Type::getVoidTy(*DAG.getContext());
-
-  EVT PtrVT = getPointerTy(DAG.getDataLayout());
-  SDValue Callee;
-  if (NeedsAlign) {
-    Callee = DAG.getTargetExternalSymbol("__llvm_grow_stack_align", PtrVT, 0);
-  } else {
-    Callee = DAG.getTargetExternalSymbol("__llvm_grow_stack", PtrVT, 0);
-  }
-
-  SDValue Result;
-  TargetLowering::CallLoweringInfo CLI(DAG);
-  CLI.setDebugLoc(dl)
-      .setChain(Chain)
-      .setCallee(CallingConv::VE_LLVM_GROW_STACK, RetTy,
-                 Callee, std::move(Args))
-      .setDiscardResult(true);
-  std::pair<SDValue, SDValue> pair = LowerCallTo(CLI);
-  Chain = pair.second;
-  Result =  DAG.getNode(VEISD::GETSTACKTOP, dl, VT, Chain);
-  if (NeedsAlign) {
-    Result = DAG.getNode(ISD::ADD, dl, VT, Result,
-                         DAG.getConstant((Alignment->value() - 1ULL), dl, VT));
-    Result = DAG.getNode(ISD::AND, dl, VT, Result,
-                         DAG.getConstant(~(Alignment->value() - 1ULL), dl, VT));
-  }
-//  Chain = Result.getValue(1);
-  Chain = DAG.getCALLSEQ_END(Chain, DAG.getIntPtrConstant(0, dl, true),
-                             DAG.getIntPtrConstant(0, dl, true), SDValue(), dl);
-
-  SDValue Ops[2] = {Result, Chain};
-  return DAG.getMergeValues(Ops, dl);
-  return DAG.getMergeValues(Ops, dl);
-}
-
-static SDValue LowerFRAMEADDR(SDValue Op, SelectionDAG &DAG,
-                              const VETargetLowering &TLI,
-                              const VESubtarget *Subtarget) {
-  SDLoc dl(Op);
-  unsigned Depth = cast<ConstantSDNode>(Op.getOperand(0))->getZExtValue();
-
-  MachineFunction &MF = DAG.getMachineFunction();
-  MachineFrameInfo &MFI = MF.getFrameInfo();
-  MFI.setFrameAddressIsTaken(true);
-
-  EVT PtrVT = TLI.getPointerTy(MF.getDataLayout());
-
-  // Naked functions never have a frame pointer, and so we use r1. For all
-  // other functions, this decision must be delayed until during PEI.
-  const VERegisterInfo *RegInfo = Subtarget->getRegisterInfo();
-  unsigned FrameReg = RegInfo->getFrameRegister(MF);
-
-  SDValue FrameAddr = DAG.getCopyFromReg(DAG.getEntryNode(), dl, FrameReg,
-                                         PtrVT);
-  while (Depth--)
-    FrameAddr = DAG.getLoad(Op.getValueType(), dl, DAG.getEntryNode(),
-                            FrameAddr, MachinePointerInfo());
-  return FrameAddr;
-}
-
-static SDValue LowerRETURNADDR(SDValue Op, SelectionDAG &DAG,
-                               const VETargetLowering &TLI,
-                               const VESubtarget *Subtarget) {
-  MachineFunction &MF = DAG.getMachineFunction();
-  MachineFrameInfo &MFI = MF.getFrameInfo();
-  MFI.setReturnAddressIsTaken(true);
-
-  if (TLI.verifyReturnAddressArgumentIsConstant(Op, DAG))
-    return SDValue();
-
-#if 0
-  SDValue RetAddr;
-  if (depth == 0) {
-    auto PtrVT = TLI.getPointerTy(DAG.getDataLayout());
-    unsigned RetReg = MF.addLiveIn(VE::SX10, TLI.getRegClassFor(PtrVT));
-    RetAddr = DAG.getCopyFromReg(DAG.getEntryNode(), dl, RetReg, VT);
-    return RetAddr;
-  }
-
-  // Need frame address to find return address of the caller.
-  SDValue FrameAddr = getFRAMEADDR(depth - 1, Op, DAG, Subtarget);
-
-  unsigned Offset = (Subtarget->is64Bit()) ? 120 : 60;
-  SDValue Ptr = DAG.getNode(ISD::ADD,
-                            dl, VT,
-                            FrameAddr,
-                            DAG.getIntPtrConstant(Offset, dl));
-  RetAddr = DAG.getLoad(VT, dl, DAG.getEntryNode(), Ptr, MachinePointerInfo());
-
-  return RetAddr;
-#endif
-
-  SDLoc dl(Op);
-  unsigned Depth = cast<ConstantSDNode>(Op.getOperand(0))->getZExtValue();
-
-  auto PtrVT = TLI.getPointerTy(MF.getDataLayout());
-
-  if (Depth > 0) {
-    SDValue FrameAddr = LowerFRAMEADDR(Op, DAG, TLI, Subtarget);
-    SDValue Offset =
-        DAG.getConstant(8, dl, MVT::i64);
-    return DAG.getLoad(PtrVT, dl, DAG.getEntryNode(),
-                       DAG.getNode(ISD::ADD, dl, PtrVT, FrameAddr, Offset),
-                       MachinePointerInfo());
-  }
-
-  // Just load the return address off the stack.
-  SDValue RetAddrFI = DAG.getFrameIndex(1, PtrVT);
-  return DAG.getLoad(PtrVT, dl, DAG.getEntryNode(), RetAddrFI,
-                     MachinePointerInfo());
-}
-
-// Lower a f128 load into two f64 loads.
-static SDValue LowerF128Load(SDValue Op, SelectionDAG &DAG)
-{
-  SDLoc dl(Op);
-  LoadSDNode *LdNode = dyn_cast<LoadSDNode>(Op.getNode());
-  assert(LdNode && LdNode->getOffset().isUndef()
-         && "Unexpected node type");
-
-  SDValue BasePtr = LdNode->getBasePtr();
-  if (dyn_cast<FrameIndexSDNode>(BasePtr.getNode())) {
-    // For the case of frame index, expanding it here cause dependency
-    // problem.  So, treat it as a legal and expand it in eliminateFrameIndex
-    return Op;
-  }
-
-  unsigned alignment = LdNode->getAlignment();
-  if (alignment > 8)
-    alignment = 8;
-
-  SDValue Lo64 =
-      DAG.getLoad(MVT::f64, dl, LdNode->getChain(), LdNode->getBasePtr(),
-                  LdNode->getPointerInfo(), alignment,
-                  LdNode->isVolatile() ? MachineMemOperand::MOVolatile :
-                                         MachineMemOperand::MONone);
-  EVT addrVT = LdNode->getBasePtr().getValueType();
-  SDValue HiPtr = DAG.getNode(ISD::ADD, dl, addrVT,
-                              LdNode->getBasePtr(),
-                              DAG.getConstant(8, dl, addrVT));
-  SDValue Hi64 =
-      DAG.getLoad(MVT::f64, dl, LdNode->getChain(), HiPtr,
-                  LdNode->getPointerInfo(), alignment,
-                  LdNode->isVolatile() ? MachineMemOperand::MOVolatile :
-                                         MachineMemOperand::MONone);
-
-  SDValue SubRegEven = DAG.getTargetConstant(VE::sub_even, dl, MVT::i32);
-  SDValue SubRegOdd  = DAG.getTargetConstant(VE::sub_odd, dl, MVT::i32);
-
-  // VE stores Hi64 to 8(addr) and Lo64 to 0(addr)
-  SDNode *InFP128 = DAG.getMachineNode(TargetOpcode::IMPLICIT_DEF,
-                                       dl, MVT::f128);
-  InFP128 = DAG.getMachineNode(TargetOpcode::INSERT_SUBREG, dl,
-                               MVT::f128,
-                               SDValue(InFP128, 0),
-                               Hi64,
-                               SubRegEven);
-  InFP128 = DAG.getMachineNode(TargetOpcode::INSERT_SUBREG, dl,
-                               MVT::f128,
-                               SDValue(InFP128, 0),
-                               Lo64,
-                               SubRegOdd);
-  SDValue OutChains[2] = { SDValue(Lo64.getNode(), 1),
-                           SDValue(Hi64.getNode(), 1) };
-  SDValue OutChain = DAG.getNode(ISD::TokenFactor, dl, MVT::Other, OutChains);
-  SDValue Ops[2] = {SDValue(InFP128,0), OutChain};
-  return DAG.getMergeValues(Ops, dl);
-}
-
-static SDValue LowerLOAD(SDValue Op, SelectionDAG &DAG)
-{
-  LoadSDNode *LdNode = cast<LoadSDNode>(Op.getNode());
-
-  EVT MemVT = LdNode->getMemoryVT();
-  if (MemVT == MVT::f128)
-    return LowerF128Load(Op, DAG);
-
-  return Op;
-}
-
-// Lower a f128 store into two f64 stores.
-static SDValue LowerF128Store(SDValue Op, SelectionDAG &DAG) {
-  SDLoc dl(Op);
-  StoreSDNode *StNode = dyn_cast<StoreSDNode>(Op.getNode());
-  assert(StNode && StNode->getOffset().isUndef()
-         && "Unexpected node type");
-
-  SDValue BasePtr = StNode->getBasePtr();
-  if (dyn_cast<FrameIndexSDNode>(BasePtr.getNode())) {
-    // For the case of frame index, expanding it here cause dependency
-    // problem.  So, treat it as a legal and expand it in eliminateFrameIndex
-    return Op;
-  }
-
-  SDValue SubRegEven = DAG.getTargetConstant(VE::sub_even, dl, MVT::i32);
-  SDValue SubRegOdd  = DAG.getTargetConstant(VE::sub_odd, dl, MVT::i32);
-
-  SDNode *Hi64 = DAG.getMachineNode(TargetOpcode::EXTRACT_SUBREG,
-                                    dl,
-                                    MVT::i64,
-                                    StNode->getValue(),
-                                    SubRegEven);
-  SDNode *Lo64 = DAG.getMachineNode(TargetOpcode::EXTRACT_SUBREG,
-                                    dl,
-                                    MVT::i64,
-                                    StNode->getValue(),
-                                    SubRegOdd);
-
-  unsigned alignment = StNode->getAlignment();
-  if (alignment > 8)
-    alignment = 8;
-
-  // VE stores Hi64 to 8(addr) and Lo64 to 0(addr)
-  SDValue OutChains[2];
-  OutChains[0] =
-      DAG.getStore(StNode->getChain(), dl, SDValue(Lo64, 0),
-                   StNode->getBasePtr(), MachinePointerInfo(), alignment,
-                   StNode->isVolatile() ? MachineMemOperand::MOVolatile :
-                                          MachineMemOperand::MONone);
-  EVT addrVT = StNode->getBasePtr().getValueType();
-  SDValue HiPtr = DAG.getNode(ISD::ADD, dl, addrVT,
-                              StNode->getBasePtr(),
-                              DAG.getConstant(8, dl, addrVT));
-  OutChains[1] =
-      DAG.getStore(StNode->getChain(), dl, SDValue(Hi64, 0), HiPtr,
-                   MachinePointerInfo(), alignment,
-                   StNode->isVolatile() ? MachineMemOperand::MOVolatile :
-                                          MachineMemOperand::MONone);
-  return DAG.getNode(ISD::TokenFactor, dl, MVT::Other, OutChains);
-}
-
-// Lower a vXi1 store into following instructions
-//   SVMi  %1, %vm, 0
-//   STrii %1, (,%addr)
-//   SVMi  %2, %vm, 1
-//   STrii %2, 8(,%addr)
-//   ...
-static SDValue LowerI1Store(SDValue Op, SelectionDAG &DAG) {
-  SDLoc dl(Op);
-  StoreSDNode *StNode = dyn_cast<StoreSDNode>(Op.getNode());
-  assert(StNode && StNode->getOffset().isUndef()
-         && "Unexpected node type");
-
-  SDValue BasePtr = StNode->getBasePtr();
-  if (dyn_cast<FrameIndexSDNode>(BasePtr.getNode())) {
-    // For the case of frame index, expanding it here cause dependency
-    // problem.  So, treat it as a legal and expand it in eliminateFrameIndex
-    return Op;
-  }
-
-  unsigned alignment = StNode->getAlignment();
-  if (alignment > 8)
-    alignment = 8;
-  EVT addrVT = BasePtr.getValueType();
-  EVT MemVT = StNode->getMemoryVT();
-  if (MemVT == MVT::v256i1 || MemVT == MVT::v4i64) {
-    SDValue OutChains[4];
-    for (int i = 0; i < 4; ++i) {
-      SDNode *V = DAG.getMachineNode(VE::svm_smI, dl, MVT::i64,
-                                     StNode->getValue(),
-                                     DAG.getTargetConstant(i, dl, MVT::i64));
-      SDValue Addr = DAG.getNode(ISD::ADD, dl, addrVT, BasePtr,
-                                 DAG.getConstant(8 * i, dl, addrVT));
-      OutChains[i] =
-          DAG.getStore(StNode->getChain(), dl, SDValue(V, 0), Addr,
-                       MachinePointerInfo(), alignment,
-                       StNode->isVolatile() ? MachineMemOperand::MOVolatile :
-                                              MachineMemOperand::MONone);
-    }
-    return DAG.getNode(ISD::TokenFactor, dl, MVT::Other, OutChains);
-  } else if (MemVT == MVT::v512i1 || MemVT == MVT::v8i64) {
-    SDValue OutChains[8];
-    for (int i = 0; i < 8; ++i) {
-      SDNode *V = DAG.getMachineNode(VE::svm_sMI, dl, MVT::i64,
-                                     StNode->getValue(),
-                                     DAG.getTargetConstant(i, dl, MVT::i64));
-      SDValue Addr = DAG.getNode(ISD::ADD, dl, addrVT, BasePtr,
-                                 DAG.getConstant(8 * i, dl, addrVT));
-      OutChains[i] =
-          DAG.getStore(StNode->getChain(), dl, SDValue(V, 0), Addr,
-                       MachinePointerInfo(), alignment,
-                       StNode->isVolatile() ? MachineMemOperand::MOVolatile :
-                                              MachineMemOperand::MONone);
-    }
-    return DAG.getNode(ISD::TokenFactor, dl, MVT::Other, OutChains);
-  } else {
-    // Otherwise, ask llvm to expand it.
-    return SDValue();
-  }
-}
-
-static SDValue LowerSTORE(SDValue Op, SelectionDAG &DAG,
-                          const VETargetLowering &TLI)
-{
-  SDLoc dl(Op);
-  StoreSDNode *St = cast<StoreSDNode>(Op.getNode());
-
-  EVT MemVT = St->getMemoryVT();
-  if (MemVT == MVT::f128)
-    return LowerF128Store(Op, DAG);
-  if (TLI.isVectorMaskType(MemVT))
-    return LowerI1Store(Op, DAG);
-
-  // Otherwise, ask llvm to expand it.
-  return SDValue();
-}
-
-// Custom lower UMULO/SMULO for VE. This code is similar to ExpandNode()
-// in LegalizeDAG.cpp except the order of arguments to the library function.
-static SDValue LowerUMULO_SMULO(SDValue Op, SelectionDAG &DAG,
-                                const VETargetLowering &TLI)
-{
-  unsigned opcode = Op.getOpcode();
-  assert((opcode == ISD::UMULO || opcode == ISD::SMULO) && "Invalid Opcode.");
-
-  bool isSigned = (opcode == ISD::SMULO);
-  EVT VT = MVT::i64;
-  EVT WideVT = MVT::i128;
-  SDLoc dl(Op);
-  SDValue LHS = Op.getOperand(0);
-
-  if (LHS.getValueType() != VT)
-    return Op;
-
-  SDValue ShiftAmt = DAG.getConstant(63, dl, VT);
-
-  SDValue RHS = Op.getOperand(1);
-  SDValue HiLHS = DAG.getNode(ISD::SRA, dl, VT, LHS, ShiftAmt);
-  SDValue HiRHS = DAG.getNode(ISD::SRA, dl, MVT::i64, RHS, ShiftAmt);
-  SDValue Args[] = { LHS, HiLHS, RHS, HiRHS };
-
-  TargetLowering::MakeLibCallOptions CallOptions;
-  CallOptions.setSExt(isSigned);
-  SDValue MulResult = TLI.makeLibCall(DAG,
-                                      RTLIB::MUL_I128, WideVT,
-                                      Args, CallOptions, dl).first;
-  SDValue BottomHalf = DAG.getNode(ISD::EXTRACT_ELEMENT, dl, VT,
-                                   MulResult, DAG.getIntPtrConstant(0, dl));
-  SDValue TopHalf = DAG.getNode(ISD::EXTRACT_ELEMENT, dl, VT,
-                                MulResult, DAG.getIntPtrConstant(1, dl));
-  if (isSigned) {
-    SDValue Tmp1 = DAG.getNode(ISD::SRA, dl, VT, BottomHalf, ShiftAmt);
-    TopHalf = DAG.getSetCC(dl, MVT::i32, TopHalf, Tmp1, ISD::SETNE);
-  } else {
-    TopHalf = DAG.getSetCC(dl, MVT::i32, TopHalf, DAG.getConstant(0, dl, VT),
-                           ISD::SETNE);
-  }
-  // MulResult is a node with an illegal type. Because such things are not
-  // generally permitted during this phase of legalization, ensure that
-  // nothing is left using the node. The above EXTRACT_ELEMENT nodes should have
-  // been folded.
-  assert(MulResult->use_empty() && "Illegally typed node still in use!");
-
-  SDValue Ops[2] = { BottomHalf, TopHalf } ;
-  return DAG.getMergeValues(Ops, dl);
-}
-
-SDValue VETargetLowering::LowerATOMIC_FENCE(SDValue Op,
-                                            SelectionDAG &DAG) const {
-  SDLoc DL(Op);
-  AtomicOrdering FenceOrdering = static_cast<AtomicOrdering>(
-    cast<ConstantSDNode>(Op.getOperand(1))->getZExtValue());
-  SyncScope::ID FenceSSID = static_cast<SyncScope::ID>(
-    cast<ConstantSDNode>(Op.getOperand(2))->getZExtValue());
-
-  // VE uses Release consistency, so need a fence instruction if it is a
-  // cross-thread fence.
-  if (FenceSSID == SyncScope::System) {
-    switch (FenceOrdering) {
-    case AtomicOrdering::NotAtomic:
-    case AtomicOrdering::Unordered:
-    case AtomicOrdering::Monotonic:
-      // No need to generate fencem instruction here.
-      break;
-    case AtomicOrdering::Acquire:
-      // Generate "fencem 2" as acquire fence.
-      return SDValue(DAG.getMachineNode(VE::FENCEload, DL, MVT::Other,
-                                        Op.getOperand(0)), 0);
-    case AtomicOrdering::Release:
-      // Generate "fencem 1" as release fence.
-      return SDValue(DAG.getMachineNode(VE::FENCEstore, DL, MVT::Other,
-                                        Op.getOperand(0)), 0);
-    case AtomicOrdering::AcquireRelease:
-    case AtomicOrdering::SequentiallyConsistent:
-      // Generate "fencem 3" as acq_rel and seq_cst fence.
-      // FIXME: "fencem 3" doesn't wait for for PCIe deveices accesses,
-      //        so  seq_cst may require more instruction for them.
-      return SDValue(DAG.getMachineNode(VE::FENCEloadstore, DL, MVT::Other,
-                                        Op.getOperand(0)), 0);
-    }
-  }
-
-  // MEMBARRIER is a compiler barrier; it codegens to a no-op.
-  return DAG.getNode(VEISD::MEMBARRIER, DL, MVT::Other, Op.getOperand(0));
-}
-
-static Instruction* callIntrinsic(IRBuilder<> &Builder, Intrinsic::ID Id) {
-  Module *M = Builder.GetInsertBlock()->getParent()->getParent();
-  Function *Func = Intrinsic::getDeclaration(M, Id);
-  return Builder.CreateCall(Func, {});
-}
-
-Instruction *VETargetLowering::emitLeadingFence(IRBuilder<> &Builder,
-                                                Instruction *Inst,
-                                                AtomicOrdering Ord) const {
-  switch (Ord) {
-  case AtomicOrdering::NotAtomic:
-  case AtomicOrdering::Unordered:
-    llvm_unreachable("Invalid fence: unordered/non-atomic");
-  case AtomicOrdering::Monotonic:
-  case AtomicOrdering::Acquire:
-    return nullptr; // Nothing to do
-  case AtomicOrdering::Release:
-  case AtomicOrdering::AcquireRelease:
-    return callIntrinsic(Builder, Intrinsic::ve_fencem1);
-  case AtomicOrdering::SequentiallyConsistent:
-    if (!Inst->hasAtomicStore())
-      return nullptr; // Nothing to do
-    return callIntrinsic(Builder, Intrinsic::ve_fencem3);
-  }
-  llvm_unreachable("Unknown fence ordering in emitLeadingFence");
-}
-
-Instruction *VETargetLowering::emitTrailingFence(IRBuilder<> &Builder,
-                                                 Instruction *Inst,
-                                                 AtomicOrdering Ord) const {
-  switch (Ord) {
-  case AtomicOrdering::NotAtomic:
-  case AtomicOrdering::Unordered:
-    llvm_unreachable("Invalid fence: unordered/not-atomic");
-  case AtomicOrdering::Monotonic:
-  case AtomicOrdering::Release:
-    return nullptr; // Nothing to do
-  case AtomicOrdering::Acquire:
-  case AtomicOrdering::AcquireRelease:
-    return callIntrinsic(Builder, Intrinsic::ve_fencem2);
-  case AtomicOrdering::SequentiallyConsistent:
-    return callIntrinsic(Builder, Intrinsic::ve_fencem3);
-  }
-  llvm_unreachable("Unknown fence ordering in emitTrailingFence");
-}
-
-
-SDValue VETargetLowering::LowerINTRINSIC_WO_CHAIN(SDValue Op,
-                                                  SelectionDAG &DAG) const {
-  SDLoc dl(Op);
-  unsigned IntNo = cast<ConstantSDNode>(Op.getOperand(0))->getZExtValue();
-  switch (IntNo) {
-  default: return SDValue();    // Don't custom lower most intrinsics.
-  case Intrinsic::thread_pointer: {
-    report_fatal_error("Intrinsic::thread_point is not implemented yet");
-#if 0
-    EVT PtrVT = getPointerTy(DAG.getDataLayout());
-    return DAG.getRegister(SP::G7, PtrVT);
-#endif
-  }
-  case Intrinsic::eh_sjlj_lsda: {
-    MachineFunction &MF = DAG.getMachineFunction();
-    const TargetLowering &TLI = DAG.getTargetLoweringInfo();
-    MVT PtrVT = TLI.getPointerTy(DAG.getDataLayout());
-    const VETargetMachine *TM =
-      static_cast<const VETargetMachine*>(&DAG.getTarget());
-
-    // Creat GCC_except_tableXX string.  The real symbol for that will be
-    // generated in EHStreamer::emitExceptionTable() later.  So, we just
-    // borrow it's name here.
-    TM->getStrList()->push_back(std::string(
-      (Twine("GCC_except_table") + Twine(MF.getFunctionNumber())).str()));
-    SDValue Addr = DAG.getTargetExternalSymbol(TM->getStrList()->back().c_str(),
-                                               PtrVT, 0);
-    if (isPositionIndependent()) {
-      Addr = makeHiLoPair(Addr, VEMCExpr::VK_VE_GOTOFF_HI32,
-                          VEMCExpr::VK_VE_GOTOFF_LO32, DAG);
-      SDValue GlobalBase = DAG.getNode(VEISD::GLOBAL_BASE_REG, dl, PtrVT);
-      return DAG.getNode(ISD::ADD, dl, PtrVT, GlobalBase, Addr);
-    } else {
-      return makeHiLoPair(Addr, VEMCExpr::VK_VE_HI32,
-                          VEMCExpr::VK_VE_LO32, DAG);
-    }
-  }
-  }
-}
-
-SDValue VETargetLowering::LowerINTRINSIC_W_CHAIN(SDValue Op,
-                                                 SelectionDAG &DAG) const {
-  SDLoc dl(Op);
-  unsigned IntNo = cast<ConstantSDNode>(Op.getOperand(1))->getZExtValue();
-  switch (IntNo) {
-  default: return SDValue();    // Don't custom lower most intrinsics.
-  }
-}
-
-SDValue VETargetLowering::LowerINTRINSIC_VOID(SDValue Op,
-                                              SelectionDAG &DAG) const {
-  SDLoc dl(Op);
-  unsigned IntNo = cast<ConstantSDNode>(Op.getOperand(1))->getZExtValue();
-  switch (IntNo) {
-  default: return SDValue();    // Don't custom lower most intrinsics.
-  }
-}
-
-// Should we expand the build vector with shuffles?
-bool VETargetLowering::shouldExpandBuildVectorWithShuffles(
-  EVT VT, unsigned DefinedValues) const {
-#if 1
-  // FIXME: Change this to true or expression once we implement custom
-  // expansion of VECTOR_SHUFFLE completely.
-
-  // Not use VECTOR_SHUFFLE to expand BUILD_VECTOR atm.  Because, it causes
-  // infinity expand loop between both instructions since VECTOR_SHUFFLE
-  // is not implemented completely yet.
-  return false;
-#else
-  return DefinedValues < 3;
-#endif
-}
-
-SDValue VETargetLowering::LowerINSERT_VECTOR_ELT(SDValue Op,
-                                                 SelectionDAG &DAG) const {
-  assert(Op.getOpcode() == ISD::INSERT_VECTOR_ELT && "Unknown opcode!");
-  EVT VT = Op.getOperand(0).getValueType();
-
-  // Special treatements for packed V64 types.
-  if (VT == MVT::v512i32 || VT == MVT::v512f32) {
-    // Example of codes:
-    //   %packed_v = extractelt %vr, %idx / 2
-    //   %packed_v &= 0xffffffff << ((%idx % 2) ? 0 : 32)
-    //   %packed_v |= %val << (%idx % 2 * 32)
-    //   %vr = insertelt %vr, %packed_v, %idx / 2
-
-    SDValue Vec = Op.getOperand(0);
-    SDValue Val = Op.getOperand(1);
-    SDValue Idx = Op.getOperand(2);
-    EVT i64 = EVT::getIntegerVT(*DAG.getContext(), 64);
-    EVT i32 = EVT::getIntegerVT(*DAG.getContext(), 32);
-    SDLoc dl(Op);
-    // In v512i32 and v512f32, both i32 and f32 values are placed from Low32,
-    // therefore convert f32 to i32 first.
-    SDValue I32Val = Val;
-    if (VT == MVT::v512f32) {
-      I32Val = DAG.getBitcast(i32, Val);
-    }
-    SDValue Result = Op;
-    if (0 /* Idx->isConstant()*/) {
-      // FIXME: optimized implementation using constant values
-    } else {
-      SDValue SetEq = DAG.getCondCode(ISD::SETEQ);
-      // SDValue CcEq = DAG.getConstant(VECC::CC_IEQ, dl, i64);
-      SDValue ZeroConst = DAG.getConstant(0, dl, i64);
-      SDValue OneConst = DAG.getConstant(1, dl, i64);
-      SDValue ThirtyTwoConst = DAG.getConstant(32, dl, i64);
-      SDValue HighMask = DAG.getConstant(0xFFFFFFFF00000000, dl, i64);
-      SDValue HalfIdx = DAG.getNode(ISD::SRL, dl, i64,
-        { Idx, OneConst });
-      SDValue PackedVal = SDValue(DAG.getMachineNode(VE::lvsl_svI, dl, i64,
-        { Vec, HalfIdx }), 0);
-      SDValue IdxLSB = DAG.getNode(ISD::AND, dl, i64,
-        { Idx, OneConst });
-      SDValue ShiftIdx = DAG.getNode(ISD::SELECT_CC, dl, i64,
-        { IdxLSB, ZeroConst, ZeroConst, ThirtyTwoConst, SetEq });
-      SDValue Mask = DAG.getNode(ISD::SRL, dl, i64,
-        { HighMask, ShiftIdx });
-      SDValue MaskedVal = DAG.getNode(ISD::AND, dl, i64,
-        { PackedVal, Mask });
-      SDValue BaseVal = SDValue(DAG.getMachineNode(
-          TargetOpcode::IMPLICIT_DEF, dl, MVT::i64), 0);
-      // In v512i32 and v512f32, Both i32 and f32 values are placed from Low32.
-      SDValue SubLow32 = DAG.getTargetConstant(VE::sub_i32, dl, MVT::i32);
-      SDValue I64Val = SDValue(DAG.getMachineNode(
-          TargetOpcode::INSERT_SUBREG, dl, MVT::i64, BaseVal,
-          I32Val, SubLow32), 0);
-      SDValue ShiftedVal = DAG.getNode(ISD::SHL, dl, i64,
-        { I64Val, ShiftIdx });
-      SDValue CombinedVal = DAG.getNode(ISD::OR, dl, i64,
-        { ShiftedVal, MaskedVal });
-      Result = SDValue(DAG.getMachineNode(VE::lsv_vvIs, dl,
-        Vec.getSimpleValueType(),
-        { Vec, HalfIdx, CombinedVal }), 0);
-    }
-    return Result;
-  }
-
-  // Insertion is legal for other V64 types.
-  return Op;
-}
-
-SDValue VETargetLowering::LowerVECTOR_SHUFFLE(SDValue Op, SelectionDAG &DAG) const {
-  LLVM_DEBUG(dbgs() << "Lowering Shuffle\n");
-  SDLoc dl(Op);
-  ShuffleVectorSDNode *ShuffleInstr = cast<ShuffleVectorSDNode>(Op.getNode());
-
-  SDValue firstVec = ShuffleInstr->getOperand(0);
-  int firstVecLength = firstVec.getSimpleValueType().getVectorNumElements();
-  SDValue secondVec = ShuffleInstr->getOperand(1);
-  int secondVecLength = secondVec.getSimpleValueType().getVectorNumElements();
-
-  MVT ElementType = Op.getSimpleValueType().getScalarType();
-  int resultSize = Op.getSimpleValueType().getVectorNumElements();
-
-  if (ShuffleInstr->isSplat()) {
-    int index = ShuffleInstr->getSplatIndex();
-    if (index >= firstVecLength) {
-      index -= firstVecLength;
-      SDValue elem = DAG.getNode(ISD::EXTRACT_VECTOR_ELT, dl, ElementType, {secondVec, DAG.getConstant(index, dl, EVT::getIntegerVT(*DAG.getContext(), 64))});
-      return DAG.getNode(VEISD::VEC_BROADCAST, dl, Op.getSimpleValueType(), elem);
-    } else {
-      SDValue elem = DAG.getNode(ISD::EXTRACT_VECTOR_ELT, dl, ElementType, {firstVec, DAG.getConstant(index, dl, EVT::getIntegerVT(*DAG.getContext(), 64))});
-      return DAG.getNode(VEISD::VEC_BROADCAST, dl, Op.getSimpleValueType(), elem);
-    }
-  }
-
-  // Supports v256 shuffles only atm.
-  if (firstVecLength != 256 || secondVecLength != 256 || resultSize != 256) {
-    LLVM_DEBUG(dbgs() << "Invalid vector lengths\n");
-    return SDValue();
-  }
-
-  int firstrot = 256;
-  int secondrot = 256;
-  int firstsecond = 256;
-  bool inv_order;
-
-  if (ShuffleInstr->getMaskElt(0) < 256) {
-    inv_order = false;
-  } else {
-    inv_order = true;
-  }
-
-  for (int i = 0; i < 256; i++) {
-    int mask_value = ShuffleInstr->getMaskElt(i);
-
-    if (mask_value < 0) // Undef
-      continue;
-
-    if (mask_value < 256) {
-      if (firstsecond != 256 && !inv_order) {
-        LLVM_DEBUG(dbgs() << "Mixing\n");
-        return SDValue();
-      }
-
-      if (firstsecond == 256 && inv_order)
-        firstsecond = i;
-
-      if (firstrot == 256)
-        firstrot = i - mask_value;
-      else if (firstrot != i - mask_value) {
-        LLVM_DEBUG(dbgs() << "Bad first rot\n");
-        return SDValue();
-      }
-    } else { //mask_value >= 256
-      if (firstsecond != 256 && inv_order) {
-        LLVM_DEBUG(dbgs() << "Mixing\n");
-        return SDValue();
-      }
-
-      if (firstsecond == 256 && !inv_order)
-        firstsecond = i;
-
-      mask_value -= 256;
-
-      if (secondrot == 256)
-        secondrot = i - mask_value;
-      else if (secondrot != i - mask_value) {
-        LLVM_DEBUG(dbgs() << "Bad second rot\n");
-        return SDValue();
-      }
-    }
-  }
-
-  if (firstrot < 0)
-    firstrot *= -1;
-  else
-    firstrot = 256 - firstrot;
-  if (secondrot < 0)
-    secondrot *= -1;
-  else
-    secondrot = 256 - secondrot;
-
-  EVT i32 = EVT::getIntegerVT(*DAG.getContext(), 32);
-  EVT i64 = EVT::getIntegerVT(*DAG.getContext(), 64);
-  EVT v256i1 = EVT::getVectorVT(*DAG.getContext(), EVT::getIntegerVT(*DAG.getContext(), 1), 256);
-
-  SDValue VL = SDValue(
-    DAG.getMachineNode(VE::LEA32zii, dl, MVT::i32,
-                       DAG.getTargetConstant(0, dl, MVT::i32),
-                       DAG.getTargetConstant(0, dl, MVT::i32),
-                       DAG.getTargetConstant(resultSize, dl, MVT::i32)), 0);
-  //SDValue VL = DAG.getTargetConstant(resultSize, dl, MVT::i32);
-  SDValue firstrotated
-	  = firstrot % 256 != 0
-	  ? SDValue(DAG.getMachineNode(VE::vmv_vIvl, dl, firstVec.getSimpleValueType(),
-				  {DAG.getConstant(firstrot % 256, dl, i32), firstVec, VL}), 0)
-	  : firstVec;
-  SDValue secondrotated
-	  = secondrot % 256 != 0
-	  ? SDValue(DAG.getMachineNode(VE::vmv_vIvl, dl, secondVec.getSimpleValueType(),
-				  {DAG.getConstant(secondrot % 256, dl, i32), secondVec, VL}), 0)
-	  : secondVec;
-
-  int block = firstsecond / 64;
-  int secondblock = firstsecond % 64;
-
-  SDValue Mask = DAG.getUNDEF(v256i1);
-
-  for (int i = 0; i < block; i++) {
-    //set blocks to all 0s
-    SDValue mask = inv_order ? DAG.getConstant(0xffffffffffffffff, dl, i64) : DAG.getConstant(0, dl, i64);
-    SDValue index = DAG.getTargetConstant(i, dl, i64);
-    Mask = SDValue(DAG.getMachineNode(VE::lvm_mmIs, dl, v256i1, {Mask, index, mask}), 0);
-  }
-
-  SDValue mask = DAG.getConstant(0xffffffffffffffff, dl, i64);
-  if (!inv_order)
-    mask = DAG.getNode(ISD::SRL, dl, i64, {mask, DAG.getConstant(secondblock, dl, i64)});
-  else
-    mask = DAG.getNode(ISD::SHL, dl, i64, {mask, DAG.getConstant(64 - secondblock, dl, i64)});
-  Mask = SDValue(DAG.getMachineNode(VE::lvm_mmIs, dl, v256i1, {Mask, DAG.getTargetConstant(block, dl, i64), mask}), 0);
-
-  for (int i = block + 1; i < 4; i++) {
-    //set blocks to all 1s
-    SDValue mask = inv_order ? DAG.getConstant(0, dl, i64) : DAG.getConstant(0xffffffffffffffff, dl, i64);
-    SDValue index = DAG.getTargetConstant(i, dl, i64);
-    Mask = SDValue(DAG.getMachineNode(VE::lvm_mmIs, dl, v256i1, {Mask, index, mask}), 0);
-  }
-
-  SDValue returnValue = SDValue(DAG.getMachineNode(VE::vmrg_vvvml, dl, Op.getSimpleValueType(), 
-			  {firstrotated, secondrotated, Mask, VL}), 0);
-  return returnValue;
-}
-
-SDValue VETargetLowering::LowerEXTRACT_VECTOR_ELT(SDValue Op,
-                                                  SelectionDAG &DAG) const {
-  assert(Op.getOpcode() == ISD::EXTRACT_VECTOR_ELT && "Unknown opcode!");
-  EVT VT = Op.getOperand(0).getValueType();
-
-  // Special treatements for packed V64 types.
-  if (VT == MVT::v512i32 || VT == MVT::v512f32) {
-    // Example of codes:
-    //   %packed_v = extractelt %vr, %idx / 2
-    //   %v = %packed_v >> (%idx % 2 * 32)
-    //   %res = %v & 0xffffffff
-
-    SDValue Vec = Op.getOperand(0);
-    SDValue Idx = Op.getOperand(1);
-    EVT i64 = EVT::getIntegerVT(*DAG.getContext(), 64);
-    EVT i32 = EVT::getIntegerVT(*DAG.getContext(), 32);
-    EVT f32 = EVT::getFloatingPointVT(32);
-    SDLoc dl(Op);
-    SDValue Result = Op;
-    if (0 /* Idx->isConstant() */) {
-      // FIXME: optimized implementation using constant values
-    } else {
-      SDValue SetEq = DAG.getCondCode(ISD::SETEQ);
-      SDValue ZeroConst = DAG.getConstant(0, dl, i64);
-      SDValue OneConst = DAG.getConstant(1, dl, i64);
-      SDValue ThirtyTwoConst = DAG.getConstant(32, dl, i64);
-      SDValue LowBits = DAG.getConstant(0xFFFFFFFF, dl, i64);
-      SDValue HalfIdx = DAG.getNode(ISD::SRL, dl, i64,
-        { Idx, OneConst });
-      SDValue PackedVal = SDValue(DAG.getMachineNode(VE::lvsl_svI, dl, i64,
-        { Vec, HalfIdx }), 0);
-      SDValue IdxLSB = DAG.getNode(ISD::AND, dl, i64,
-        { Idx, OneConst });
-      SDValue ShiftIdx = DAG.getNode(ISD::SELECT_CC, dl, i64,
-        { IdxLSB, ZeroConst, ZeroConst, ThirtyTwoConst, SetEq });
-      SDValue ShiftedVal = DAG.getNode(ISD::SRL, dl, i64,
-        { PackedVal, ShiftIdx });
-      SDValue MaskedVal = DAG.getNode(ISD::AND, dl, i64,
-        { ShiftedVal, LowBits });
-      // In v512i32 and v512f32, Both i32 and f32 values are placed from Low32.
-      SDValue SubLow32 = DAG.getTargetConstant(VE::sub_i32, dl, MVT::i32);
-      Result = SDValue(DAG.getMachineNode(
-          TargetOpcode::EXTRACT_SUBREG, dl, i32,
-          MaskedVal, SubLow32), 0);
-      if (VT == MVT::v512f32) {
-        Result = DAG.getBitcast(f32, Result);
-      }
-    }
-    return Result;
-  }
-
-  // Extraction is legal for other V64 types.
-  return Op;
-}
-
-SDValue VETargetLowering::LowerOperation(SDValue Op, SelectionDAG &DAG) const {
-  switch (Op.getOpcode()) {
-  default:
-    llvm_unreachable("Should not custom lower this!");
-  case ISD::BlockAddress:
-    return LowerBlockAddress(Op, DAG);
-  case ISD::GlobalAddress:
-    return LowerGlobalAddress(Op, DAG);
-  case ISD::RETURNADDR:
-    return LowerRETURNADDR(Op, DAG, *this, Subtarget);
-  case ISD::FRAMEADDR:
-    return LowerFRAMEADDR(Op, DAG, *this, Subtarget);
-  case ISD::GlobalTLSAddress:
-    return LowerGlobalTLSAddress(Op, DAG);
-  case ISD::ConstantPool:
-    return LowerConstantPool(Op, DAG);
-  case ISD::EH_SJLJ_SETJMP:
-    return LowerEH_SJLJ_SETJMP(Op, DAG);
-  case ISD::EH_SJLJ_LONGJMP:
-    return LowerEH_SJLJ_LONGJMP(Op, DAG);
-  case ISD::EH_SJLJ_SETUP_DISPATCH:
-    return LowerEH_SJLJ_SETUP_DISPATCH(Op, DAG);
-  case ISD::VASTART:
-    return LowerVASTART(Op, DAG);
-  case ISD::VAARG:
-    return LowerVAARG(Op, DAG);
-  case ISD::DYNAMIC_STACKALLOC:
-    return LowerDYNAMIC_STACKALLOC(Op, DAG);
-  case ISD::LOAD:
-    return LowerLOAD(Op, DAG);
-  case ISD::STORE:
-    return LowerSTORE(Op, DAG, *this);
-  case ISD::UMULO:
-  case ISD::SMULO:
-    return LowerUMULO_SMULO(Op, DAG, *this);
-  case ISD::ATOMIC_FENCE:
-    return LowerATOMIC_FENCE(Op, DAG);
-  case ISD::INTRINSIC_VOID:
-    return LowerINTRINSIC_VOID(Op, DAG);
-  case ISD::INTRINSIC_W_CHAIN:
-    return LowerINTRINSIC_W_CHAIN(Op, DAG);
-  case ISD::INTRINSIC_WO_CHAIN:
-    return LowerINTRINSIC_WO_CHAIN(Op, DAG);
-  case ISD::BUILD_VECTOR:
-    return LowerBUILD_VECTOR(Op, DAG);
-  case ISD::INSERT_VECTOR_ELT:
-    return LowerINSERT_VECTOR_ELT(Op, DAG);
-  case ISD::EXTRACT_VECTOR_ELT:
-    return LowerEXTRACT_VECTOR_ELT(Op, DAG);
-  case ISD::BITCAST:
-    return LowerBitcast(Op, DAG);
-  case ISD::VECTOR_SHUFFLE:
-    return LowerVECTOR_SHUFFLE(Op, DAG);
-  case ISD::MSCATTER:
-  case ISD::MGATHER:
-    return LowerMGATHER_MSCATTER(Op, DAG);
-  case ISD::MLOAD:
-    return LowerMLOAD(Op, DAG);
-  }
-}
-/// } Custom Lower
-
-/// Return the entry encoding for a jump table in the
-/// current function.  The returned value is a member of the
-/// MachineJumpTableInfo::JTEntryKind enum.
-unsigned VETargetLowering::getJumpTableEncoding() const {
-  // VE doesn't support GOT32 style of labels in the current version of nas.
-  // So, we generates a following entry for each jump table.
-  //    .4bytes  .LBB0_2-<function name>
-  if (isPositionIndependent())
-    return MachineJumpTableInfo::EK_Custom32;
-
-  // Otherwise, use the normal jump table encoding heuristics.
-  return TargetLowering::getJumpTableEncoding();
-}
-
-const MCExpr *
-VETargetLowering::LowerCustomJumpTableEntry(const MachineJumpTableInfo *MJTI,
-                                            const MachineBasicBlock *MBB,
-                                            unsigned uid,MCContext &Ctx) const{
-  assert(isPositionIndependent());
-  // VE doesn't support GOT32 style of labels in the current version of nas.
-  // So, we generates a following entry for each jump table.
-  //    .4bytes  .LBB0_2-<function name>
-  auto Value = MCSymbolRefExpr::create(MBB->getSymbol(), Ctx);
-  MCSymbol *Sym = Ctx.getOrCreateSymbol(MBB->getParent()->getName().data());
-  auto Base = MCSymbolRefExpr::create(Sym, Ctx);
-  return MCBinaryExpr::createSub(Value, Base, Ctx);
-}
-
-void VETargetLowering::SetupEntryBlockForSjLj(MachineInstr &MI,
-                                              MachineBasicBlock *MBB,
-                                              MachineBasicBlock *DispatchBB,
-                                              int FI) const {
-  DebugLoc DL = MI.getDebugLoc();
-  MachineFunction *MF = MBB->getParent();
-  MachineRegisterInfo *MRI = &MF->getRegInfo();
-  const VEInstrInfo *TII = Subtarget->getInstrInfo();
-
-  const TargetRegisterClass *TRC = &VE::I64RegClass;
-  unsigned Tmp1 = MRI->createVirtualRegister(TRC);
-  unsigned Tmp2 = MRI->createVirtualRegister(TRC);
-  unsigned VR = MRI->createVirtualRegister(TRC);
-  unsigned Op = VE::STrii;
-
-  if (isPositionIndependent()) {
-    // Create following instructions for local linkage PIC code.
-    //     lea %Tmp1, DispatchBB@gotoff_lo
-    //     and %Tmp2, %Tmp1, (32)0
-    //     lea.sl %Tmp3, DispatchBB@gotoff_hi(%Tmp2)
-    //     adds.l %VR, %s15, %Tmp3                  ; %s15 is GOT
-    // FIXME: use lea.sl %BReg, .LJTI0_0@gotoff_hi(%Tmp2, %s15)
-    unsigned Tmp3 = MRI->createVirtualRegister(&VE::I64RegClass);
-    BuildMI(*MBB, MI, DL, TII->get(VE::LEAzii), Tmp1)
-        .addImm(0).addImm(0).addMBB(DispatchBB, VEMCExpr::VK_VE_GOTOFF_LO32);
-    BuildMI(*MBB, MI, DL, TII->get(VE::ANDrm0), Tmp2)
-        .addReg(Tmp1).addImm(32);
-    BuildMI(*MBB, MI, DL, TII->get(VE::LEASLrii), Tmp3)
-        .addReg(Tmp2).addImm(0).addMBB(DispatchBB, VEMCExpr::VK_VE_GOTOFF_HI32);
-    BuildMI(*MBB, MI, DL, TII->get(VE::ADXrr), VR)
-        .addReg(VE::SX15).addReg(Tmp3);
-  } else {
-    // lea     %Tmp1, DispatchBB@lo
-    // and     %Tmp2, %Tmp1, (32)0
-    // lea.sl  %VR, DispatchBB@hi(%Tmp2)
-    BuildMI(*MBB, MI, DL, TII->get(VE::LEAzii), Tmp1)
-        .addImm(0).addImm(0).addMBB(DispatchBB, VEMCExpr::VK_VE_LO32);
-    BuildMI(*MBB, MI, DL, TII->get(VE::ANDrm0), Tmp2)
-        .addReg(Tmp1).addImm(32);
-    BuildMI(*MBB, MI, DL, TII->get(VE::LEASLrii), VR)
-        .addReg(Tmp2).addImm(0).addMBB(DispatchBB, VEMCExpr::VK_VE_HI32);
-  }
-
-  MachineInstrBuilder MIB = BuildMI(*MBB, MI, DL, TII->get(Op));
-  addFrameReference(MIB, FI, 56 + 16);
-  MIB.addReg(VR);
-}
-
-MachineBasicBlock *
-VETargetLowering::emitEHSjLjSetJmp(MachineInstr &MI,
-                                   MachineBasicBlock *MBB) const {
-  DebugLoc DL = MI.getDebugLoc();
-  MachineFunction *MF = MBB->getParent();
-  const TargetInstrInfo *TII = Subtarget->getInstrInfo();
-  const TargetRegisterInfo *TRI = Subtarget->getRegisterInfo();
-  MachineRegisterInfo &MRI = MF->getRegInfo();
-
-  const BasicBlock *BB = MBB->getBasicBlock();
-  MachineFunction::iterator I = ++MBB->getIterator();
-
-  // Memory Reference
-  SmallVector<MachineMemOperand *, 2> MMOs(MI.memoperands_begin(),
-                                           MI.memoperands_end());
-  unsigned BufReg = MI.getOperand(1).getReg();
-
-  unsigned DstReg;
-
-  DstReg = MI.getOperand(0).getReg();
-  const TargetRegisterClass *RC = MRI.getRegClass(DstReg);
-  assert(TRI->isTypeLegalForClass(*RC, MVT::i32) && "Invalid destination!");
-  (void)TRI;
-  Register mainDstReg = MRI.createVirtualRegister(RC);
-  Register restoreDstReg = MRI.createVirtualRegister(RC);
-
-  // For v = setjmp(buf), we generate
-  //
-  // thisMBB:
-  //  buf[3] = %s17 iff %s17 is used as BP
-  //  buf[1] = restoreMBB
-  //  SjLjSetup restoreMBB
-  //
-  // mainMBB:
-  //  v_main = 0
-  //
-  // sinkMBB:
-  //  v = phi(main, restore)
-  //
-  // restoreMBB:
-  //  %s17 = buf[3] = iff %s17 is used as BP
-  //  v_restore = 1
-
-  MachineBasicBlock *thisMBB = MBB;
-  MachineBasicBlock *mainMBB = MF->CreateMachineBasicBlock(BB);
-  MachineBasicBlock *sinkMBB = MF->CreateMachineBasicBlock(BB);
-  MachineBasicBlock *restoreMBB = MF->CreateMachineBasicBlock(BB);
-  MF->insert(I, mainMBB);
-  MF->insert(I, sinkMBB);
-  MF->push_back(restoreMBB);
-  restoreMBB->setHasAddressTaken();
-
-  // Transfer the remainder of BB and its successor edges to sinkMBB.
-  sinkMBB->splice(sinkMBB->begin(), MBB,
-                  std::next(MachineBasicBlock::iterator(MI)), MBB->end());
-  sinkMBB->transferSuccessorsAndUpdatePHIs(MBB);
-
-  // thisMBB:
-  unsigned LabelReg = MRI.createVirtualRegister(&VE::I64RegClass);
-  unsigned Tmp1 = MRI.createVirtualRegister(&VE::I64RegClass);
-  unsigned Tmp2 = MRI.createVirtualRegister(&VE::I64RegClass);
-
-  if (isPositionIndependent()) {
-    // Create following instructions for local linkage PIC code.
-    //     lea %Tmp1, restoreMBB@gotoff_lo
-    //     and %Tmp2, %Tmp1, (32)0
-    //     lea.sl %Tmp3, restoreMBB@gotoff_hi(%Tmp2)
-    //     adds.l %LabelReg, %s15, %Tmp3                  ; %s15 is GOT
-    // FIXME: use lea.sl %BReg, .LJTI0_0@gotoff_hi(%Tmp2, %s15)
-    unsigned Tmp3 = MRI.createVirtualRegister(&VE::I64RegClass);
-    BuildMI(*MBB, MI, DL, TII->get(VE::LEAzii), Tmp1)
-        .addImm(0).addImm(0).addMBB(restoreMBB, VEMCExpr::VK_VE_GOTOFF_LO32);
-    BuildMI(*MBB, MI, DL, TII->get(VE::ANDrm0), Tmp2)
-        .addReg(Tmp1).addImm(32);
-    BuildMI(*MBB, MI, DL, TII->get(VE::LEASLrii), Tmp3)
-        .addReg(Tmp2).addImm(0).addMBB(restoreMBB, VEMCExpr::VK_VE_GOTOFF_HI32);
-    BuildMI(*MBB, MI, DL, TII->get(VE::ADXrr), LabelReg)
-        .addReg(VE::SX15).addReg(Tmp3);
-  } else {
-    // lea     %Tmp1, restoreMBB@lo
-    // and     %Tmp2, %Tmp1, (32)0
-    // lea.sl  %LabelReg, restoreMBB@hi(%Tmp2)
-    BuildMI(*MBB, MI, DL, TII->get(VE::LEAzii), Tmp1)
-        .addImm(0).addImm(0).addMBB(restoreMBB, VEMCExpr::VK_VE_LO32);
-    BuildMI(*MBB, MI, DL, TII->get(VE::ANDrm0), Tmp2)
-        .addReg(Tmp1).addImm(32);
-    BuildMI(*MBB, MI, DL, TII->get(VE::LEASLrii), LabelReg)
-        .addReg(Tmp2).addImm(0).addMBB(restoreMBB, VEMCExpr::VK_VE_HI32);
-  }
-
-  // Store BP
-  const VEFrameLowering *TFI = Subtarget->getFrameLowering();
-  if (TFI->hasBP(*MF)) {
-    // store BP in buf[3]
-    MachineInstrBuilder MIB = BuildMI(*MBB, MI, DL, TII->get(VE::STrii));
-    MIB.addReg(BufReg);
-    MIB.addImm(0);
-    MIB.addImm(24);
-    MIB.addReg(VE::SX17);
-    MIB.setMemRefs(MMOs);
-  }
-
-  // Store IP
-  MachineInstrBuilder MIB = BuildMI(*MBB, MI, DL, TII->get(VE::STrii));
-  MIB.add(MI.getOperand(1));
-  MIB.addImm(0);
-  MIB.addImm(8);
-  MIB.addReg(LabelReg);
-  MIB.setMemRefs(MMOs);
-
-  // SP/FP are already stored in jmpbuf before `llvm.eh.sjlj.setjmp`.
-
-  // Setup
-  MIB = BuildMI(*thisMBB, MI, DL, TII->get(VE::EH_SjLj_Setup))
-          .addMBB(restoreMBB);
-
-  const VERegisterInfo *RegInfo = Subtarget->getRegisterInfo();
-  MIB.addRegMask(RegInfo->getNoPreservedMask());
-  thisMBB->addSuccessor(mainMBB);
-  thisMBB->addSuccessor(restoreMBB);
-
-  // mainMBB:
-  BuildMI(mainMBB, DL, TII->get(VE::LEAzii), mainDstReg)
-      .addImm(0).addImm(0).addImm(0);
-  mainMBB->addSuccessor(sinkMBB);
-
-  // sinkMBB:
-  BuildMI(*sinkMBB, sinkMBB->begin(), DL,
-          TII->get(VE::PHI), DstReg)
-    .addReg(mainDstReg).addMBB(mainMBB)
-    .addReg(restoreDstReg).addMBB(restoreMBB);
-
-  // restoreMBB:
-  if (TFI->hasBP(*MF)) {
-    // Restore BP from buf[3].  The address of buf is in SX10.
-    // FIXME: Better to not use SX10 here
-    MachineInstrBuilder MIB = BuildMI(restoreMBB, DL, TII->get(VE::LDrii),
-        VE::SX17);
-    MIB.addReg(VE::SX10);
-    MIB.addImm(0);
-    MIB.addImm(24);
-    MIB.setMemRefs(MMOs);
-  }
-  BuildMI(restoreMBB, DL, TII->get(VE::LEAzii), restoreDstReg)
-      .addImm(0).addImm(0).addImm(1);
-  BuildMI(restoreMBB, DL, TII->get(VE::BCRLa)).addMBB(sinkMBB);
-  restoreMBB->addSuccessor(sinkMBB);
-
-  MI.eraseFromParent();
-  return sinkMBB;
-}
-
-MachineBasicBlock *
-VETargetLowering::emitEHSjLjLongJmp(MachineInstr &MI,
-                                    MachineBasicBlock *MBB) const {
-  DebugLoc DL = MI.getDebugLoc();
-  MachineFunction *MF = MBB->getParent();
-  const TargetInstrInfo *TII = Subtarget->getInstrInfo();
-  MachineRegisterInfo &MRI = MF->getRegInfo();
-
-  // Memory Reference
-  SmallVector<MachineMemOperand *, 2> MMOs(MI.memoperands_begin(),
-                                           MI.memoperands_end());
-  unsigned BufReg = MI.getOperand(0).getReg();
-
-  Register Tmp = MRI.createVirtualRegister(&VE::I64RegClass);
-  // Since FP is only updated here but NOT referenced, it's treated as GPR.
-  unsigned FP = VE::SX9;
-  unsigned SP = VE::SX11;
-
-  MachineInstrBuilder MIB;
-
-  MachineBasicBlock *thisMBB = MBB;
-
-  // Reload FP
-  MIB = BuildMI(*thisMBB, MI, DL, TII->get(VE::LDrii), FP);
-  MIB.addReg(BufReg);
-  MIB.addImm(0);
-  MIB.addImm(0);
-  MIB.setMemRefs(MMOs);
-
-  // Reload IP
-  MIB = BuildMI(*thisMBB, MI, DL, TII->get(VE::LDrii), Tmp);
-  MIB.addReg(BufReg);
-  MIB.addImm(0);
-  MIB.addImm(8);
-  MIB.setMemRefs(MMOs);
-
-  // Copy BufReg to SX10 for later use in setjmp
-  // FIXME: Better to not use SX10 here
-  BuildMI(*thisMBB, MI, DL, TII->get(VE::ORri), VE::SX10)
-      .addReg(BufReg).addImm(0);
-
-  // Reload SP
-  MIB = BuildMI(*thisMBB, MI, DL, TII->get(VE::LDrii), SP);
-  MIB.add(MI.getOperand(0));  // we can preserve the kill flags here.
-  MIB.addImm(0);
-  MIB.addImm(16);
-  MIB.setMemRefs(MMOs);
-
-  // Jump
-  BuildMI(*thisMBB, MI, DL, TII->get(VE::BAri))
-      .addReg(Tmp)
-      .addImm(0);
-
-  MI.eraseFromParent();
-  return thisMBB;
-}
-
-MachineBasicBlock *
-VETargetLowering::EmitSjLjDispatchBlock(MachineInstr &MI,
-                                        MachineBasicBlock *BB) const {
-  DebugLoc DL = MI.getDebugLoc();
-  MachineFunction *MF = BB->getParent();
-  MachineFrameInfo &MFI = MF->getFrameInfo();
-  MachineRegisterInfo *MRI = &MF->getRegInfo();
-  const VEInstrInfo *TII = Subtarget->getInstrInfo();
-  int FI = MFI.getFunctionContextIndex();
-
-  // Get a mapping of the call site numbers to all of the landing pads they're
-  // associated with.
-  DenseMap<unsigned, SmallVector<MachineBasicBlock *, 2>> CallSiteNumToLPad;
-  unsigned MaxCSNum = 0;
-  for (auto &MBB : *MF) {
-    if (!MBB.isEHPad())
-      continue;
-
-    MCSymbol *Sym = nullptr;
-    for (const auto &MI : MBB) {
-      if (MI.isDebugInstr())
-        continue;
-
-      assert(MI.isEHLabel() && "expected EH_LABEL");
-      Sym = MI.getOperand(0).getMCSymbol();
-      break;
-    }
-
-    if (!MF->hasCallSiteLandingPad(Sym))
-      continue;
-
-    for (unsigned CSI : MF->getCallSiteLandingPad(Sym)) {
-      CallSiteNumToLPad[CSI].push_back(&MBB);
-      MaxCSNum = std::max(MaxCSNum, CSI);
-    }
-  }
-
-  // Get an ordered list of the machine basic blocks for the jump table.
-  std::vector<MachineBasicBlock *> LPadList;
-  SmallPtrSet<MachineBasicBlock *, 32> InvokeBBs;
-  LPadList.reserve(CallSiteNumToLPad.size());
-
-  for (unsigned CSI = 1; CSI <= MaxCSNum; ++CSI) {
-    for (auto &LP : CallSiteNumToLPad[CSI]) {
-      LPadList.push_back(LP);
-      InvokeBBs.insert(LP->pred_begin(), LP->pred_end());
-    }
-  }
-
-  assert(!LPadList.empty() &&
-         "No landing pad destinations for the dispatch jump table!");
-
-  // Create the MBBs for the dispatch code.
-
-  // Shove the dispatch's address into the return slot in the function context.
-  MachineBasicBlock *DispatchBB = MF->CreateMachineBasicBlock();
-  DispatchBB->setIsEHPad(true);
-
-  MachineBasicBlock *TrapBB = MF->CreateMachineBasicBlock();
-  BuildMI(TrapBB, DL, TII->get(VE::TRAP));
-  BuildMI(TrapBB, DL, TII->get(VE::NOP));
-  DispatchBB->addSuccessor(TrapBB);
-
-  MachineBasicBlock *DispContBB = MF->CreateMachineBasicBlock();
-  DispatchBB->addSuccessor(DispContBB);
-
-  // Insert MBBs.
-  MF->push_back(DispatchBB);
-  MF->push_back(DispContBB);
-  MF->push_back(TrapBB);
-
-  // Insert code into the entry block that creates and registers the function
-  // context.
-  SetupEntryBlockForSjLj(MI, BB, DispatchBB, FI);
-
-  // Create the jump table and associated information
-  unsigned JTE = getJumpTableEncoding();
-  MachineJumpTableInfo *JTI = MF->getOrCreateJumpTableInfo(JTE);
-  unsigned MJTI = JTI->createJumpTableIndex(LPadList);
-
-  const VERegisterInfo &RI = TII->getRegisterInfo();
-  // Add a register mask with no preserved registers.  This results in all
-  // registers being marked as clobbered.
-#if 0
-  if (RI.hasBasePointer(*MF)) {
-    const bool FPIs64Bit =
-        Subtarget.isTarget64BitLP64() || Subtarget.isTargetNaCl64();
-    X86MachineFunctionInfo *MFI = MF->getInfo<X86MachineFunctionInfo>();
-    MFI->setRestoreBasePointer(MF);
-
-    unsigned FP = RI.getFrameRegister(*MF);
-    unsigned BP = RI.getBaseRegister();
-    unsigned Op = FPIs64Bit ? X86::MOV64rm : X86::MOV32rm;
-    addRegOffset(BuildMI(DispatchBB, DL, TII->get(Op), BP), FP, true,
-                 MFI->getRestoreBasePointerOffset())
-        .addRegMask(RI.getNoPreservedMask());
-  } else {
-    BuildMI(DispatchBB, DL, TII->get(X86::NOOP))
-        .addRegMask(RI.getNoPreservedMask());
-  }
-#endif
-  BuildMI(DispatchBB, DL, TII->get(VE::NOP))
-      .addRegMask(RI.getNoPreservedMask());
-
-  if (isPositionIndependent()) {
-    // Force to generate GETGOT, since current implementation doesn't recover
-    // GOT register correctly.
-    BuildMI(DispatchBB, DL, TII->get(VE::GETGOT), VE::SX15);
-  }
-
-  // IReg is used as an index in a memory operand and therefore can't be SP
-  unsigned IReg = MRI->createVirtualRegister(&VE::I64RegClass);
-  addFrameReference(BuildMI(DispatchBB, DL, TII->get(VE::LDLZXrii), IReg), FI, 8);
-  if (LPadList.size() < 64) {
-    BuildMI(DispatchBB, DL, TII->get(VE::BCRLir)).addImm(VECC::CC_ILE)
-        .addImm(LPadList.size()).addReg(IReg).addMBB(TrapBB);
-  } else {
-    assert(LPadList.size() <= 0x7FFFFFFF && "Too large Landing Pad!");
-    unsigned TmpReg = MRI->createVirtualRegister(&VE::I64RegClass);
-    BuildMI(DispatchBB, DL, TII->get(VE::LEAzii), TmpReg)
-        .addImm(0).addImm(0).addImm(LPadList.size());
-    BuildMI(DispatchBB, DL, TII->get(VE::BCRLrr)).addImm(VECC::CC_ILE)
-        .addReg(TmpReg).addReg(IReg).addMBB(TrapBB);
-  }
-
-  unsigned BReg = MRI->createVirtualRegister(&VE::I64RegClass);
-
-  unsigned Tmp1 = MRI->createVirtualRegister(&VE::I64RegClass);
-  unsigned Tmp2 = MRI->createVirtualRegister(&VE::I64RegClass);
-
-  if (isPositionIndependent()) {
-    // Create following instructions for local linkage PIC code.
-    //     lea %Tmp1, .LJTI0_0@gotoff_lo
-    //     and %Tmp2, %Tmp1, (32)0
-    //     lea.sl %Tmp3, .LJTI0_0@gotoff_hi(%Tmp2)
-    //     adds.l %BReg, %s15, %Tmp3                  ; %s15 is GOT
-    // FIXME: use lea.sl %BReg, .LJTI0_0@gotoff_hi(%Tmp2, %s15)
-    unsigned Tmp3 = MRI->createVirtualRegister(&VE::I64RegClass);
-    BuildMI(DispContBB, DL, TII->get(VE::LEAzii), Tmp1)
-        .addImm(0).addImm(0)
-        .addJumpTableIndex(MJTI, VEMCExpr::VK_VE_GOTOFF_LO32);
-    BuildMI(DispContBB, DL, TII->get(VE::ANDrm0), Tmp2)
-        .addReg(Tmp1).addImm(32);
-    BuildMI(DispContBB, DL, TII->get(VE::LEASLrii), Tmp3)
-        .addReg(Tmp2).addImm(0)
-        .addJumpTableIndex(MJTI, VEMCExpr::VK_VE_GOTOFF_HI32);
-    BuildMI(DispContBB, DL, TII->get(VE::ADXrr), BReg)
-        .addReg(VE::SX15).addReg(Tmp3);
-  } else {
-    // lea     %Tmp1, .LJTI0_0@lo
-    // and     %Tmp2, %Tmp1, (32)0
-    // lea.sl  %BReg, .LJTI0_0@hi(%Tmp2)
-    BuildMI(DispContBB, DL, TII->get(VE::LEAzii), Tmp1)
-        .addImm(0).addImm(0)
-        .addJumpTableIndex(MJTI, VEMCExpr::VK_VE_LO32);
-    BuildMI(DispContBB, DL, TII->get(VE::ANDrm0), Tmp2)
-        .addReg(Tmp1).addImm(32);
-    BuildMI(DispContBB, DL, TII->get(VE::LEASLrii), BReg)
-        .addReg(Tmp2).addImm(0).addJumpTableIndex(MJTI, VEMCExpr::VK_VE_HI32);
-  }
-
-  switch (JTE) {
-  case MachineJumpTableInfo::EK_BlockAddress: {
-    // Generate simple block address code for no-PIC model.
-
-    unsigned TReg = MRI->createVirtualRegister(&VE::I64RegClass);
-    unsigned Tmp1 = MRI->createVirtualRegister(&VE::I64RegClass);
-    unsigned Tmp2 = MRI->createVirtualRegister(&VE::I64RegClass);
-
-    // sll     Tmp1, IReg, 3
-    BuildMI(DispContBB, DL, TII->get(VE::SLLri), Tmp1)
-        .addReg(IReg)
-        .addImm(3);
-    // FIXME: combine these add and lds into "lds     TReg, *(BReg, Tmp1)"
-    // adds.l  Tmp2, BReg, Tmp1
-    BuildMI(DispContBB, DL, TII->get(VE::ADXrr), Tmp2)
-        .addReg(Tmp1)
-        .addReg(BReg);
-    // lds     TReg, *(Tmp2)
-    BuildMI(DispContBB, DL, TII->get(VE::LDrii), TReg)
-        .addReg(Tmp2)
-        .addImm(0)
-        .addImm(0);
-
-    // jmpq *(TReg)
-    BuildMI(DispContBB, DL, TII->get(VE::BAri))
-        .addReg(TReg)
-        .addImm(0);
-    break;
-  }
-#if 0
-  case MachineJumpTableInfo::EK_LabelDifference32: {
-    // This code is what regular architecture does, but nas doesn't generate
-    // LabelDifference32 correctly, so doesn't use this atm.
-
-    // for the case of PIC, generates these codes
-    unsigned OReg = MRI->createVirtualRegister(&VE::I64RegClass);
-    unsigned TReg = MRI->createVirtualRegister(&VE::I64RegClass);
-
-    unsigned Tmp1 = MRI->createVirtualRegister(&VE::I64RegClass);
-    unsigned Tmp2 = MRI->createVirtualRegister(&VE::I64RegClass);
-
-    // sll     Tmp1, IReg, 2
-    BuildMI(DispContBB, DL, TII->get(VE::SLLri), Tmp1)
-        .addReg(IReg)
-        .addImm(2);
-    // FIXME: combine these add and ldl into "ldl     OReg, *(BReg, Tmp1)"
-    // add     Tmp2, BReg, Tmp1
-    BuildMI(DispContBB, DL, TII->get(VE::ADXrr), Tmp2)
-        .addReg(Tmp1)
-        .addReg(BReg);
-    // ldl.sx  OReg, *(Tmp2)
-    BuildMI(DispContBB, DL, TII->get(VE::LDLri), OReg)
-        .addReg(Tmp2)
-        .addImm(0);
-    // adds.l  TReg, BReg, OReg
-    BuildMI(DispContBB, DL, TII->get(VE::ADXrr), TReg)
-        .addReg(OReg)
-        .addReg(BReg);
-    // jmpq *(TReg)
-    BuildMI(DispContBB, DL, TII->get(VE::BAri))
-        .addReg(TReg)
-        .addImm(0);
-    break;
-  }
-#endif
-  case MachineJumpTableInfo::EK_Custom32: {
-    // for the case of PIC, generates these codes
-
-    assert(isPositionIndependent());
-    unsigned OReg = MRI->createVirtualRegister(&VE::I64RegClass);
-    unsigned TReg = MRI->createVirtualRegister(&VE::I64RegClass);
-
-    unsigned Tmp1 = MRI->createVirtualRegister(&VE::I64RegClass);
-    unsigned Tmp2 = MRI->createVirtualRegister(&VE::I64RegClass);
-
-    // sll     Tmp1, IReg, 2
-    BuildMI(DispContBB, DL, TII->get(VE::SLLri), Tmp1)
-        .addReg(IReg)
-        .addImm(2);
-    // FIXME: combine these add and ldl into "ldl.zx   OReg, *(BReg, Tmp1)"
-    // add     Tmp2, BReg, Tmp1
-    BuildMI(DispContBB, DL, TII->get(VE::ADXrr), Tmp2)
-        .addReg(Tmp1)
-        .addReg(BReg);
-    // ldl.zx  OReg, *(Tmp2)
-    BuildMI(DispContBB, DL, TII->get(VE::LDLZXrii), OReg)
-        .addReg(Tmp2)
-        .addImm(0)
-        .addImm(0);
-
-    // Create following instructions for local linkage PIC code.
-    //     lea %Tmp3, fun@gotoff_lo
-    //     and %Tmp4, %Tmp3, (32)0
-    //     lea.sl %Tmp5, fun@gotoff_hi(%Tmp4)
-    //     adds.l %BReg2, %s15, %Tmp5                  ; %s15 is GOT
-    // FIXME: use lea.sl %BReg2, fun@gotoff_hi(%Tmp4, %s15)
-    unsigned Tmp3 = MRI->createVirtualRegister(&VE::I64RegClass);
-    unsigned Tmp4 = MRI->createVirtualRegister(&VE::I64RegClass);
-    unsigned Tmp5 = MRI->createVirtualRegister(&VE::I64RegClass);
-    unsigned BReg2 = MRI->createVirtualRegister(&VE::I64RegClass);
-    const char* FunName = DispContBB->getParent()->getName().data();
-    BuildMI(DispContBB, DL, TII->get(VE::LEAzii), Tmp3)
-        .addImm(0).addImm(0)
-        .addExternalSymbol(FunName, VEMCExpr::VK_VE_GOTOFF_LO32);
-    BuildMI(DispContBB, DL, TII->get(VE::ANDrm0), Tmp4)
-        .addReg(Tmp3).addImm(32);
-    BuildMI(DispContBB, DL, TII->get(VE::LEASLrii), Tmp5)
-        .addReg(Tmp4).addImm(0)
-        .addExternalSymbol(FunName, VEMCExpr::VK_VE_GOTOFF_HI32);
-    BuildMI(DispContBB, DL, TII->get(VE::ADXrr), BReg2)
-        .addReg(VE::SX15).addReg(Tmp5);
-
-    // adds.l  TReg, BReg2, OReg
-    BuildMI(DispContBB, DL, TII->get(VE::ADXrr), TReg)
-        .addReg(OReg)
-        .addReg(BReg2);
-    // jmpq *(TReg)
-    BuildMI(DispContBB, DL, TII->get(VE::BAri))
-        .addReg(TReg)
-        .addImm(0);
-    break;
-  }
-  default:
-    llvm_unreachable("Unexpected jump table encoding");
-  }
-
-  // Add the jump table entries as successors to the MBB.
-  SmallPtrSet<MachineBasicBlock *, 8> SeenMBBs;
-  for (auto &LP : LPadList)
-    if (SeenMBBs.insert(LP).second)
-      DispContBB->addSuccessor(LP);
-
-  // N.B. the order the invoke BBs are processed in doesn't matter here.
-  SmallVector<MachineBasicBlock *, 64> MBBLPads;
-  const MCPhysReg *SavedRegs = MF->getRegInfo().getCalleeSavedRegs();
-  for (MachineBasicBlock *MBB : InvokeBBs) {
-    // Remove the landing pad successor from the invoke block and replace it
-    // with the new dispatch block.
-    // Keep a copy of Successors since it's modified inside the loop.
-    SmallVector<MachineBasicBlock *, 8> Successors(MBB->succ_rbegin(),
-                                                   MBB->succ_rend());
-    // FIXME: Avoid quadratic complexity.
-    for (auto MBBS : Successors) {
-      if (MBBS->isEHPad()) {
-        MBB->removeSuccessor(MBBS);
-        MBBLPads.push_back(MBBS);
-      }
-    }
-
-    MBB->addSuccessor(DispatchBB);
-
-    // Find the invoke call and mark all of the callee-saved registers as
-    // 'implicit defined' so that they're spilled.  This prevents code from
-    // moving instructions to before the EH block, where they will never be
-    // executed.
-    for (auto &II : reverse(*MBB)) {
-      if (!II.isCall())
-        continue;
-
-      DenseMap<unsigned, bool> DefRegs;
-      for (auto &MOp : II.operands())
-        if (MOp.isReg())
-          DefRegs[MOp.getReg()] = true;
-
-      MachineInstrBuilder MIB(*MF, &II);
-      for (unsigned RI = 0; SavedRegs[RI]; ++RI) {
-        unsigned Reg = SavedRegs[RI];
-        if (!DefRegs[Reg])
-          MIB.addReg(Reg, RegState::ImplicitDefine | RegState::Dead);
-      }
-
-      break;
-    }
-  }
-
-  // Mark all former landing pads as non-landing pads.  The dispatch is the only
-  // landing pad now.
-  for (auto &LP : MBBLPads)
-    LP->setIsEHPad(false);
-
-  // The instruction is gone now.
-  MI.eraseFromParent();
-  return BB;
-}
-
-MachineBasicBlock *
-VETargetLowering::EmitInstrWithCustomInserter(MachineInstr &MI,
-                                              MachineBasicBlock *BB) const {
-  switch (MI.getOpcode()) {
-  default: llvm_unreachable("Unknown Custom Instruction!");
-  case VE::EH_SjLj_Setup_Dispatch:
-    return EmitSjLjDispatchBlock(MI, BB);
-  case VE::EH_SjLj_LongJmp:
-    return emitEHSjLjLongJmp(MI, BB);
-  case VE::EH_SjLj_SetJmp:
-    return emitEHSjLjSetJmp(MI, BB);
-  }
-}
-
-//===----------------------------------------------------------------------===//
-//                         VE Inline Assembly Support
-//===----------------------------------------------------------------------===//
-
-/// getConstraintType - Given a constraint letter, return the type of
-/// constraint it is for this target.
-VETargetLowering::ConstraintType
-VETargetLowering::getConstraintType(StringRef Constraint) const {
-  if (Constraint.size() == 1) {
-    switch (Constraint[0]) {
-    default:  break;
-    case 'r':
-    case 'f':
-    case 'e':
-      return C_RegisterClass;
-    case 'I': // SIMM13
-      return C_Other;
-    }
-  }
-
-  return TargetLowering::getConstraintType(Constraint);
-}
-
-TargetLowering::ConstraintWeight VETargetLowering::
-getSingleConstraintMatchWeight(AsmOperandInfo &info,
-                               const char *constraint) const {
-  ConstraintWeight weight = CW_Invalid;
-  Value *CallOperandVal = info.CallOperandVal;
-  // If we don't have a value, we can't do a match,
-  // but allow it at the lowest weight.
-  if (!CallOperandVal)
-    return CW_Default;
-
-  // Look at the constraint type.
-  switch (*constraint) {
-  default:
-    weight = TargetLowering::getSingleConstraintMatchWeight(info, constraint);
-    break;
-  case 'I': // SIMM13
-    if (ConstantInt *C = dyn_cast<ConstantInt>(info.CallOperandVal)) {
-      if (isInt<13>(C->getSExtValue()))
-        weight = CW_Constant;
-    }
-    break;
-  }
-  return weight;
-}
-
-/// LowerAsmOperandForConstraint - Lower the specified operand into the Ops
-/// vector.  If it is invalid, don't add anything to Ops.
-void VETargetLowering::
-LowerAsmOperandForConstraint(SDValue Op,
-                             std::string &Constraint,
-                             std::vector<SDValue> &Ops,
-                             SelectionDAG &DAG) const {
-  SDValue Result(nullptr, 0);
-
-  // Only support length 1 constraints for now.
-  if (Constraint.length() > 1)
-    return;
-
-  char ConstraintLetter = Constraint[0];
-  switch (ConstraintLetter) {
-  default: break;
-  case 'I':
-    if (ConstantSDNode *C = dyn_cast<ConstantSDNode>(Op)) {
-      if (isInt<13>(C->getSExtValue())) {
-        Result = DAG.getTargetConstant(C->getSExtValue(), SDLoc(Op),
-                                       Op.getValueType());
-        break;
-      }
-      return;
-    }
-  }
-
-  if (Result.getNode()) {
-    Ops.push_back(Result);
-    return;
-  }
-  TargetLowering::LowerAsmOperandForConstraint(Op, Constraint, Ops, DAG);
-}
-
-std::pair<unsigned, const TargetRegisterClass *>
-VETargetLowering::getRegForInlineAsmConstraint(const TargetRegisterInfo *TRI,
-                                                  StringRef Constraint,
-                                                  MVT VT) const {
-  if (Constraint.size() == 1) {
-    switch (Constraint[0]) {
-    case 'r':
-      return std::make_pair(0U, &VE::I64RegClass);
-    case 'f':
-      if (VT == MVT::f32 || VT == MVT::f64)
-        return std::make_pair(0U, &VE::I64RegClass);
-      else if (VT == MVT::f128)
-        return std::make_pair(0U, &VE::F128RegClass);
-      llvm_unreachable("Unknown ValueType for f-register-type!");
-      break;
-    case 'e':
-      if (VT == MVT::f32 || VT == MVT::f64)
-        return std::make_pair(0U, &VE::I64RegClass);
-      else if (VT == MVT::f128)
-        return std::make_pair(0U, &VE::F128RegClass);
-      llvm_unreachable("Unknown ValueType for e-register-type!");
-      break;
-    }
-  } else if (!Constraint.empty() && Constraint.size() <= 5
-              && Constraint[0] == '{' && *(Constraint.end()-1) == '}') {
-    // constraint = '{r<d>}'
-    // Remove the braces from around the name.
-    StringRef name(Constraint.data()+1, Constraint.size()-2);
-    // Handle register aliases:
-    //       r0-r7   -> g0-g7
-    //       r8-r15  -> o0-o7
-    //       r16-r23 -> l0-l7
-    //       r24-r31 -> i0-i7
-    uint64_t intVal = 0;
-    if (name.substr(0, 1).equals("r")
-        && !name.substr(1).getAsInteger(10, intVal) && intVal <= 31) {
-      const char regTypes[] = { 'g', 'o', 'l', 'i' };
-      char regType = regTypes[intVal/8];
-      char regIdx = '0' + (intVal % 8);
-      char tmp[] = { '{', regType, regIdx, '}', 0 };
-      std::string newConstraint = std::string(tmp);
-      return TargetLowering::getRegForInlineAsmConstraint(TRI, newConstraint,
-                                                          VT);
-    }
-  }
-
-  return TargetLowering::getRegForInlineAsmConstraint(TRI, Constraint, VT);
-}
-
-bool
-VETargetLowering::isOffsetFoldingLegal(const GlobalAddressSDNode *GA) const {
-  // The VE target isn't yet aware of offsets.
-  return false;
-}
-
-void VETargetLowering::ReplaceNodeResults(SDNode *N,
-                                             SmallVectorImpl<SDValue>& Results,
-                                             SelectionDAG &DAG) const {
-
-  SDLoc dl(N);
-
-  switch (N->getOpcode()) {
-  case ISD::BUILD_VECTOR:
-  case ISD::INSERT_VECTOR_ELT:
-  case ISD::EXTRACT_VECTOR_ELT:
-  case ISD::VECTOR_SHUFFLE:
-  case ISD::MSCATTER:
-  case ISD::MGATHER:
-  case ISD::MLOAD:
-    // ask llvm to expand vector related instructions if those are not legal.
-    return;
-  default:
-    LLVM_DEBUG(N->dumpr(&DAG));
-    llvm_unreachable("Do not know how to custom type legalize this operation!");
-  }
->>>>>>> 67c10f34
 }
 
 // Override to enable LOAD_STACK_GUARD lowering on Linux.
@@ -7351,21 +4672,6 @@
     return TargetLowering::insertSSPDeclarations(M);
 }
 
-<<<<<<< HEAD
 void VETargetLowering::finalizeLowering(MachineFunction &MF) const {
   TargetLoweringBase::finalizeLowering(MF);
-=======
-void VETargetLowering::finalizeLowering(MachineFunction& MF) const {
-  TargetLoweringBase::finalizeLowering(MF);
-}
-
-bool VETargetLowering::isVectorMaskType(EVT VT) const {
-  if (Subtarget->vectorize()) {
-    return (VT == MVT::v256i1 || VT == MVT::v512i1);
-  } else {
-    // In default subtarget, v4i64 and v8i64 are dedicated for vector mask
-    return (VT == MVT::v256i1 || VT == MVT::v512i1
-            || VT == MVT::v4i64 || VT == MVT::v8i64);
-  }
->>>>>>> 67c10f34
 }