--- conflicted
+++ resolved
@@ -25,17 +25,6 @@
 namespace VEISD {
 enum NodeType : unsigned {
   FIRST_NUMBER = ISD::BUILTIN_OP_END,
-<<<<<<< HEAD
-  CMPICC, // Compare two GPR operands, set icc+xcc.
-  CMPFCC, // Compare two FP operands, set fcc.
-  BRICC,  // Branch to dest on icc condition
-  BRXCC,  // Branch to dest on xcc condition (64-bit only).
-  BRFCC,  // Branch to dest on fcc condition
-  SELECT,
-  SELECT_ICC, // Select between two values using the current ICC flags.
-  SELECT_XCC, // Select between two values using the current XCC flags.
-  SELECT_FCC, // Select between two values using the current FCC flags.
-=======
 
   EQV,         // Equivalence between two integer values.
   XOR,         // Exclusive-or between two integer values.
@@ -44,7 +33,6 @@
   CMPF,        // Compare between two floating-point values.
   CMPQ,        // Compare between two quad floating-point values.
   CMOV,        // Select between two values using the result of comparison.
->>>>>>> aef203c6
 
   EH_SJLJ_SETJMP,         // SjLj exception handling setjmp.
   EH_SJLJ_LONGJMP,        // SjLj exception handling longjmp.
@@ -53,19 +41,6 @@
   Hi,
   Lo, // Hi/Lo operations, typically on a global address.
 
-<<<<<<< HEAD
-  FTOI, // FP to Int within a FP register.
-  ITOF, // Int to FP within a FP register.
-  FTOX, // FP to Int64 within a FP register.
-  XTOF, // Int64 to FP within a FP register.
-
-  MAX,
-  MIN,
-  FMAX,
-  FMIN,
-
-=======
->>>>>>> aef203c6
   GETFUNPLT,   // load function address through %plt insturction
   GETTLSADDR,  // load address for TLS access
   GETSTACKTOP, // retrieve address of stack top (first address of
@@ -163,14 +138,11 @@
 public:
   VETargetLowering(const TargetMachine &TM, const VESubtarget &STI);
 
-<<<<<<< HEAD
   TargetLoweringBase::LegalizeAction
   getCustomOperationAction(SDNode &) const override;
   TargetLowering::LegalizeAction
   getActionForExtendedType(unsigned Op, EVT VT) const override;
 
-=======
->>>>>>> aef203c6
   /// computeKnownBitsForTargetNode - Determine which of the bits specified
   /// in Mask are known to be either zero or one and return them in the
   /// KnownZero/KnownOne bitsets.
@@ -183,12 +155,12 @@
   EmitInstrWithCustomInserter(MachineInstr &MI,
                               MachineBasicBlock *MBB) const override;
 
-<<<<<<< HEAD
+
   const char *getTargetNodeName(unsigned Opcode) const override;
   MVT getScalarShiftAmountTy(const DataLayout &, EVT) const override {
     return MVT::i32;
   }
-=======
+
   SDValue PerformDAGCombine(SDNode *N, DAGCombinerInfo &DCI) const override;
 
   SDValue combineExtBoolTrunc(SDNode *N, DAGCombinerInfo &DCI) const;
@@ -207,7 +179,6 @@
                                 SelectionDAG &DAG) const;
   SDValue generateEquivalentLdz(SDNode *N, bool Complement,
                                 SelectionDAG &DAG) const;
->>>>>>> aef203c6
 
   // inline asm
   ConstraintType getConstraintType(StringRef Constraint) const override;
@@ -423,7 +394,6 @@
                               MachineBasicBlock *DispatchBB, int FI) const;
   void finalizeLowering(MachineFunction &MF) const override;
 
-<<<<<<< HEAD
   // VE supports only vector FMA
   bool isFMAFasterThanFMulAndFAdd(const MachineFunction &MF,
                                   EVT VT) const override {
@@ -450,7 +420,6 @@
 
   /// Return the preferred vector type legalization action.
   LegalizeTypeAction getPreferredVectorAction(MVT VT) const override;
-=======
   bool isVectorMaskType(EVT VT) const;
 
   /// Target Optimization {
@@ -468,13 +437,7 @@
 
   bool hasAndNot(SDValue Y) const override;
 
-  // VE supports only vector FMA
-  bool isFMAFasterThanFMulAndFAdd(const MachineFunction &MF,
-                                  EVT VT) const override
-  { return VT.isVector() ? true : false; }
-
   /// } Target Optimization
->>>>>>> aef203c6
 };
 } // namespace llvm
 
