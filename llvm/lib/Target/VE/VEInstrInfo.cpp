//===-- VEInstrInfo.cpp - VE Instruction Information ----------------------===//
//
// Part of the LLVM Project, under the Apache License v2.0 with LLVM Exceptions.
// See https://llvm.org/LICENSE.txt for license information.
// SPDX-License-Identifier: Apache-2.0 WITH LLVM-exception
//
//===----------------------------------------------------------------------===//
//
// This file contains the VE implementation of the TargetInstrInfo class.
//
//===----------------------------------------------------------------------===//

#include "VEInstrInfo.h"
#include "VE.h"
#include "VEMachineFunctionInfo.h"
#include "VESubtarget.h"
#include "llvm/ADT/STLExtras.h"
#include "llvm/ADT/SmallVector.h"
#include "llvm/CodeGen/MachineFrameInfo.h"
#include "llvm/CodeGen/MachineInstrBuilder.h"
#include "llvm/CodeGen/MachineMemOperand.h"
#include "llvm/CodeGen/MachineRegisterInfo.h"
#include "llvm/Support/CommandLine.h"
#include "llvm/Support/Debug.h"
#include "llvm/Support/ErrorHandling.h"
#include "llvm/Support/TargetRegistry.h"

#define DEBUG_TYPE "ve-instr-info"

using namespace llvm;

static cl::opt<bool> ShowSpillMessageVec(
  "show-spill-message-vec",
  cl::init(false),
  cl::desc("Enable diagnostic message for spill/restore of vector or vector mask registers."),
  cl::Hidden);

#define GET_INSTRINFO_CTOR_DTOR
#include "VEGenInstrInfo.inc"

// Pin the vtable to this file.
void VEInstrInfo::anchor() {}

VEInstrInfo::VEInstrInfo(VESubtarget &ST)
    : VEGenInstrInfo(VE::ADJCALLSTACKDOWN, VE::ADJCALLSTACKUP), RI(),
      Subtarget(ST) {}

static bool IsIntegerCC(unsigned CC) { return (CC < VECC::CC_AF); }

static VECC::CondCodes GetOppositeBranchCondition(VECC::CondCodes CC) {
  switch(CC) {
  case VECC::CC_IG:     return VECC::CC_ILE;
  case VECC::CC_IL:     return VECC::CC_IGE;
  case VECC::CC_INE:    return VECC::CC_IEQ;
  case VECC::CC_IEQ:    return VECC::CC_INE;
  case VECC::CC_IGE:    return VECC::CC_IL;
  case VECC::CC_ILE:    return VECC::CC_IG;
  case VECC::CC_AF:     return VECC::CC_AT;
  case VECC::CC_G:      return VECC::CC_LENAN;
  case VECC::CC_L:      return VECC::CC_GENAN;
  case VECC::CC_NE:     return VECC::CC_EQNAN;
  case VECC::CC_EQ:     return VECC::CC_NENAN;
  case VECC::CC_GE:     return VECC::CC_LNAN;
  case VECC::CC_LE:     return VECC::CC_GNAN;
  case VECC::CC_NUM:    return VECC::CC_NAN;
  case VECC::CC_NAN:    return VECC::CC_NUM;
  case VECC::CC_GNAN:   return VECC::CC_LE;
  case VECC::CC_LNAN:   return VECC::CC_GE;
  case VECC::CC_NENAN:  return VECC::CC_EQ;
  case VECC::CC_EQNAN:  return VECC::CC_NE;
  case VECC::CC_GENAN:  return VECC::CC_L;
  case VECC::CC_LENAN:  return VECC::CC_G;
  case VECC::CC_AT:     return VECC::CC_AF;
  }
  llvm_unreachable("Invalid cond code");
}

// Treat br.l [BCR AT] as unconditional branch
static bool isUncondBranchOpcode(int Opc) {
  return Opc == VE::BCRLa || Opc == VE::BCRWa ||
         Opc == VE::BCRDa || Opc == VE::BCRSa;
}

static bool isCondBranchOpcode(int Opc) {
  return Opc == VE::BCRLrr  || Opc == VE::BCRLir  ||
         Opc == VE::BCRWrr  || Opc == VE::BCRWir  ||
         Opc == VE::BCRDrr  || Opc == VE::BCRDir  ||
         Opc == VE::BCRSrr  || Opc == VE::BCRSir;
}

static bool isIndirectBranchOpcode(int Opc) {
  return Opc == VE::BAri;
}

static void parseCondBranch(MachineInstr *LastInst, MachineBasicBlock *&Target,
                            SmallVectorImpl<MachineOperand> &Cond) {
  Cond.push_back(MachineOperand::CreateImm(LastInst->getOperand(0).getImm()));
  Cond.push_back(LastInst->getOperand(1));
  Cond.push_back(LastInst->getOperand(2));
  Target = LastInst->getOperand(3).getMBB();
}

bool VEInstrInfo::analyzeBranch(MachineBasicBlock &MBB, MachineBasicBlock *&TBB,
                                MachineBasicBlock *&FBB,
                                SmallVectorImpl<MachineOperand> &Cond,
                                bool AllowModify) const {
  MachineBasicBlock::iterator I = MBB.getLastNonDebugInstr();
  if (I == MBB.end())
    return false;

  if (!isUnpredicatedTerminator(*I))
    return false;

  // Get the last instruction in the block.
  MachineInstr *LastInst = &*I;
  unsigned LastOpc = LastInst->getOpcode();

  // If there is only one terminator instruction, process it.
  if (I == MBB.begin() || !isUnpredicatedTerminator(*--I)) {
    if (isUncondBranchOpcode(LastOpc)) {
      TBB = LastInst->getOperand(0).getMBB();
      return false;
    }
    if (isCondBranchOpcode(LastOpc)) {
      // Block ends with fall-through condbranch.
      parseCondBranch(LastInst, TBB, Cond);
      return false;
    }
    return true; // Can't handle indirect branch.
  }

  // Get the instruction before it if it is a terminator.
  MachineInstr *SecondLastInst = &*I;
  unsigned SecondLastOpc = SecondLastInst->getOpcode();

  // If AllowModify is true and the block ends with two or more unconditional
  // branches, delete all but the first unconditional branch.
  if (AllowModify && isUncondBranchOpcode(LastOpc)) {
    while (isUncondBranchOpcode(SecondLastOpc)) {
      LastInst->eraseFromParent();
      LastInst = SecondLastInst;
      LastOpc = LastInst->getOpcode();
      if (I == MBB.begin() || !isUnpredicatedTerminator(*--I)) {
        // Return now the only terminator is an unconditional branch.
        TBB = LastInst->getOperand(0).getMBB();
        return false;
      }
      SecondLastInst = &*I;
      SecondLastOpc = SecondLastInst->getOpcode();
    }
  }

  // If there are three terminators, we don't know what sort of block this is.
  if (SecondLastInst && I != MBB.begin() && isUnpredicatedTerminator(*--I))
    return true;

  // If the block ends with a B and a Bcc, handle it.
  if (isCondBranchOpcode(SecondLastOpc) && isUncondBranchOpcode(LastOpc)) {
    parseCondBranch(SecondLastInst, TBB, Cond);
    FBB = LastInst->getOperand(0).getMBB();
    return false;
  }

  // If the block ends with two unconditional branches, handle it.  The second
  // one is not executed.
  if (isUncondBranchOpcode(SecondLastOpc) && isUncondBranchOpcode(LastOpc)) {
    TBB = SecondLastInst->getOperand(0).getMBB();
    return false;
  }

  // ...likewise if it ends with an indirect branch followed by an unconditional
  // branch.
  if (isIndirectBranchOpcode(SecondLastOpc) && isUncondBranchOpcode(LastOpc)) {
    I = LastInst;
    if (AllowModify)
      I->eraseFromParent();
    return true;
  }

  // Otherwise, can't handle this.
  return true;
}

unsigned VEInstrInfo::insertBranch(MachineBasicBlock &MBB,
                                   MachineBasicBlock *TBB,
                                   MachineBasicBlock *FBB,
                                   ArrayRef<MachineOperand> Cond,
                                   const DebugLoc &DL, int *BytesAdded) const {
  assert(TBB && "insertBranch must not be told to insert a fallthrough");
  assert((Cond.size() == 3 || Cond.size() == 0) &&
         "VE branch conditions should have three component!");
  assert(!BytesAdded && "code size not handled");
  if (Cond.empty()) {
    // Uncondition branch
    assert(!FBB && "Unconditional branch with multiple successors!");
    BuildMI(&MBB, DL, get(VE::BCRLa))
        .addMBB(TBB);
    return 1;
  }

  // Conditional branch
  //   (BCRir CC sy sz addr)
  assert(Cond[0].isImm() && Cond[2].isReg() && "not implemented");

  unsigned opc[2];
  const TargetRegisterInfo *TRI = &getRegisterInfo();
  MachineFunction *MF = MBB.getParent();
  const MachineRegisterInfo &MRI = MF->getRegInfo();
  unsigned Reg = Cond[2].getReg();
  if (IsIntegerCC(Cond[0].getImm())) {
    if (TRI->getRegSizeInBits(Reg, MRI) == 32) {
      opc[0] = VE::BCRWir;
      opc[1] = VE::BCRWrr;
    } else {
      opc[0] = VE::BCRLir;
      opc[1] = VE::BCRLrr;
    }
  } else {
    if (TRI->getRegSizeInBits(Reg, MRI) == 32) {
      opc[0] = VE::BCRSir;
      opc[1] = VE::BCRSrr;
    } else {
      opc[0] = VE::BCRDir;
      opc[1] = VE::BCRDrr;
    }
  }
  if (Cond[1].isImm()) {
      BuildMI(&MBB, DL, get(opc[0]))
          .add(Cond[0]) // condition code
          .add(Cond[1]) // lhs
          .add(Cond[2]) // rhs
          .addMBB(TBB);
  } else {
      BuildMI(&MBB, DL, get(opc[1]))
          .add(Cond[0])
          .add(Cond[1])
          .add(Cond[2])
          .addMBB(TBB);
  }

  if (!FBB)
    return 1;

  BuildMI(&MBB, DL, get(VE::BCRLa))
      .addMBB(FBB);
  return 2;
}

unsigned VEInstrInfo::removeBranch(MachineBasicBlock &MBB,
                                   int *BytesRemoved) const {
  assert(!BytesRemoved && "code size not handled");

  MachineBasicBlock::iterator I = MBB.end();
  unsigned Count = 0;
  while (I != MBB.begin()) {
    --I;

    if (I->isDebugValue())
      continue;

    if (!isUncondBranchOpcode(I->getOpcode()) &&
        !isCondBranchOpcode(I->getOpcode()))
      break; // Not a branch

    I->eraseFromParent();
    I = MBB.end();
    ++Count;
  }
  return Count;
}

bool VEInstrInfo::reverseBranchCondition(
    SmallVectorImpl<MachineOperand> &Cond) const {
  VECC::CondCodes CC = static_cast<VECC::CondCodes>(Cond[0].getImm());
  Cond[0].setImm(GetOppositeBranchCondition(CC));
  return false;
}

void VEInstrInfo::copyPhysSubRegs(MachineBasicBlock &MBB,
                                  MachineBasicBlock::iterator I,
                                  const DebugLoc &DL, MCRegister DestReg,
                                  MCRegister SrcReg, bool KillSrc,
                                  const MCInstrDesc &MCID,
                                  unsigned int numSubRegs,
                                  const unsigned* subRegIdx) const {
  const TargetRegisterInfo *TRI = &getRegisterInfo();
  MachineInstr *MovMI = nullptr;

  for (unsigned i = 0; i != numSubRegs; ++i) {
    unsigned SubDest = TRI->getSubReg(DestReg, subRegIdx[i]);
    unsigned SubSrc  = TRI->getSubReg(SrcReg,  subRegIdx[i]);
    assert(SubDest && SubSrc && "Bad sub-register");

    if (MCID.getOpcode() == VE::ORri) {
      // generate "ORri, dest, src, 0" instruction.
      MachineInstrBuilder MIB = BuildMI(MBB, I, DL, MCID, SubDest)
          .addReg(SubSrc).addImm(0);
      MovMI = MIB.getInstr();
    } else if (MCID.getOpcode() == VE::andm_mmm) {
      // generate "ANDM, dest, vm0, src" instruction.
      MachineInstrBuilder MIB = BuildMI(MBB, I, DL, MCID, SubDest)
          .addReg(VE::VM0).addReg(SubSrc);
      MovMI = MIB.getInstr();
    } else {
      llvm_unreachable("Unexpected reg-to-reg copy instruction");
    }
  }
  // Add implicit super-register defs and kills to the last MovMI.
  MovMI->addRegisterDefined(DestReg, TRI);
  if (KillSrc)
    MovMI->addRegisterKilled(SrcReg, TRI);
}

static bool IsAliasOfSX(Register Reg) {
  return VE::I8RegClass.contains(Reg) || VE::I16RegClass.contains(Reg) ||
         VE::I32RegClass.contains(Reg) || VE::I64RegClass.contains(Reg) ||
         VE::F32RegClass.contains(Reg);
}

void VEInstrInfo::copyPhysReg(MachineBasicBlock &MBB,
                              MachineBasicBlock::iterator I, const DebugLoc &DL,
                              MCRegister DestReg, MCRegister SrcReg,
                              bool KillSrc) const {

  if (IsAliasOfSX(SrcReg) && IsAliasOfSX(DestReg)) {
    BuildMI(MBB, I, DL, get(VE::ORri), DestReg)
        .addReg(SrcReg, getKillRegState(KillSrc))
        .addImm(0);
  } else if (VE::V64RegClass.contains(DestReg, SrcReg)) {
    // Generate following instructions
    //   LEA32zii %vl, 256
    //   vor_v1vl %dest, (0)1, %src, %vl
    // TODO: reuse a register if vl is already assigned to a register
    unsigned TmpReg = VE::SX12;
    BuildMI(MBB, I, DL, get(VE::LEA32zii), TmpReg)
        .addImm(0).addImm(0).addImm(256);
    BuildMI(MBB, I, DL, get(VE::vor_v1vl), DestReg)
        .addImm(0)
        .addReg(SrcReg, getKillRegState(KillSrc))
        .addReg(TmpReg, getKillRegState(true));
  } else if (VE::VMRegClass.contains(DestReg, SrcReg))
    BuildMI(MBB, I, DL, get(VE::andm_mmm), DestReg)
        .addReg(VE::VM0)
        .addReg(SrcReg, getKillRegState(KillSrc));
  else if (VE::VM512RegClass.contains(DestReg, SrcReg)) {
    // Use two instructions.
    const unsigned subRegIdx[] = { VE::sub_vm_even, VE::sub_vm_odd };
    unsigned int numSubRegs = 2;
    copyPhysSubRegs(MBB, I, DL, DestReg, SrcReg, KillSrc, get(VE::andm_mmm),
                    numSubRegs, subRegIdx);
  } else if (VE::F128RegClass.contains(DestReg, SrcReg)) {
    // Use two instructions.
    const unsigned subRegIdx[] = { VE::sub_even, VE::sub_odd };
    unsigned int numSubRegs = 2;
    copyPhysSubRegs(MBB, I, DL, DestReg, SrcReg, KillSrc, get(VE::ORri),
                    numSubRegs, subRegIdx);
  } else {
    const TargetRegisterInfo *TRI = &getRegisterInfo();
    dbgs() << "Impossible reg-to-reg copy from " << printReg(SrcReg, TRI)
           << " to " << printReg(DestReg, TRI) << "\n";
    llvm_unreachable("Impossible reg-to-reg copy");
  }
}

/// isLoadFromStackSlot - If the specified machine instruction is a direct
/// load from a stack slot, return the virtual or physical register number of
/// the destination along with the FrameIndex of the loaded stack slot.  If
/// not, return 0.  This predicate must return 0 if the instruction has
/// any side effects other than loading from the stack slot.
unsigned VEInstrInfo::isLoadFromStackSlot(const MachineInstr &MI,
                                          int &FrameIndex) const {
  if (MI.getOpcode() == VE::LDrii ||            // I64
      MI.getOpcode() == VE::LDLSXrii ||         // I32
      MI.getOpcode() == VE::LDUrii ||           // F32
      MI.getOpcode() == VE::LDQrii ||           // F128 (pseudo)
      MI.getOpcode() == VE::LDVRrii ||          // V64 (pseudo)
      MI.getOpcode() == VE::LDVMrii ||          // VM (pseudo)
      MI.getOpcode() == VE::LDVM512rii          // VM512 (pseudo)
      ) {
    if (MI.getOperand(1).isFI() &&
        MI.getOperand(2).isImm() && MI.getOperand(2).getImm() == 0 &&
        MI.getOperand(3).isImm() && MI.getOperand(3).getImm() == 0) {
      FrameIndex = MI.getOperand(1).getIndex();
      return MI.getOperand(0).getReg();
    }
  }
  return 0;
}

/// isStoreToStackSlot - If the specified machine instruction is a direct
/// store to a stack slot, return the virtual or physical register number of
/// the source reg along with the FrameIndex of the loaded stack slot.  If
/// not, return 0.  This predicate must return 0 if the instruction has
/// any side effects other than storing to the stack slot.
unsigned VEInstrInfo::isStoreToStackSlot(const MachineInstr &MI,
                                         int &FrameIndex) const {
  if (MI.getOpcode() == VE::STrii ||            // I64
      MI.getOpcode() == VE::STLrii ||           // I32
      MI.getOpcode() == VE::STUrii ||           // F32
      MI.getOpcode() == VE::STQrii ||           // F128 (pseudo)
      MI.getOpcode() == VE::STVRrii ||          // V64 (pseudo)
      MI.getOpcode() == VE::STVMrii ||          // VM (pseudo)
      MI.getOpcode() == VE::STVM512rii          // VM512 (pseudo)
      ) {
    if (MI.getOperand(0).isFI() &&
        MI.getOperand(1).isImm() && MI.getOperand(1).getImm() == 0 &&
        MI.getOperand(2).isImm() && MI.getOperand(2).getImm() == 0) {
      FrameIndex = MI.getOperand(0).getIndex();
      return MI.getOperand(3).getReg();
    }
  }
  return 0;
}

void VEInstrInfo::storeRegToStackSlot(MachineBasicBlock &MBB,
                                      MachineBasicBlock::iterator I,
                                      Register SrcReg, bool isKill, int FI,
                                      const TargetRegisterClass *RC,
                                      const TargetRegisterInfo *TRI) const {
  DebugLoc DL;
  if (I != MBB.end())
    DL = I->getDebugLoc();

  if (ShowSpillMessageVec) {
    if (RC == &VE::V64RegClass) {
      dbgs() << "spill " << printReg(SrcReg, TRI) << " - V64\n";
    } else if (RC == &VE::VMRegClass) {
      dbgs() << "spill " << printReg(SrcReg, TRI) << " - VM\n";
    } else if (VE::VM512RegClass.hasSubClassEq(RC)) {
      dbgs() << "spill " << printReg(SrcReg, TRI) << " - VM512\n";
    }
  }

  MachineFunction *MF = MBB.getParent();
  const MachineFrameInfo &MFI = MF->getFrameInfo();
  MachineMemOperand *MMO = MF->getMachineMemOperand(
      MachinePointerInfo::getFixedStack(*MF, FI), MachineMemOperand::MOStore,
      MFI.getObjectSize(FI), MFI.getObjectAlignment(FI));

  // On the order of operands here: think "[FrameIdx + 0] = SrcReg".
  if (RC == &VE::I64RegClass) {
    BuildMI(MBB, I, DL, get(VE::STrii))
        .addFrameIndex(FI)
        .addImm(0)
        .addImm(0)
        .addReg(SrcReg, getKillRegState(isKill))
        .addMemOperand(MMO);
  } else if (RC == &VE::I32RegClass) {
    BuildMI(MBB, I, DL, get(VE::STLrii))
        .addFrameIndex(FI)
        .addImm(0)
        .addImm(0)
        .addReg(SrcReg, getKillRegState(isKill))
        .addMemOperand(MMO);
  } else if (RC == &VE::F32RegClass) {
    BuildMI(MBB, I, DL, get(VE::STUrii))
        .addFrameIndex(FI)
        .addImm(0)
        .addImm(0)
        .addReg(SrcReg, getKillRegState(isKill))
        .addMemOperand(MMO);
  } else if (VE::F128RegClass.hasSubClassEq(RC)) {
    BuildMI(MBB, I, DL, get(VE::STQrii))
        .addFrameIndex(FI)
        .addImm(0)
        .addImm(0)
        .addReg(SrcReg, getKillRegState(isKill))
        .addMemOperand(MMO);
  } else if (RC == &VE::V64RegClass) {
    BuildMI(MBB, I, DL, get(VE::STVRrii))
        .addFrameIndex(FI)
        .addImm(0)
        .addImm(0)
        .addReg(SrcReg, getKillRegState(isKill))
        .addImm(256)
        .addMemOperand(MMO);
  } else if (RC == &VE::VMRegClass) {
    BuildMI(MBB, I, DL, get(VE::STVMrii))
        .addFrameIndex(FI)
        .addImm(0)
        .addImm(0)
        .addReg(SrcReg, getKillRegState(isKill))
        .addMemOperand(MMO);
  } else if (VE::VM512RegClass.hasSubClassEq(RC)) {
    BuildMI(MBB, I, DL, get(VE::STVM512rii))
        .addFrameIndex(FI)
        .addImm(0)
        .addImm(0)
        .addReg(SrcReg, getKillRegState(isKill))
        .addMemOperand(MMO);
  } else
    report_fatal_error("Can't store this register to stack slot");
}

void VEInstrInfo::loadRegFromStackSlot(MachineBasicBlock &MBB,
                                       MachineBasicBlock::iterator I,
                                       Register DestReg, int FI,
                                       const TargetRegisterClass *RC,
                                       const TargetRegisterInfo *TRI) const {
  DebugLoc DL;
  if (I != MBB.end())
    DL = I->getDebugLoc();

  if (ShowSpillMessageVec) {
    if (RC == &VE::V64RegClass) {
      dbgs() << "restore " << printReg(DestReg, TRI) << " - V64\n";
    } else if (RC == &VE::VMRegClass) {
      dbgs() << "restore " << printReg(DestReg, TRI) << " - VM\n";
    } else if (VE::VM512RegClass.hasSubClassEq(RC)) {
      dbgs() << "restore " << printReg(DestReg, TRI) << " - VM512\n";
    }
  }

  MachineFunction *MF = MBB.getParent();
  const MachineFrameInfo &MFI = MF->getFrameInfo();
  MachineMemOperand *MMO = MF->getMachineMemOperand(
      MachinePointerInfo::getFixedStack(*MF, FI), MachineMemOperand::MOLoad,
      MFI.getObjectSize(FI), MFI.getObjectAlignment(FI));

  if (RC == &VE::I64RegClass) {
    BuildMI(MBB, I, DL, get(VE::LDrii), DestReg)
        .addFrameIndex(FI)
        .addImm(0)
        .addImm(0)
        .addMemOperand(MMO);
  } else if (RC == &VE::I32RegClass) {
    BuildMI(MBB, I, DL, get(VE::LDLSXrii), DestReg)
        .addFrameIndex(FI)
        .addImm(0)
        .addImm(0)
        .addMemOperand(MMO);
  } else if (RC == &VE::F32RegClass) {
    BuildMI(MBB, I, DL, get(VE::LDUrii), DestReg)
        .addFrameIndex(FI)
        .addImm(0)
        .addImm(0)
        .addMemOperand(MMO);
  } else if (VE::F128RegClass.hasSubClassEq(RC)) {
    BuildMI(MBB, I, DL, get(VE::LDQrii), DestReg)
        .addFrameIndex(FI)
        .addImm(0)
        .addImm(0)
        .addMemOperand(MMO);
  } else if (RC == &VE::V64RegClass) {
    BuildMI(MBB, I, DL, get(VE::LDVRrii), DestReg)
        .addFrameIndex(FI)
        .addImm(0)
        .addImm(0)
        .addImm(256)
        .addMemOperand(MMO);
  } else if (RC == &VE::VMRegClass) {
    BuildMI(MBB, I, DL, get(VE::LDVMrii), DestReg)
        .addFrameIndex(FI)
        .addImm(0)
        .addImm(0)
        .addMemOperand(MMO);
  } else if (VE::VM512RegClass.hasSubClassEq(RC)) {
    BuildMI(MBB, I, DL, get(VE::LDVM512rii), DestReg)
        .addFrameIndex(FI)
        .addImm(0)
        .addImm(0)
        .addMemOperand(MMO);
  } else
    report_fatal_error("Can't load this register from stack slot");
}

<<<<<<< HEAD
unsigned VEInstrInfo::getGlobalBaseReg(MachineFunction *MF) const {
  VEMachineFunctionInfo *VEFI = MF->getInfo<VEMachineFunctionInfo>();
  unsigned GlobalBaseReg = VEFI->getGlobalBaseReg();
=======
Register VEInstrInfo::getGlobalBaseReg(MachineFunction *MF) const {
  VEMachineFunctionInfo *VEFI = MF->getInfo<VEMachineFunctionInfo>();
  Register GlobalBaseReg = VEFI->getGlobalBaseReg();
>>>>>>> a35b7288
  if (GlobalBaseReg != 0)
    return GlobalBaseReg;

  // We use %s15 (%got) as a global base register
  GlobalBaseReg = VE::SX15;

  // Insert a pseudo instruction to set the GlobalBaseReg into the first
  // MBB of the function
  MachineBasicBlock &FirstMBB = MF->front();
  MachineBasicBlock::iterator MBBI = FirstMBB.begin();
  DebugLoc dl;
  BuildMI(FirstMBB, MBBI, dl, get(VE::GETGOT), GlobalBaseReg);
  VEFI->setGlobalBaseReg(GlobalBaseReg);
  return GlobalBaseReg;
}

<<<<<<< HEAD
static int GetVM512Upper(int no)
{
    return (no - VE::VMP0) * 2 + VE::VM0;
}

static int GetVM512Lower(int no)
{
    return GetVM512Upper(no) + 1;
}

static void buildVMRInst(MachineInstr& MI, const MCInstrDesc& MCID) {
  MachineBasicBlock* MBB = MI.getParent();
  DebugLoc dl = MI.getDebugLoc();

  unsigned VMXu = GetVM512Upper(MI.getOperand(0).getReg());
  unsigned VMXl = GetVM512Lower(MI.getOperand(0).getReg());
  unsigned VMYu = GetVM512Upper(MI.getOperand(1).getReg());
  unsigned VMYl = GetVM512Lower(MI.getOperand(1).getReg());

  switch (MI.getOpcode()) {
  default: {
      unsigned VMZu = GetVM512Upper(MI.getOperand(2).getReg());
      unsigned VMZl = GetVM512Lower(MI.getOperand(2).getReg());
      BuildMI(*MBB, MI, dl, MCID).addDef(VMXu).addUse(VMYu).addUse(VMZu);
      BuildMI(*MBB, MI, dl, MCID).addDef(VMXl).addUse(VMYl).addUse(VMZl);
      break;
  }
  case VE::negm_MM:
      BuildMI(*MBB, MI, dl, MCID).addDef(VMXu).addUse(VMYu);
      BuildMI(*MBB, MI, dl, MCID).addDef(VMXl).addUse(VMYl);
      break;
  }
  MI.eraseFromParent();
}

static void expandPseudoVFMK_VL(const TargetInstrInfo& TI, MachineInstr& MI)
{
    // replace to pvfmk.w.up and pvfmk.w.lo
    // replace to pvfmk.s.up and pvfmk.s.lo

    std::map<int, std::vector<int>> map = {
      {VE::pvfmkat_Ml, {VE::pvfmkwupat_ml, VE::pvfmkwloat_ml}},
      {VE::pvfmkaf_Ml, {VE::pvfmkwupaf_ml, VE::pvfmkwloaf_ml}},
      {VE::pvfmkwgt_Mvl, {VE::pvfmkwupgt_mvl, VE::pvfmkwlogt_mvl}},
      {VE::pvfmkwlt_Mvl, {VE::pvfmkwuplt_mvl, VE::pvfmkwlolt_mvl}},
      {VE::pvfmkwne_Mvl, {VE::pvfmkwupne_mvl, VE::pvfmkwlone_mvl}},
      {VE::pvfmkweq_Mvl, {VE::pvfmkwupeq_mvl, VE::pvfmkwloeq_mvl}},
      {VE::pvfmkwge_Mvl, {VE::pvfmkwupge_mvl, VE::pvfmkwloge_mvl}},
      {VE::pvfmkwle_Mvl, {VE::pvfmkwuple_mvl, VE::pvfmkwlole_mvl}},
      {VE::pvfmkwnum_Mvl, {VE::pvfmkwupnum_mvl, VE::pvfmkwlonum_mvl}},
      {VE::pvfmkwnan_Mvl, {VE::pvfmkwupnan_mvl, VE::pvfmkwlonan_mvl}},
      {VE::pvfmkwgtnan_Mvl, {VE::pvfmkwupgtnan_mvl, VE::pvfmkwlogtnan_mvl}},
      {VE::pvfmkwltnan_Mvl, {VE::pvfmkwupltnan_mvl, VE::pvfmkwloltnan_mvl}},
      {VE::pvfmkwnenan_Mvl, {VE::pvfmkwupnenan_mvl, VE::pvfmkwlonenan_mvl}},
      {VE::pvfmkweqnan_Mvl, {VE::pvfmkwupeqnan_mvl, VE::pvfmkwloeqnan_mvl}},
      {VE::pvfmkwgenan_Mvl, {VE::pvfmkwupgenan_mvl, VE::pvfmkwlogenan_mvl}},
      {VE::pvfmkwlenan_Mvl, {VE::pvfmkwuplenan_mvl, VE::pvfmkwlolenan_mvl}},

      {VE::pvfmkwgt_MvMl, {VE::pvfmkwupgt_mvml, VE::pvfmkwlogt_mvml}},
      {VE::pvfmkwlt_MvMl, {VE::pvfmkwuplt_mvml, VE::pvfmkwlolt_mvml}},
      {VE::pvfmkwne_MvMl, {VE::pvfmkwupne_mvml, VE::pvfmkwlone_mvml}},
      {VE::pvfmkweq_MvMl, {VE::pvfmkwupeq_mvml, VE::pvfmkwloeq_mvml}},
      {VE::pvfmkwge_MvMl, {VE::pvfmkwupge_mvml, VE::pvfmkwloge_mvml}},
      {VE::pvfmkwle_MvMl, {VE::pvfmkwuple_mvml, VE::pvfmkwlole_mvml}},
      {VE::pvfmkwnum_MvMl, {VE::pvfmkwupnum_mvml, VE::pvfmkwlonum_mvml}},
      {VE::pvfmkwnan_MvMl, {VE::pvfmkwupnan_mvml, VE::pvfmkwlonan_mvml}},
      {VE::pvfmkwgtnan_MvMl, {VE::pvfmkwupgtnan_mvml, VE::pvfmkwlogtnan_mvml}},
      {VE::pvfmkwltnan_MvMl, {VE::pvfmkwupltnan_mvml, VE::pvfmkwloltnan_mvml}},
      {VE::pvfmkwnenan_MvMl, {VE::pvfmkwupnenan_mvml, VE::pvfmkwlonenan_mvml}},
      {VE::pvfmkweqnan_MvMl, {VE::pvfmkwupeqnan_mvml, VE::pvfmkwloeqnan_mvml}},
      {VE::pvfmkwgenan_MvMl, {VE::pvfmkwupgenan_mvml, VE::pvfmkwlogenan_mvml}},
      {VE::pvfmkwlenan_MvMl, {VE::pvfmkwuplenan_mvml, VE::pvfmkwlolenan_mvml}},

      {VE::pvfmksgt_Mvl, {VE::pvfmksupgt_mvl, VE::pvfmkslogt_mvl}},
      {VE::pvfmksgt_MvMl, {VE::pvfmksupgt_mvml, VE::pvfmkslogt_mvml}},
      {VE::pvfmkslt_Mvl, {VE::pvfmksuplt_mvl, VE::pvfmkslolt_mvl}},
      {VE::pvfmksne_Mvl, {VE::pvfmksupne_mvl, VE::pvfmkslone_mvl}},
      {VE::pvfmkseq_Mvl, {VE::pvfmksupeq_mvl, VE::pvfmksloeq_mvl}},
      {VE::pvfmksge_Mvl, {VE::pvfmksupge_mvl, VE::pvfmksloge_mvl}},
      {VE::pvfmksle_Mvl, {VE::pvfmksuple_mvl, VE::pvfmkslole_mvl}},
      {VE::pvfmksnum_Mvl, {VE::pvfmksupnum_mvl, VE::pvfmkslonum_mvl}},
      {VE::pvfmksnan_Mvl, {VE::pvfmksupnan_mvl, VE::pvfmkslonan_mvl}},
      {VE::pvfmksgtnan_Mvl, {VE::pvfmksupgtnan_mvl, VE::pvfmkslogtnan_mvl}},
      {VE::pvfmksltnan_Mvl, {VE::pvfmksupltnan_mvl, VE::pvfmksloltnan_mvl}},
      {VE::pvfmksnenan_Mvl, {VE::pvfmksupnenan_mvl, VE::pvfmkslonenan_mvl}},
      {VE::pvfmkseqnan_Mvl, {VE::pvfmksupeqnan_mvl, VE::pvfmksloeqnan_mvl}},
      {VE::pvfmksgenan_Mvl, {VE::pvfmksupgenan_mvl, VE::pvfmkslogenan_mvl}},
      {VE::pvfmkslenan_Mvl, {VE::pvfmksuplenan_mvl, VE::pvfmkslolenan_mvl}},

      {VE::pvfmksgt_MvMl, {VE::pvfmksupgt_mvml, VE::pvfmkslogt_mvml}},
      {VE::pvfmkslt_MvMl, {VE::pvfmksuplt_mvml, VE::pvfmkslolt_mvml}},
      {VE::pvfmksne_MvMl, {VE::pvfmksupne_mvml, VE::pvfmkslone_mvml}},
      {VE::pvfmkseq_MvMl, {VE::pvfmksupeq_mvml, VE::pvfmksloeq_mvml}},
      {VE::pvfmksge_MvMl, {VE::pvfmksupge_mvml, VE::pvfmksloge_mvml}},
      {VE::pvfmksle_MvMl, {VE::pvfmksuple_mvml, VE::pvfmkslole_mvml}},
      {VE::pvfmksnum_MvMl, {VE::pvfmksupnum_mvml, VE::pvfmkslonum_mvml}},
      {VE::pvfmksnan_MvMl, {VE::pvfmksupnan_mvml, VE::pvfmkslonan_mvml}},
      {VE::pvfmksgtnan_MvMl, {VE::pvfmksupgtnan_mvml, VE::pvfmkslogtnan_mvml}},
      {VE::pvfmksltnan_MvMl, {VE::pvfmksupltnan_mvml, VE::pvfmksloltnan_mvml}},
      {VE::pvfmksnenan_MvMl, {VE::pvfmksupnenan_mvml, VE::pvfmkslonenan_mvml}},
      {VE::pvfmkseqnan_MvMl, {VE::pvfmksupeqnan_mvml, VE::pvfmksloeqnan_mvml}},
      {VE::pvfmksgenan_MvMl, {VE::pvfmksupgenan_mvml, VE::pvfmkslogenan_mvml}},
      {VE::pvfmkslenan_MvMl, {VE::pvfmksuplenan_mvml, VE::pvfmkslolenan_mvml}},
    };

    unsigned Opcode = MI.getOpcode();

    if (map.find(Opcode) == map.end()) {
      report_fatal_error("unexpected opcode for pvfmk");
    }

    unsigned OpcodeUpper = map[Opcode][0];
    unsigned OpcodeLower = map[Opcode][1];

    MachineBasicBlock* MBB = MI.getParent();
    DebugLoc dl = MI.getDebugLoc();
    MachineInstrBuilder Bu = BuildMI(*MBB, MI, dl, TI.get(OpcodeUpper));
    MachineInstrBuilder Bl = BuildMI(*MBB, MI, dl, TI.get(OpcodeLower));

    // VM512
    Bu.addReg(GetVM512Upper(MI.getOperand(0).getReg()));
    Bl.addReg(GetVM512Lower(MI.getOperand(0).getReg()));

    if (MI.getNumOperands() == 2) { // _Ml: VM512, VL
      // VL
      Bu.addReg(MI.getOperand(1).getReg());
      Bl.addReg(MI.getOperand(1).getReg());
    } else if (MI.getNumOperands() == 3) { // _Mvl: VM512, VR, VL
      // VR
      Bu.addReg(MI.getOperand(1).getReg());
      Bl.addReg(MI.getOperand(1).getReg());
      // VL
      Bu.addReg(MI.getOperand(2).getReg());
      Bl.addReg(MI.getOperand(2).getReg());
    } else if (MI.getNumOperands() == 4) { // _MvMl: VM512, VR, VM512, VL
      // VR
      Bu.addReg(MI.getOperand(1).getReg());
      Bl.addReg(MI.getOperand(1).getReg());
      // VM512
      Bu.addReg(GetVM512Upper(MI.getOperand(2).getReg()));
      Bl.addReg(GetVM512Lower(MI.getOperand(2).getReg()));
      // VL
      Bu.addReg(MI.getOperand(3).getReg());
      Bl.addReg(MI.getOperand(3).getReg());
    } else {
      report_fatal_error("unexpected number of operands for pvfmk");
    }

    MI.eraseFromParent();
}

=======
>>>>>>> a35b7288
bool VEInstrInfo::expandPostRAPseudo(MachineInstr &MI) const {
  switch (MI.getOpcode()) {
  case VE::EXTEND_STACK: {
    return expandExtendStackPseudo(MI);
  }
  case VE::EXTEND_STACK_GUARD: {
    MI.eraseFromParent(); // The pseudo instruction is gone now.
    return true;
  }
  case TargetOpcode::LOAD_STACK_GUARD: {
    assert(Subtarget.isTargetLinux() &&
           "Only Linux target is expected to contain LOAD_STACK_GUARD");
    report_fatal_error("expandPostRAPseudo for LOAD_STACK_GUARD is not implemented yet");
#if 0
    // offsetof(tcbhead_t, stack_guard) from sysdeps/sparc/nptl/tls.h in glibc.
    const int64_t Offset = Subtarget.is64Bit() ? 0x28 : 0x14;
    MI.setDesc(get(Subtarget.is64Bit() ? SP::LDXri : SP::LDri));
    MachineInstrBuilder(*MI.getParent()->getParent(), MI)
        .addReg(SP::G7)
        .addImm(Offset);
    return true;
#endif
  }
  case VE::GETSTACKTOP: {
    return expandGetStackTopPseudo(MI);
  }
#if 0
  case VE::VE_SELECT: {
    // (VESelect $dst, $CC, $condVal, $trueVal, $dst)
    //   -> (CMOVrr $dst, condCode, $trueVal, $condVal)
    // cmov.$df.$cf $dst, $trueval, $cond

    assert(MI.getOperand(0).getReg() == MI.getOperand(4).getReg());

    MachineBasicBlock* MBB = MI.getParent();
    DebugLoc dl = MI.getDebugLoc();
    BuildMI(*MBB, MI, dl, get(VE::CMOVWrr))
      .addReg(MI.getOperand(0).getReg())
      .addImm(MI.getOperand(1).getImm())
      .addReg(MI.getOperand(3).getReg())
      .addReg(MI.getOperand(2).getReg());

    MI.eraseFromParent();
    return true;
  }
#endif

  case VE::andm_MMM: buildVMRInst(MI, get(VE::andm_mmm)); return true;
  case VE::orm_MMM:  buildVMRInst(MI, get(VE::orm_mmm)); return true;
  case VE::xorm_MMM: buildVMRInst(MI, get(VE::xorm_mmm)); return true;
  case VE::eqvm_MMM: buildVMRInst(MI, get(VE::eqvm_mmm)); return true;
  case VE::nndm_MMM: buildVMRInst(MI, get(VE::nndm_mmm)); return true;
  case VE::negm_MM: buildVMRInst(MI, get(VE::negm_mm)); return true;

  case VE::lvm_MMIs: {
    unsigned VMXu = GetVM512Upper(MI.getOperand(0).getReg());
    unsigned VMXl = GetVM512Lower(MI.getOperand(0).getReg());
    unsigned VMDu = GetVM512Upper(MI.getOperand(1).getReg());
    unsigned VMDl = GetVM512Upper(MI.getOperand(1).getReg());
    int64_t imm = MI.getOperand(2).getImm();
    unsigned VMX = VMXl;
    unsigned VMD = VMDl;
    if (imm >= 4) {
        VMX = VMXu;
        VMD = VMDu;
        imm -= 4;
    }
    MachineBasicBlock* MBB = MI.getParent();
    DebugLoc dl = MI.getDebugLoc();
    BuildMI(*MBB, MI, dl, get(VE::lvm_mmIs))
      .addDef(VMX)
      .addReg(VMD)
      .addImm(imm)
      .addReg(MI.getOperand(3).getReg());
    MI.eraseFromParent();
    return true;
  }

  case VE::svm_sMI: {
    unsigned VMZu = GetVM512Upper(MI.getOperand(1).getReg());
    unsigned VMZl = GetVM512Lower(MI.getOperand(1).getReg());
    int64_t imm = MI.getOperand(2).getImm();
    unsigned VMZ = VMZl;
    if (imm >= 4) {
        VMZ = VMZu;
        imm -= 4;
    }
    MachineBasicBlock* MBB = MI.getParent();
    DebugLoc dl = MI.getDebugLoc();
    BuildMI(*MBB, MI, dl, get(VE::svm_smI))
      .add(MI.getOperand(0))
      .addReg(VMZ)
      .addImm(imm);
    MI.eraseFromParent();
    return true;
                    }
  case VE::pvfmkat_Ml:
  case VE::pvfmkaf_Ml:
  case VE::pvfmkwgt_Mvl: case VE::pvfmkwgt_MvMl:
  case VE::pvfmkwlt_Mvl: case VE::pvfmkwlt_MvMl:
  case VE::pvfmkwne_Mvl: case VE::pvfmkwne_MvMl:
  case VE::pvfmkweq_Mvl: case VE::pvfmkweq_MvMl:
  case VE::pvfmkwge_Mvl: case VE::pvfmkwge_MvMl:
  case VE::pvfmkwle_Mvl: case VE::pvfmkwle_MvMl:
  case VE::pvfmkwnum_Mvl: case VE::pvfmkwnum_MvMl:
  case VE::pvfmkwnan_Mvl: case VE::pvfmkwnan_MvMl:
  case VE::pvfmkwgtnan_Mvl: case VE::pvfmkwgtnan_MvMl:
  case VE::pvfmkwltnan_Mvl: case VE::pvfmkwltnan_MvMl:
  case VE::pvfmkwnenan_Mvl: case VE::pvfmkwnenan_MvMl:
  case VE::pvfmkweqnan_Mvl: case VE::pvfmkweqnan_MvMl:
  case VE::pvfmkwgenan_Mvl: case VE::pvfmkwgenan_MvMl:
  case VE::pvfmkwlenan_Mvl: case VE::pvfmkwlenan_MvMl:
  case VE::pvfmksgt_Mvl: case VE::pvfmksgt_MvMl:
  case VE::pvfmkslt_Mvl: case VE::pvfmkslt_MvMl:
  case VE::pvfmksne_Mvl: case VE::pvfmksne_MvMl:
  case VE::pvfmkseq_Mvl: case VE::pvfmkseq_MvMl:
  case VE::pvfmksge_Mvl: case VE::pvfmksge_MvMl:
  case VE::pvfmksle_Mvl: case VE::pvfmksle_MvMl:
  case VE::pvfmksnum_Mvl: case VE::pvfmksnum_MvMl:
  case VE::pvfmksnan_Mvl: case VE::pvfmksnan_MvMl:
  case VE::pvfmksgtnan_Mvl: case VE::pvfmksgtnan_MvMl:
  case VE::pvfmksltnan_Mvl: case VE::pvfmksltnan_MvMl:
  case VE::pvfmksnenan_Mvl: case VE::pvfmksnenan_MvMl:
  case VE::pvfmkseqnan_Mvl: case VE::pvfmkseqnan_MvMl:
  case VE::pvfmksgenan_Mvl: case VE::pvfmksgenan_MvMl:
  case VE::pvfmkslenan_Mvl: case VE::pvfmkslenan_MvMl: {
    expandPseudoVFMK_VL(*this, MI);
    return true;
  }
  }
  return false;
}

bool VEInstrInfo::expandExtendStackPseudo(MachineInstr &MI) const {
  MachineBasicBlock &MBB = *MI.getParent();
  MachineFunction &MF = *MBB.getParent();
  const VEInstrInfo &TII =
      *static_cast<const VEInstrInfo *>(MF.getSubtarget().getInstrInfo());
  DebugLoc dl = MBB.findDebugLoc(MI);

  // Create following instructions and multiple basic blocks.
  //
  // thisBB:
  //   brge.l.t %sp, %sl, sinkBB
  // syscallBB:
  //   ld      %s61, 0x18(, %tp)        // load param area
  //   or      %s62, 0, %s0             // spill the value of %s0
  //   lea     %s63, 0x13b              // syscall # of grow
  //   shm.l   %s63, 0x0(%s61)          // store syscall # at addr:0
  //   shm.l   %sl, 0x8(%s61)           // store old limit at addr:8
  //   shm.l   %sp, 0x10(%s61)          // store new limit at addr:16
  //   monc                             // call monitor
  //   or      %s0, 0, %s62             // restore the value of %s0
  // sinkBB:

  // Create new MBB
  MachineBasicBlock *BB = &MBB;
  const BasicBlock *LLVM_BB = BB->getBasicBlock();
  MachineBasicBlock *syscallMBB = MF.CreateMachineBasicBlock(LLVM_BB);
  MachineBasicBlock *sinkMBB = MF.CreateMachineBasicBlock(LLVM_BB);
  MachineFunction::iterator It = ++(BB->getIterator());
  MF.insert(It, syscallMBB);
  MF.insert(It, sinkMBB);

  // Transfer the remainder of BB and its successor edges to sinkMBB.
  sinkMBB->splice(sinkMBB->begin(), BB,
                  std::next(std::next(MachineBasicBlock::iterator(MI))),
                  BB->end());
  sinkMBB->transferSuccessorsAndUpdatePHIs(BB);

  // Next, add the true and fallthrough blocks as its successors.
  BB->addSuccessor(syscallMBB);
  BB->addSuccessor(sinkMBB);
  BuildMI(BB, dl, TII.get(VE::BCRLrr))
      .addImm(VECC::CC_IGE)
      .addReg(VE::SX11) // %sp
      .addReg(VE::SX8)  // %sl
      .addMBB(sinkMBB);

  BB = syscallMBB;

  // Update machine-CFG edges
  BB->addSuccessor(sinkMBB);

  BuildMI(BB, dl, TII.get(VE::LDrii), VE::SX61)
      .addReg(VE::SX14)
      .addImm(0)
      .addImm(0x18);
  BuildMI(BB, dl, TII.get(VE::ORri), VE::SX62)
      .addReg(VE::SX0)
      .addImm(0);
  BuildMI(BB, dl, TII.get(VE::LEAzii), VE::SX63)
      .addImm(0)
      .addImm(0)
      .addImm(0x13b);
  BuildMI(BB, dl, TII.get(VE::SHMri))
      .addReg(VE::SX61)
      .addImm(0)
      .addReg(VE::SX63);
  BuildMI(BB, dl, TII.get(VE::SHMri))
      .addReg(VE::SX61)
      .addImm(8)
      .addReg(VE::SX8);
  BuildMI(BB, dl, TII.get(VE::SHMri))
      .addReg(VE::SX61)
      .addImm(16)
      .addReg(VE::SX11);
  BuildMI(BB, dl, TII.get(VE::MONC));

  BuildMI(BB, dl, TII.get(VE::ORri), VE::SX0)
      .addReg(VE::SX62)
      .addImm(0);

  MI.eraseFromParent(); // The pseudo instruction is gone now.
  return true;
}

bool VEInstrInfo::expandGetStackTopPseudo(MachineInstr &MI) const {
  MachineBasicBlock* MBB = MI.getParent();
  MachineFunction &MF = *MBB->getParent();
  const VEInstrInfo &TII =
      *static_cast<const VEInstrInfo *>(MF.getSubtarget().getInstrInfo());
  DebugLoc dl = MBB->findDebugLoc(MI);

  // Create following instruction
  //
  //   dst = %sp + target specific frame + the size of parameter area

  const MachineFrameInfo &MFI = MF.getFrameInfo();
  const TargetFrameLowering* TFL = MF.getSubtarget().getFrameLowering();

  // The VE ABI requires a reserved 176 bytes area at the top
  // of stack as described in VESubtarget.cpp.  So, we adjust it here.
  unsigned NumBytes = Subtarget.getAdjustedFrameSize(0);

  // Also adds the size of parameter area.
  if (MFI.adjustsStack() && TFL->hasReservedCallFrame(MF))
    NumBytes += MFI.getMaxCallFrameSize();

  BuildMI(*MBB, MI, dl, TII.get(VE::LEArii))
    .addDef(MI.getOperand(0).getReg())
    .addReg(VE::SX11)
    .addImm(0)
    .addImm(NumBytes);

  MI.eraseFromParent(); // The pseudo instruction is gone now.
  return true;
}<|MERGE_RESOLUTION|>--- conflicted
+++ resolved
@@ -564,15 +564,9 @@
     report_fatal_error("Can't load this register from stack slot");
 }
 
-<<<<<<< HEAD
-unsigned VEInstrInfo::getGlobalBaseReg(MachineFunction *MF) const {
-  VEMachineFunctionInfo *VEFI = MF->getInfo<VEMachineFunctionInfo>();
-  unsigned GlobalBaseReg = VEFI->getGlobalBaseReg();
-=======
 Register VEInstrInfo::getGlobalBaseReg(MachineFunction *MF) const {
   VEMachineFunctionInfo *VEFI = MF->getInfo<VEMachineFunctionInfo>();
   Register GlobalBaseReg = VEFI->getGlobalBaseReg();
->>>>>>> a35b7288
   if (GlobalBaseReg != 0)
     return GlobalBaseReg;
 
@@ -589,7 +583,6 @@
   return GlobalBaseReg;
 }
 
-<<<<<<< HEAD
 static int GetVM512Upper(int no)
 {
     return (no - VE::VMP0) * 2 + VE::VM0;
@@ -741,8 +734,6 @@
     MI.eraseFromParent();
 }
 
-=======
->>>>>>> a35b7288
 bool VEInstrInfo::expandPostRAPseudo(MachineInstr &MI) const {
   switch (MI.getOpcode()) {
   case VE::EXTEND_STACK: {
