--- conflicted
+++ resolved
@@ -1,4 +1,4 @@
-    //===-- VEInstrInfo.cpp - VE Instruction Information ----------------------===//
+//===-- VEInstrInfo.cpp - VE Instruction Information ----------------------===//
 //
 // Part of the LLVM Project, under the Apache License v2.0 with LLVM Exceptions.
 // See https://llvm.org/LICENSE.txt for license information.
@@ -29,21 +29,11 @@
 
 using namespace llvm;
 
-<<<<<<< HEAD
-static cl::opt<bool>
-    ShowSpillMessageVec("show-spill-message-vec", cl::init(false),
-                        cl::desc("Enable diagnostic message for spill/restore "
-                                 "of vector or vector mask registers."),
-                        cl::Hidden);
-
-using namespace llvm;
-=======
 static cl::opt<bool> ShowSpillMessageVec(
   "show-spill-message-vec",
   cl::init(false),
   cl::desc("Enable diagnostic message for spill/restore of vector or vector mask registers."),
   cl::Hidden);
->>>>>>> 67c10f34
 
 #define GET_INSTRINFO_CTOR_DTOR
 #include "VEGenInstrInfo.inc"
@@ -327,40 +317,6 @@
          VE::F32RegClass.contains(Reg);
 }
 
-void VEInstrInfo::copyPhysSubRegs(
-    MachineBasicBlock &MBB, MachineBasicBlock::iterator I, const DebugLoc &DL,
-    unsigned DestReg, unsigned SrcReg, bool KillSrc, const MCInstrDesc &MCID,
-    unsigned int numSubRegs, const unsigned *subRegIdx) const {
-  const TargetRegisterInfo *TRI = &getRegisterInfo();
-  MachineInstr *MovMI = nullptr;
-
-  for (unsigned i = 0; i != numSubRegs; ++i) {
-    unsigned SubDest = TRI->getSubReg(DestReg, subRegIdx[i]);
-    unsigned SubSrc = TRI->getSubReg(SrcReg, subRegIdx[i]);
-    assert(SubDest && SubSrc && "Bad sub-register");
-
-    if (MCID.getOpcode() == VE::ORri) {
-      // generate "ORri, dest, src, 0" instruction.
-      MachineInstrBuilder MIB =
-          BuildMI(MBB, I, DL, MCID, SubDest)
-              .addReg(SubSrc)
-              .addImm(0);
-      MovMI = MIB.getInstr();
-    } else if (MCID.getOpcode() == VE::andm_mmm) {
-      // generate "ANDM, dest, vm0, src" instruction.
-      MachineInstrBuilder MIB =
-          BuildMI(MBB, I, DL, MCID, SubDest).addReg(VE::VM0).addReg(SubSrc);
-      MovMI = MIB.getInstr();
-    } else {
-      llvm_unreachable("Unexpected reg-to-reg copy instruction");
-    }
-  }
-  // Add implicit super-register defs and kills to the last MovMI.
-  MovMI->addRegisterDefined(DestReg, TRI);
-  if (KillSrc)
-    MovMI->addRegisterKilled(SrcReg, TRI);
-}
-
 void VEInstrInfo::copyPhysReg(MachineBasicBlock &MBB,
                               MachineBasicBlock::iterator I, const DebugLoc &DL,
                               MCRegister DestReg, MCRegister SrcReg,
@@ -372,33 +328,16 @@
         .addImm(0);
   } else if (VE::V64RegClass.contains(DestReg, SrcReg)) {
     // Generate following instructions
-<<<<<<< HEAD
-    //   LEA32zzi %vl, 256
-    //   vor_v1vl %dest, (0)1, %src, %vl
-    // TODO: reuse a register if vl is already assigned to a register
-    unsigned TmpReg = VE::SX12;
-    BuildMI(MBB, I, DL, get(VE::LEA32zzi), TmpReg).addImm(256);
-=======
     //   LEA32zii %vl, 256
     //   vor_v1vl %dest, (0)1, %src, %vl
     // TODO: reuse a register if vl is already assigned to a register
     unsigned TmpReg = VE::SX12;
     BuildMI(MBB, I, DL, get(VE::LEA32zii), TmpReg)
         .addImm(0).addImm(0).addImm(256);
->>>>>>> 67c10f34
     BuildMI(MBB, I, DL, get(VE::vor_v1vl), DestReg)
         .addImm(0)
         .addReg(SrcReg, getKillRegState(KillSrc))
         .addReg(TmpReg, getKillRegState(true));
-<<<<<<< HEAD
-  } else if (VE::VMRegClass.contains(DestReg, SrcReg)) {
-    BuildMI(MBB, I, DL, get(VE::andm_mmm), DestReg)
-        .addReg(VE::VM0)
-        .addReg(SrcReg, getKillRegState(KillSrc));
-  } else if (VE::VM512RegClass.contains(DestReg, SrcReg)) {
-    // Use two instructions.
-    const unsigned subRegIdx[] = {VE::sub_vm_even, VE::sub_vm_odd};
-=======
   } else if (VE::VMRegClass.contains(DestReg, SrcReg))
     BuildMI(MBB, I, DL, get(VE::andm_mmm), DestReg)
         .addReg(VE::VM0)
@@ -406,17 +345,12 @@
   else if (VE::VM512RegClass.contains(DestReg, SrcReg)) {
     // Use two instructions.
     const unsigned subRegIdx[] = { VE::sub_vm_even, VE::sub_vm_odd };
->>>>>>> 67c10f34
     unsigned int numSubRegs = 2;
     copyPhysSubRegs(MBB, I, DL, DestReg, SrcReg, KillSrc, get(VE::andm_mmm),
                     numSubRegs, subRegIdx);
   } else if (VE::F128RegClass.contains(DestReg, SrcReg)) {
     // Use two instructions.
-<<<<<<< HEAD
-    const unsigned subRegIdx[] = {VE::sub_even, VE::sub_odd};
-=======
     const unsigned subRegIdx[] = { VE::sub_even, VE::sub_odd };
->>>>>>> 67c10f34
     unsigned int numSubRegs = 2;
     copyPhysSubRegs(MBB, I, DL, DestReg, SrcReg, KillSrc, get(VE::ORri),
                     numSubRegs, subRegIdx);
@@ -435,14 +369,6 @@
 /// any side effects other than loading from the stack slot.
 unsigned VEInstrInfo::isLoadFromStackSlot(const MachineInstr &MI,
                                           int &FrameIndex) const {
-<<<<<<< HEAD
-  if (MI.getOpcode() == VE::LDSri || MI.getOpcode() == VE::LDLri ||
-      MI.getOpcode() == VE::LDUri || MI.getOpcode() == VE::LDQri ||
-      MI.getOpcode() == VE::LDVRri || MI.getOpcode() == VE::LDVMri ||
-      MI.getOpcode() == VE::LDVM512ri) {
-    if (MI.getOperand(1).isFI() && MI.getOperand(2).isImm() &&
-        MI.getOperand(2).getImm() == 0) {
-=======
   if (MI.getOpcode() == VE::LDrii ||            // I64
       MI.getOpcode() == VE::LDLSXrii ||         // I32
       MI.getOpcode() == VE::LDUrii ||           // F32
@@ -454,7 +380,6 @@
     if (MI.getOperand(1).isFI() &&
         MI.getOperand(2).isImm() && MI.getOperand(2).getImm() == 0 &&
         MI.getOperand(3).isImm() && MI.getOperand(3).getImm() == 0) {
->>>>>>> 67c10f34
       FrameIndex = MI.getOperand(1).getIndex();
       return MI.getOperand(0).getReg();
     }
@@ -469,14 +394,6 @@
 /// any side effects other than storing to the stack slot.
 unsigned VEInstrInfo::isStoreToStackSlot(const MachineInstr &MI,
                                          int &FrameIndex) const {
-<<<<<<< HEAD
-  if (MI.getOpcode() == VE::STSri || MI.getOpcode() == VE::STLri ||
-      MI.getOpcode() == VE::STUri || MI.getOpcode() == VE::STQri ||
-      MI.getOpcode() == VE::STVRri || MI.getOpcode() == VE::STVMri ||
-      MI.getOpcode() == VE::STVM512ri) {
-    if (MI.getOperand(0).isFI() && MI.getOperand(1).isImm() &&
-        MI.getOperand(1).getImm() == 0) {
-=======
   if (MI.getOpcode() == VE::STrii ||            // I64
       MI.getOpcode() == VE::STLrii ||           // I32
       MI.getOpcode() == VE::STUrii ||           // F32
@@ -488,7 +405,6 @@
     if (MI.getOperand(0).isFI() &&
         MI.getOperand(1).isImm() && MI.getOperand(1).getImm() == 0 &&
         MI.getOperand(2).isImm() && MI.getOperand(2).getImm() == 0) {
->>>>>>> 67c10f34
       FrameIndex = MI.getOperand(0).getIndex();
       return MI.getOperand(3).getReg();
     }
@@ -537,23 +453,6 @@
         .addReg(SrcReg, getKillRegState(isKill))
         .addMemOperand(MMO);
   } else if (RC == &VE::F32RegClass) {
-<<<<<<< HEAD
-    BuildMI(MBB, I, DL, get(VE::STUri))
-      .addFrameIndex(FI)
-      .addImm(0)
-      .addReg(SrcReg, getKillRegState(isKill))
-      .addMemOperand(MMO);
-  } else if (VE::F128RegClass.hasSubClassEq(RC)) {
-    BuildMI(MBB, I, DL, get(VE::STQri))
-        .addFrameIndex(FI)
-        .addImm(0)
-        .addReg(SrcReg, getKillRegState(isKill))
-        .addMemOperand(MMO);
-  } else if (RC == &VE::V64RegClass) {
-    BuildMI(MBB, I, DL, get(VE::STVRri))
-        .addFrameIndex(FI)
-        .addImm(0)
-=======
     BuildMI(MBB, I, DL, get(VE::STUrii))
         .addFrameIndex(FI)
         .addImm(0)
@@ -572,20 +471,10 @@
         .addFrameIndex(FI)
         .addImm(0)
         .addImm(0)
->>>>>>> 67c10f34
         .addReg(SrcReg, getKillRegState(isKill))
         .addImm(256)
         .addMemOperand(MMO);
   } else if (RC == &VE::VMRegClass) {
-<<<<<<< HEAD
-    BuildMI(MBB, I, DL, get(VE::STVMri))
-        .addFrameIndex(FI)
-        .addImm(0)
-        .addReg(SrcReg, getKillRegState(isKill))
-        .addMemOperand(MMO);
-  } else if (VE::VM512RegClass.hasSubClassEq(RC)) {
-    BuildMI(MBB, I, DL, get(VE::STVM512ri))
-=======
     BuildMI(MBB, I, DL, get(VE::STVMrii))
         .addFrameIndex(FI)
         .addImm(0)
@@ -594,7 +483,6 @@
         .addMemOperand(MMO);
   } else if (VE::VM512RegClass.hasSubClassEq(RC)) {
     BuildMI(MBB, I, DL, get(VE::STVM512rii))
->>>>>>> 67c10f34
         .addFrameIndex(FI)
         .addImm(0)
         .addImm(0)
@@ -672,34 +560,13 @@
         .addImm(0)
         .addImm(0)
         .addMemOperand(MMO);
-  } else if (VE::F128RegClass.hasSubClassEq(RC)) {
-    BuildMI(MBB, I, DL, get(VE::LDQri), DestReg)
-        .addFrameIndex(FI)
-        .addImm(0)
-        .addMemOperand(MMO);
-  } else if (RC == &VE::V64RegClass) {
-    BuildMI(MBB, I, DL, get(VE::LDVRri), DestReg)
-        .addFrameIndex(FI)
-        .addImm(0)
-        .addImm(256)
-        .addMemOperand(MMO);
-  } else if (RC == &VE::VMRegClass) {
-    BuildMI(MBB, I, DL, get(VE::LDVMri), DestReg)
-        .addFrameIndex(FI)
-        .addImm(0)
-        .addMemOperand(MMO);
-  } else if (VE::VM512RegClass.hasSubClassEq(RC)) {
-    BuildMI(MBB, I, DL, get(VE::LDVM512ri), DestReg)
-        .addFrameIndex(FI)
-        .addImm(0)
-        .addMemOperand(MMO);
   } else
     report_fatal_error("Can't load this register from stack slot");
 }
 
-unsigned VEInstrInfo::getGlobalBaseReg(MachineFunction *MF) const {
+Register VEInstrInfo::getGlobalBaseReg(MachineFunction *MF) const {
   VEMachineFunctionInfo *VEFI = MF->getInfo<VEMachineFunctionInfo>();
-  unsigned GlobalBaseReg = VEFI->getGlobalBaseReg();
+  Register GlobalBaseReg = VEFI->getGlobalBaseReg();
   if (GlobalBaseReg != 0)
     return GlobalBaseReg;
 
@@ -716,14 +583,6 @@
   return GlobalBaseReg;
 }
 
-<<<<<<< HEAD
-static int GetVM512Upper(int no) { return (no - VE::VMP0) * 2 + VE::VM0; }
-
-static int GetVM512Lower(int no) { return GetVM512Upper(no) + 1; }
-
-static void buildVMRInst(MachineInstr &MI, const MCInstrDesc &MCID) {
-  MachineBasicBlock *MBB = MI.getParent();
-=======
 static int GetVM512Upper(int no)
 {
     return (no - VE::VMP0) * 2 + VE::VM0;
@@ -736,7 +595,6 @@
 
 static void buildVMRInst(MachineInstr& MI, const MCInstrDesc& MCID) {
   MachineBasicBlock* MBB = MI.getParent();
->>>>>>> 67c10f34
   DebugLoc dl = MI.getDebugLoc();
 
   unsigned VMXu = GetVM512Upper(MI.getOperand(0).getReg());
@@ -746,18 +604,6 @@
 
   switch (MI.getOpcode()) {
   default: {
-<<<<<<< HEAD
-    unsigned VMZu = GetVM512Upper(MI.getOperand(2).getReg());
-    unsigned VMZl = GetVM512Lower(MI.getOperand(2).getReg());
-    BuildMI(*MBB, MI, dl, MCID).addDef(VMXu).addUse(VMYu).addUse(VMZu);
-    BuildMI(*MBB, MI, dl, MCID).addDef(VMXl).addUse(VMYl).addUse(VMZl);
-    break;
-  }
-  case VE::negm_MM:
-    BuildMI(*MBB, MI, dl, MCID).addDef(VMXu).addUse(VMYu);
-    BuildMI(*MBB, MI, dl, MCID).addDef(VMXl).addUse(VMYl);
-    break;
-=======
       unsigned VMZu = GetVM512Upper(MI.getOperand(2).getReg());
       unsigned VMZl = GetVM512Lower(MI.getOperand(2).getReg());
       BuildMI(*MBB, MI, dl, MCID).addDef(VMXu).addUse(VMYu).addUse(VMZu);
@@ -768,25 +614,16 @@
       BuildMI(*MBB, MI, dl, MCID).addDef(VMXu).addUse(VMYu);
       BuildMI(*MBB, MI, dl, MCID).addDef(VMXl).addUse(VMYl);
       break;
->>>>>>> 67c10f34
   }
   MI.eraseFromParent();
 }
 
-<<<<<<< HEAD
-static void expandPseudoVFMK_VL(const TargetInstrInfo &TI, MachineInstr &MI) {
-  // replace to pvfmk.w.up and pvfmk.w.lo
-  // replace to pvfmk.s.up and pvfmk.s.lo
-
-  std::map<int, std::vector<int>> map = {
-=======
 static void expandPseudoVFMK_VL(const TargetInstrInfo& TI, MachineInstr& MI)
 {
     // replace to pvfmk.w.up and pvfmk.w.lo
     // replace to pvfmk.s.up and pvfmk.s.lo
 
     std::map<int, std::vector<int>> map = {
->>>>>>> 67c10f34
       {VE::pvfmkat_Ml, {VE::pvfmkwupat_ml, VE::pvfmkwloat_ml}},
       {VE::pvfmkaf_Ml, {VE::pvfmkwupaf_ml, VE::pvfmkwloaf_ml}},
       {VE::pvfmkwgt_Mvl, {VE::pvfmkwupgt_mvl, VE::pvfmkwlogt_mvl}},
@@ -849,54 +686,6 @@
       {VE::pvfmkseqnan_MvMl, {VE::pvfmksupeqnan_mvml, VE::pvfmksloeqnan_mvml}},
       {VE::pvfmksgenan_MvMl, {VE::pvfmksupgenan_mvml, VE::pvfmkslogenan_mvml}},
       {VE::pvfmkslenan_MvMl, {VE::pvfmksuplenan_mvml, VE::pvfmkslolenan_mvml}},
-<<<<<<< HEAD
-  };
-
-  unsigned Opcode = MI.getOpcode();
-
-  if (map.find(Opcode) == map.end()) {
-    report_fatal_error("unexpected opcode for pvfmk");
-  }
-
-  unsigned OpcodeUpper = map[Opcode][0];
-  unsigned OpcodeLower = map[Opcode][1];
-
-  MachineBasicBlock *MBB = MI.getParent();
-  DebugLoc dl = MI.getDebugLoc();
-  MachineInstrBuilder Bu = BuildMI(*MBB, MI, dl, TI.get(OpcodeUpper));
-  MachineInstrBuilder Bl = BuildMI(*MBB, MI, dl, TI.get(OpcodeLower));
-
-  // VM512
-  Bu.addReg(GetVM512Upper(MI.getOperand(0).getReg()));
-  Bl.addReg(GetVM512Lower(MI.getOperand(0).getReg()));
-
-  if (MI.getNumOperands() == 2) { // _Ml: VM512, VL
-    // VL
-    Bu.addReg(MI.getOperand(1).getReg());
-    Bl.addReg(MI.getOperand(1).getReg());
-  } else if (MI.getNumOperands() == 3) { // _Mvl: VM512, VR, VL
-    // VR
-    Bu.addReg(MI.getOperand(1).getReg());
-    Bl.addReg(MI.getOperand(1).getReg());
-    // VL
-    Bu.addReg(MI.getOperand(2).getReg());
-    Bl.addReg(MI.getOperand(2).getReg());
-  } else if (MI.getNumOperands() == 4) { // _MvMl: VM512, VR, VM512, VL
-    // VR
-    Bu.addReg(MI.getOperand(1).getReg());
-    Bl.addReg(MI.getOperand(1).getReg());
-    // VM512
-    Bu.addReg(GetVM512Upper(MI.getOperand(2).getReg()));
-    Bl.addReg(GetVM512Lower(MI.getOperand(2).getReg()));
-    // VL
-    Bu.addReg(MI.getOperand(3).getReg());
-    Bl.addReg(MI.getOperand(3).getReg());
-  } else {
-    report_fatal_error("unexpected number of operands for pvfmk");
-  }
-
-  MI.eraseFromParent();
-=======
     };
 
     unsigned Opcode = MI.getOpcode();
@@ -943,7 +732,6 @@
     }
 
     MI.eraseFromParent();
->>>>>>> 67c10f34
 }
 
 bool VEInstrInfo::expandPostRAPseudo(MachineInstr &MI) const {
@@ -958,10 +746,6 @@
   case TargetOpcode::LOAD_STACK_GUARD: {
     assert(Subtarget.isTargetLinux() &&
            "Only Linux target is expected to contain LOAD_STACK_GUARD");
-<<<<<<< HEAD
-    report_fatal_error(
-        "expandPostRAPseudo for LOAD_STACK_GUARD is not implemented yet");
-=======
     report_fatal_error("expandPostRAPseudo for LOAD_STACK_GUARD is not implemented yet");
 #if 0
     // offsetof(tcbhead_t, stack_guard) from sysdeps/sparc/nptl/tls.h in glibc.
@@ -972,7 +756,6 @@
         .addImm(Offset);
     return true;
 #endif
->>>>>>> 67c10f34
   }
   case VE::GETSTACKTOP: {
     return expandGetStackTopPseudo(MI);
@@ -998,33 +781,12 @@
   }
 #endif
 
-<<<<<<< HEAD
-  case VE::andm_MMM:
-    buildVMRInst(MI, get(VE::andm_mmm));
-    return true;
-  case VE::orm_MMM:
-    buildVMRInst(MI, get(VE::orm_mmm));
-    return true;
-  case VE::xorm_MMM:
-    buildVMRInst(MI, get(VE::xorm_mmm));
-    return true;
-  case VE::eqvm_MMM:
-    buildVMRInst(MI, get(VE::eqvm_mmm));
-    return true;
-  case VE::nndm_MMM:
-    buildVMRInst(MI, get(VE::nndm_mmm));
-    return true;
-  case VE::negm_MM:
-    buildVMRInst(MI, get(VE::negm_mm));
-    return true;
-=======
   case VE::andm_MMM: buildVMRInst(MI, get(VE::andm_mmm)); return true;
   case VE::orm_MMM:  buildVMRInst(MI, get(VE::orm_mmm)); return true;
   case VE::xorm_MMM: buildVMRInst(MI, get(VE::xorm_mmm)); return true;
   case VE::eqvm_MMM: buildVMRInst(MI, get(VE::eqvm_mmm)); return true;
   case VE::nndm_MMM: buildVMRInst(MI, get(VE::nndm_mmm)); return true;
   case VE::negm_MM: buildVMRInst(MI, get(VE::negm_mm)); return true;
->>>>>>> 67c10f34
 
   case VE::lvm_MMIs: {
     unsigned VMXu = GetVM512Upper(MI.getOperand(0).getReg());
@@ -1035,19 +797,6 @@
     unsigned VMX = VMXl;
     unsigned VMD = VMDl;
     if (imm >= 4) {
-<<<<<<< HEAD
-      VMX = VMXu;
-      VMD = VMDu;
-      imm -= 4;
-    }
-    MachineBasicBlock *MBB = MI.getParent();
-    DebugLoc dl = MI.getDebugLoc();
-    BuildMI(*MBB, MI, dl, get(VE::lvm_mmIs))
-        .addDef(VMX)
-        .addReg(VMD)
-        .addImm(imm)
-        .addReg(MI.getOperand(3).getReg());
-=======
         VMX = VMXu;
         VMD = VMDu;
         imm -= 4;
@@ -1059,7 +808,6 @@
       .addReg(VMD)
       .addImm(imm)
       .addReg(MI.getOperand(3).getReg());
->>>>>>> 67c10f34
     MI.eraseFromParent();
     return true;
   }
@@ -1070,78 +818,6 @@
     int64_t imm = MI.getOperand(2).getImm();
     unsigned VMZ = VMZl;
     if (imm >= 4) {
-<<<<<<< HEAD
-      VMZ = VMZu;
-      imm -= 4;
-    }
-    MachineBasicBlock *MBB = MI.getParent();
-    DebugLoc dl = MI.getDebugLoc();
-    BuildMI(*MBB, MI, dl, get(VE::svm_smI))
-        .add(MI.getOperand(0))
-        .addReg(VMZ)
-        .addImm(imm);
-    MI.eraseFromParent();
-    return true;
-  }
-  case VE::pvfmkat_Ml:
-  case VE::pvfmkaf_Ml:
-  case VE::pvfmkwgt_Mvl:
-  case VE::pvfmkwgt_MvMl:
-  case VE::pvfmkwlt_Mvl:
-  case VE::pvfmkwlt_MvMl:
-  case VE::pvfmkwne_Mvl:
-  case VE::pvfmkwne_MvMl:
-  case VE::pvfmkweq_Mvl:
-  case VE::pvfmkweq_MvMl:
-  case VE::pvfmkwge_Mvl:
-  case VE::pvfmkwge_MvMl:
-  case VE::pvfmkwle_Mvl:
-  case VE::pvfmkwle_MvMl:
-  case VE::pvfmkwnum_Mvl:
-  case VE::pvfmkwnum_MvMl:
-  case VE::pvfmkwnan_Mvl:
-  case VE::pvfmkwnan_MvMl:
-  case VE::pvfmkwgtnan_Mvl:
-  case VE::pvfmkwgtnan_MvMl:
-  case VE::pvfmkwltnan_Mvl:
-  case VE::pvfmkwltnan_MvMl:
-  case VE::pvfmkwnenan_Mvl:
-  case VE::pvfmkwnenan_MvMl:
-  case VE::pvfmkweqnan_Mvl:
-  case VE::pvfmkweqnan_MvMl:
-  case VE::pvfmkwgenan_Mvl:
-  case VE::pvfmkwgenan_MvMl:
-  case VE::pvfmkwlenan_Mvl:
-  case VE::pvfmkwlenan_MvMl:
-  case VE::pvfmksgt_Mvl:
-  case VE::pvfmksgt_MvMl:
-  case VE::pvfmkslt_Mvl:
-  case VE::pvfmkslt_MvMl:
-  case VE::pvfmksne_Mvl:
-  case VE::pvfmksne_MvMl:
-  case VE::pvfmkseq_Mvl:
-  case VE::pvfmkseq_MvMl:
-  case VE::pvfmksge_Mvl:
-  case VE::pvfmksge_MvMl:
-  case VE::pvfmksle_Mvl:
-  case VE::pvfmksle_MvMl:
-  case VE::pvfmksnum_Mvl:
-  case VE::pvfmksnum_MvMl:
-  case VE::pvfmksnan_Mvl:
-  case VE::pvfmksnan_MvMl:
-  case VE::pvfmksgtnan_Mvl:
-  case VE::pvfmksgtnan_MvMl:
-  case VE::pvfmksltnan_Mvl:
-  case VE::pvfmksltnan_MvMl:
-  case VE::pvfmksnenan_Mvl:
-  case VE::pvfmksnenan_MvMl:
-  case VE::pvfmkseqnan_Mvl:
-  case VE::pvfmkseqnan_MvMl:
-  case VE::pvfmksgenan_Mvl:
-  case VE::pvfmksgenan_MvMl:
-  case VE::pvfmkslenan_Mvl:
-  case VE::pvfmkslenan_MvMl: {
-=======
         VMZ = VMZu;
         imm -= 4;
     }
@@ -1184,7 +860,6 @@
   case VE::pvfmkseqnan_Mvl: case VE::pvfmkseqnan_MvMl:
   case VE::pvfmksgenan_Mvl: case VE::pvfmksgenan_MvMl:
   case VE::pvfmkslenan_Mvl: case VE::pvfmkslenan_MvMl: {
->>>>>>> 67c10f34
     expandPseudoVFMK_VL(*this, MI);
     return true;
   }
@@ -1277,11 +952,7 @@
 }
 
 bool VEInstrInfo::expandGetStackTopPseudo(MachineInstr &MI) const {
-<<<<<<< HEAD
-  MachineBasicBlock *MBB = MI.getParent();
-=======
   MachineBasicBlock* MBB = MI.getParent();
->>>>>>> 67c10f34
   MachineFunction &MF = *MBB->getParent();
   const VEInstrInfo &TII =
       *static_cast<const VEInstrInfo *>(MF.getSubtarget().getInstrInfo());
@@ -1289,21 +960,6 @@
 
   // Create following instruction
   //
-<<<<<<< HEAD
-  //   dst = %sp + stack_size
-
-  const MachineFrameInfo &MFI = MF.getFrameInfo();
-
-  const TargetFrameLowering *TFL = MF.getSubtarget().getFrameLowering();
-  unsigned NumBytes = 176;
-  if (MFI.adjustsStack() && TFL->hasReservedCallFrame(MF))
-    NumBytes += MFI.getMaxCallFrameSize();
-
-  BuildMI(*MBB, MI, dl, TII.get(VE::LEArzi))
-      .addDef(MI.getOperand(0).getReg())
-      .addReg(VE::SX11)
-      .addImm(NumBytes);
-=======
   //   dst = %sp + target specific frame + the size of parameter area
 
   const MachineFrameInfo &MFI = MF.getFrameInfo();
@@ -1322,7 +978,6 @@
     .addReg(VE::SX11)
     .addImm(0)
     .addImm(NumBytes);
->>>>>>> 67c10f34
 
   MI.eraseFromParent(); // The pseudo instruction is gone now.
   return true;
