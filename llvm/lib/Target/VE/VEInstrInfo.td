//===-- VEInstrInfo.td - Target Description for VE Target -----------------===//
//
// Part of the LLVM Project, under the Apache License v2.0 with LLVM Exceptions.
// See https://llvm.org/LICENSE.txt for license information.
// SPDX-License-Identifier: Apache-2.0 WITH LLVM-exception
//
//===----------------------------------------------------------------------===//
//
// This file describes the VE instructions in TableGen format.
//
//===----------------------------------------------------------------------===//

//===----------------------------------------------------------------------===//
// Instruction format superclass
//===----------------------------------------------------------------------===//

include "VEInstrFormats.td"

//===----------------------------------------------------------------------===//
// Feature predicates.
//===----------------------------------------------------------------------===//

//===----------------------------------------------------------------------===//
// Instruction Pattern Stuff
//===----------------------------------------------------------------------===//

// Custom ISDs
// VEISD::VEC_SEQ - represents a vector sequence where the operand is the stride
// VEISD::VEC_BROADCAST - represents a vector splat of a scalar value into all vector lanes.

// AVL operand type constraint for SDNodes
class IsVLVT<int OpIdx> : SDTCisVT<OpIdx,i32>;

def vec_vmv         : SDNode<"VEISD::VEC_VMV",       SDTypeProfile<1, 4,  [SDTCisSameAs<0, 1>, SDTCisVec<0>, SDTCisVec<3>, SDTCisSameNumEltsAs<3,1>, SDTCisInt<4>]>>;
def vec_seq         : SDNode<"VEISD::VEC_SEQ",       SDTypeProfile<1, 1,  [SDTCisVec<0>, SDTCisInt<1>]>>;
def vec_narrow      : SDNode<"VEISD::VEC_NARROW",    SDTypeProfile<1, 2,  [SDTCisVec<0>, SDTCisVec<1>, SDTCisInt<2>]>>;
def vec_broadcast   : SDNode<"VEISD::VEC_BROADCAST", SDTypeProfile<1, 2,  [SDTCisVec<0>, SDTCisInt<2>]>>;
def vec_popcount    : SDNode<"VEISD::VEC_POPCOUNT",  SDTypeProfile<1, 2,  [SDTCisInt<0>, SDTCisVec<1>, SDTCisInt<2>]>>;
def register        : SDNode<"ISD::Register",        SDTypeProfile<1, 0,  []>, [], "RegisterSDNode">;

///// mask support /////
def vm_extract     : SDNode<"VEISD::VM_EXTRACT",  SDTypeProfile<1, 2,    [SDTCisVT<0,i64>, SDTCisVec<1>, SDTCisVT<2,i64>]>>;
def vm_insert      : SDNode<"VEISD::VM_INSERT",   SDTypeProfile<1, 3,    [SDTCisVec<0>, SDTCisVec<1>, SDTCisSameNumEltsAs<0,1>, SDTCisVT<2,i64>, SDTCisVT<3,i64>]>>;


///// packed mode support /////
// unpack the v256i32 part of this vector
def vec_unpack_lo   : SDNode<"VEISD::VEC_UNPACK_LO", SDTypeProfile<1, 2,  [SDTCisVec<0>, SDTCisVec<1>, IsVLVT<2>]>>;
// unpack the v256f32 part of this vector
def vec_unpack_hi   : SDNode<"VEISD::VEC_UNPACK_HI", SDTypeProfile<1, 2,  [SDTCisVec<0>, SDTCisVec<1>, IsVLVT<2>]>>;
// re-pack v256i32, v256f32 back into tone v512.32
def vec_pack        : SDNode<"VEISD::VEC_PACK", SDTypeProfile<1, 3,       [SDTCisVec<0>, SDTCisVec<1>, SDTCisVec<2>, SDTCisSameNumEltsAs<1,2>, IsVLVT<3>]>>;
// exchange the odd-even pairs in a v512.32
def vec_swap        : SDNode<"VEISD::VEC_SWAP", SDTypeProfile<1, 2,       [SDTCisVec<0>, SDTCisVec<1>, SDTCisSameNumEltsAs<0,1>, IsVLVT<2>]>>;

// replicate lower 32bit to upper 32bit (f32 scalar replication)
def repl_f32        : SDNode<"VEISD::REPL_F32",  SDTypeProfile<1, 1,  [SDTCisInt<0>, SDTCisFP<1>]>>;
// replicate upper 32bit to lower 32 bit (i32 scalar replication)
def repl_i32        : SDNode<"VEISD::REPL_I32",  SDTypeProfile<1, 1,  [SDTCisInt<0>, SDTCisInt<1>]>>;

// whether the avl is ineffective
def no_avl_256      : PatLeaf<(imm), [{ return (N->getSExtValue() < 0) || (N->getSExtValue() >= 256); }]>;

def simm7       : PatLeaf<(imm), [{ return isInt<7>(N->getSExtValue()); }]>;
def simm32      : PatLeaf<(imm), [{ return isInt<32>(N->getSExtValue()); }]>;
def uimm6       : PatLeaf<(imm), [{ return isUInt<6>(N->getZExtValue()); }]>;
def uimm7       : PatLeaf<(imm), [{ return isUInt<7>(N->getZExtValue()); }]>;
<<<<<<< HEAD
def true        : PatLeaf<(imm), [{ return N->getSExtValue() !=0 ; }]>;
def one         : PatLeaf<(imm), [{ return N->getSExtValue() == 1 ; }]>;
=======
def uimm32      : PatLeaf<(imm), [{ return isUInt<32>(N->getZExtValue()); }]>;
>>>>>>> 67c10f34
def zero        : PatLeaf<(imm), [{ return N->getSExtValue() == 0; }]>;
def lomsbzero   : PatLeaf<(imm), [{ return (N->getZExtValue() & 0x80000000)
                                      == 0; }]>;
def lozero      : PatLeaf<(imm), [{ return (N->getZExtValue() & 0xffffffff)
                                      == 0; }]>;
def fpzero      : PatLeaf<(fpimm), [{ return N->getValueAPF().bitcastToAPInt()
                                      .getZExtValue() == 0; }]>;
def fplomsbzero : PatLeaf<(fpimm), [{ return (N->getValueAPF().bitcastToAPInt()
                                      .getZExtValue() & 0x80000000) == 0; }]>;
def fplozero    : PatLeaf<(fpimm), [{ return (N->getValueAPF().bitcastToAPInt()
                                      .getZExtValue() & 0xffffffff) == 0; }]>;
def fpzero      : PatLeaf<(fpimm), [{ return N->isZero(); }]>;

def ones_l      : PatLeaf<(imm), [{ return N->getZExtValue() == 0xffffffffffffffff; }]>;
def ones_w      : PatLeaf<(imm), [{ return N->N->getZExtValue() & 0xffffffff == 0xffffffff; }]>;
def zero_l      : PatLeaf<(imm), [{ return N->getZExtValue() == 0; }]>;
def zero_w      : PatLeaf<(imm), [{ return N->N->getZExtValue() & 0xffffffff == 0; }]>;

// whether the mask is all true
let PredicateCodeUsesOperands = 1 in {
def true_mask                            : PatLeaf<(vec_broadcast (i32 true), (i32 srcvalue))>;
def any_broadcast                        : PatFrag<(ops node:$sx), (vec_broadcast node:$sx, (i32 srcvalue))>;
}

def CCSIOp : PatLeaf<(cond), [{
  switch (N->get()) {
  default:          return true;
  case ISD::SETULT:
  case ISD::SETULE:
  case ISD::SETUGT:
  case ISD::SETUGE: return false;
  }
}]>;

def CCUIOp : PatLeaf<(cond), [{
  switch (N->get()) {
  default:         return true;
  case ISD::SETLT:
  case ISD::SETLE:
  case ISD::SETGT:
  case ISD::SETGE: return false;
  }
}]>;

def GetVL : SDNodeXForm<imm, [{
  // Get a virtual register for VL and return it.
  MachineFunction& MF = CurDAG->getMachineFunction();
  unsigned VLReg = MF.getSubtarget<VESubtarget>().getInstrInfo()->getVectorLengthReg(&MF);
  return CurDAG->getCopyFromReg(CurDAG->getEntryNode(), SDLoc(N), VLReg, MVT::i32);
}]>;

def LOFP32 : SDNodeXForm<fpimm, [{
  // Get a integer immediate from fpimm
  const APInt& imm = N->getValueAPF().bitcastToAPInt();
  return CurDAG->getTargetConstant(Lo_32(imm.getZExtValue() & 0xffffffff),
                                   SDLoc(N), MVT::i64);
}]>;

def HIFP32 : SDNodeXForm<fpimm, [{
  // Get a integer immediate from fpimm
  const APInt& imm = N->getValueAPF().bitcastToAPInt();
  return CurDAG->getTargetConstant(Hi_32(imm.getZExtValue()),
                                   SDLoc(N), MVT::i64);
}]>;

def LO7 : SDNodeXForm<imm, [{
  return CurDAG->getTargetConstant(SignExtend32(N->getSExtValue(), 7),
                                   SDLoc(N), MVT::i32);
}]>;

def LO32 : SDNodeXForm<imm, [{
  return CurDAG->getTargetConstant(Lo_32(N->getZExtValue()),
                                   SDLoc(N), MVT::i32);
}]>;

def HI32 : SDNodeXForm<imm, [{
  // Transformation function: shift the immediate value down into the low bits.
  return CurDAG->getTargetConstant(Hi_32(N->getZExtValue()),
                                   SDLoc(N), MVT::i32);
}]>;

def LEASLimm : PatLeaf<(imm), [{
  return isShiftedUInt<32, 32>(N->getZExtValue());
}], HI32>;

def trunc_imm : SDNodeXForm<imm, [{
  return CurDAG->getTargetConstant(N->getZExtValue(), SDLoc(N), MVT::i32);
}]>;

def sext_imm : SDNodeXForm<imm, [{
  return CurDAG->getTargetConstant(N->getSExtValue(), SDLoc(N), MVT::i64);
}]>;

def zext_imm : SDNodeXForm<imm, [{
  return CurDAG->getTargetConstant(N->getZExtValue(), SDLoc(N), MVT::i64);
}]>;

def icond2cc : SDNodeXForm<cond, [{
  VECC::CondCodes cc;
  switch (N->get()) {
  default:          llvm_unreachable("Unknown integer condition code!");
  case ISD::SETEQ:  cc = VECC::CC_IEQ; break;
  case ISD::SETNE:  cc = VECC::CC_INE; break;
  case ISD::SETLT:  cc = VECC::CC_IL;  break;
  case ISD::SETGT:  cc = VECC::CC_IG;  break;
  case ISD::SETLE:  cc = VECC::CC_ILE; break;
  case ISD::SETGE:  cc = VECC::CC_IGE; break;
  case ISD::SETULT: cc = VECC::CC_IL;  break;
  case ISD::SETULE: cc = VECC::CC_ILE; break;
  case ISD::SETUGT: cc = VECC::CC_IG;  break;
  case ISD::SETUGE: cc = VECC::CC_IGE; break;
  }
  return CurDAG->getTargetConstant(cc, SDLoc(N), MVT::i32);
}]>;

def icond2ccSwap : SDNodeXForm<cond, [{
  VECC::CondCodes cc;
  switch (N->get()) {
  default:          llvm_unreachable("Unknown integer condition code!");
  case ISD::SETEQ:  cc = VECC::CC_IEQ; break;
  case ISD::SETNE:  cc = VECC::CC_INE; break;
  case ISD::SETLT:  cc = VECC::CC_IG;  break;
  case ISD::SETGT:  cc = VECC::CC_IL;  break;
  case ISD::SETLE:  cc = VECC::CC_IGE; break;
  case ISD::SETGE:  cc = VECC::CC_ILE; break;
  case ISD::SETULT: cc = VECC::CC_IG;  break;
  case ISD::SETULE: cc = VECC::CC_IGE; break;
  case ISD::SETUGT: cc = VECC::CC_IL;  break;
  case ISD::SETUGE: cc = VECC::CC_ILE; break;
  }
  return CurDAG->getTargetConstant(cc, SDLoc(N), MVT::i32);
}]>;

def fcond2cc : SDNodeXForm<cond, [{
  VECC::CondCodes cc;
  switch (N->get()) {
  default:          llvm_unreachable("Unknown float condition code!");
  case ISD::SETFALSE: cc = VECC::CC_AF;    break;
  case ISD::SETEQ:
  case ISD::SETOEQ:   cc = VECC::CC_EQ;    break;
  case ISD::SETNE:
  case ISD::SETONE:   cc = VECC::CC_NE;    break;
  case ISD::SETLT:
  case ISD::SETOLT:   cc = VECC::CC_L;     break;
  case ISD::SETGT:
  case ISD::SETOGT:   cc = VECC::CC_G;     break;
  case ISD::SETLE:
  case ISD::SETOLE:   cc = VECC::CC_LE;    break;
  case ISD::SETGE:
  case ISD::SETOGE:   cc = VECC::CC_GE;    break;
  case ISD::SETO:     cc = VECC::CC_NUM;   break;
  case ISD::SETUO:    cc = VECC::CC_NAN;   break;
  case ISD::SETUEQ:   cc = VECC::CC_EQNAN; break;
  case ISD::SETUNE:   cc = VECC::CC_NENAN; break;
  case ISD::SETULT:   cc = VECC::CC_LNAN;  break;
  case ISD::SETUGT:   cc = VECC::CC_GNAN;  break;
  case ISD::SETULE:   cc = VECC::CC_LENAN; break;
  case ISD::SETUGE:   cc = VECC::CC_GENAN; break;
  case ISD::SETTRUE:  cc = VECC::CC_AT;    break;
  }
  return CurDAG->getTargetConstant(cc, SDLoc(N), MVT::i32);
}]>;

def fcond2ccSwap : SDNodeXForm<cond, [{
  VECC::CondCodes cc;
  switch (N->get()) {
  default:          llvm_unreachable("Unknown float condition code!");
  case ISD::SETFALSE: cc = VECC::CC_AF;    break;
  case ISD::SETEQ:
  case ISD::SETOEQ:   cc = VECC::CC_EQ;    break;
  case ISD::SETNE:
  case ISD::SETONE:   cc = VECC::CC_NE;    break;
  case ISD::SETLT:
  case ISD::SETOLT:   cc = VECC::CC_G;     break;
  case ISD::SETGT:
  case ISD::SETOGT:   cc = VECC::CC_L;     break;
  case ISD::SETLE:
  case ISD::SETOLE:   cc = VECC::CC_GE;    break;
  case ISD::SETGE:
  case ISD::SETOGE:   cc = VECC::CC_LE;    break;
  case ISD::SETO:     cc = VECC::CC_NUM;   break;
  case ISD::SETUO:    cc = VECC::CC_NAN;   break;
  case ISD::SETUEQ:   cc = VECC::CC_EQNAN; break;
  case ISD::SETUNE:   cc = VECC::CC_NENAN; break;
  case ISD::SETULT:   cc = VECC::CC_GNAN;  break;
  case ISD::SETUGT:   cc = VECC::CC_LNAN;  break;
  case ISD::SETULE:   cc = VECC::CC_GENAN; break;
  case ISD::SETUGE:   cc = VECC::CC_LENAN; break;
  case ISD::SETTRUE:  cc = VECC::CC_AT;    break;
  }
  return CurDAG->getTargetConstant(cc, SDLoc(N), MVT::i32);
}]>;

// Addressing modes.
// SX-Aurora has following fields.
//    sz: register or 0
//    sy: register or immediate (-64 to 63)
//    disp: immediate (-2147483648 to 2147483647)
//
// There are two kinds of instruction.
//    ASX format uses sz + sy + disp.
//    AS format uses sz + disp.
//
// Moreover, there are four kinds of assembly instruction format.
//    ASX format uses "disp", "disp(, sz)", "disp(sy)", "disp(sy, sz)",
//    "(, sz)", "(sy)", or "(sy, sz)".
//    AS format uses "disp", "disp(, sz)", or "(, sz)" in general.
//    AS format in RRM format uses "disp", "disp(sz)", or "(sz)".
//    AS format in RRM format for host memory access uses "sz", "(sz)",
//    or "disp(sz)".
//
// We defined them below.
//
// ASX format:
//    MEMrri, MEMrii, MEMzii
// AS format:
//    MEMriASX, MEMziASX    : simple AS format
//    MEMriRRM, MEMziRRM    : AS format in RRM format
//    MEMriHM, MEMziHM      : AS format in RRM format for host memory access

def ADDRrri : ComplexPattern<iPTR, 3, "SelectADDRrri", [frameindex], []>;
def ADDRrii : ComplexPattern<iPTR, 3, "SelectADDRrii", [frameindex], []>;
def ADDRzii : ComplexPattern<iPTR, 3, "SelectADDRzii", [], []>;
// AS format:
def ADDRri : ComplexPattern<iPTR, 2, "SelectADDRri", [frameindex], []>;
<<<<<<< HEAD

// Address operands
def VEMEMrrAsmOperand : AsmOperandClass {
  let Name = "MEMrr";
  let ParserMethod = "parseMEMOperand";
}

def VEMEMriAsmOperand : AsmOperandClass {
  let Name = "MEMri";
  let ParserMethod = "parseMEMOperand";
}

// ASX format of memory address
def MEMrr : Operand<iPTR> {
=======
def ADDRzi : ComplexPattern<iPTR, 2, "SelectADDRzi", [], []>;
//
// ASX assembly instrcution format:
def VEMEMrriAsmOperand : AsmOperandClass {
  let Name = "MEMrri";
  let ParserMethod = "parseMEMOperand";
}
def VEMEMriiAsmOperand : AsmOperandClass {
  let Name = "MEMrii";
  let ParserMethod = "parseMEMOperand";
}
def VEMEMziiAsmOperand : AsmOperandClass {
  let Name = "MEMzii";
  let ParserMethod = "parseMEMOperand";
}
def MEMrri : Operand<iPTR> {
>>>>>>> 67c10f34
  let PrintMethod = "printMemASXOperand";
  let MIOperandInfo = (ops ptr_rc, ptr_rc, i32imm);
  let ParserMatchClass = VEMEMrriAsmOperand;
}
def MEMrii : Operand<iPTR> {
  let PrintMethod = "printMemASXOperand";
<<<<<<< HEAD
  let MIOperandInfo = (ops ptr_rc, i64imm);
  let ParserMatchClass = VEMEMriAsmOperand;
}

// AS format of memory address
def MEMASri : Operand<iPTR> {
  let PrintMethod = "printMemASOperand";
  let MIOperandInfo = (ops ptr_rc, i64imm);
  let ParserMatchClass = VEMEMriAsmOperand;
=======
  let MIOperandInfo = (ops ptr_rc, i32imm, i32imm);
  let ParserMatchClass = VEMEMriiAsmOperand;
}
def MEMzii : Operand<iPTR> {
  let PrintMethod = "printMemASXOperand";
  let MIOperandInfo = (ops i32imm /* = 0 */, i32imm, i32imm);
  let ParserMatchClass = VEMEMziiAsmOperand;
}
// AS assembly instrcution format:
def VEMEMriAsmOperand : AsmOperandClass {
  let Name = "MEMri";
  let ParserMethod = "parseMEMOperand";
}
def VEMEMziAsmOperand : AsmOperandClass {
  let Name = "MEMzi";
  let ParserMethod = "parseMEMOperand";
}
// AS generic assembly instruction format:
def MEMriASX : Operand<iPTR> {
  let PrintMethod = "printMemASOperandASX";
  let MIOperandInfo = (ops ptr_rc, i32imm);
  let ParserMatchClass = VEMEMriAsmOperand;
}
def MEMziASX : Operand<iPTR> {
  let PrintMethod = "printMemASOperandASX";
  let MIOperandInfo = (ops i32imm /* = 0 */, i32imm);
  let ParserMatchClass = VEMEMziAsmOperand;
}
// AS RRM style assembly instruction format:
def MEMriRRM : Operand<iPTR> {
  let PrintMethod = "printMemASOperandRRM";
  let MIOperandInfo = (ops ptr_rc, i32imm);
  let ParserMatchClass = VEMEMriAsmOperand;
}
def MEMziRRM : Operand<iPTR> {
  let PrintMethod = "printMemASOperandRRM";
  let MIOperandInfo = (ops i32imm /* = 0 */, i32imm);
  let ParserMatchClass = VEMEMziAsmOperand;
}
// AS HM style assembly instruction format:
def MEMriHM : Operand<iPTR> {
  let PrintMethod = "printMemASOperandHM";
  let MIOperandInfo = (ops ptr_rc, i32imm);
  let ParserMatchClass = VEMEMriAsmOperand;
}
def MEMziHM : Operand<iPTR> {
  let PrintMethod = "printMemASOperandHM";
  let MIOperandInfo = (ops i32imm /* = 0 */, i32imm);
  let ParserMatchClass = VEMEMziAsmOperand;
>>>>>>> 67c10f34
}

// Branch targets have OtherVT type.
def brtarget32 : Operand<OtherVT> {
  let EncoderMethod = "getBranchTargetOpValue";
}

def TLSSym : Operand<iPTR>;

<<<<<<< HEAD
// Branch targets have OtherVT type.
def brtarget : Operand<OtherVT> {
  let EncoderMethod = "getBranchTargetOpValue";
}

=======
>>>>>>> 67c10f34
def calltarget : Operand<i64> {
  let EncoderMethod = "getCallTargetOpValue";
  let DecoderMethod = "DecodeCall";
}

def simm7Op32 : Operand<i32> {
  let DecoderMethod = "DecodeSIMM7";
}

def simm7Op64 : Operand<i64> {
  let DecoderMethod = "DecodeSIMM7";
}

def simm7Op128 : Operand<i128> {
  let DecoderMethod = "DecodeSIMM7";
}

def simm32Op32 : Operand<i32> {
  let DecoderMethod = "DecodeSIMM32";
}

def simm32Op64 : Operand<i64> {
  let DecoderMethod = "DecodeSIMM32";
}

def uimm7Op32 : Operand<i32> {
  let DecoderMethod = "DecodeUIMM6";
}

def uimm6Op32 : Operand<i32> {
  let DecoderMethod = "DecodeUIMM6";
}

def uimm6Op64 : Operand<i64> {
  let DecoderMethod = "DecodeUIMM6";
}

def uimm6Op128 : Operand<i128> {
  let DecoderMethod = "DecodeUIMM6";
}

// Operand for printing out a condition code.
def CCOp : Operand<i32> {
  let PrintMethod = "printCCOperand";
  let DecoderMethod = "DecodeCCOperand";
  let EncoderMethod = "getCCOpValue";
}

def VEhi    : SDNode<"VEISD::Hi", SDTIntUnaryOp>;
def VElo    : SDNode<"VEISD::Lo", SDTIntUnaryOp>;

//  These are target-independent nodes, but have target-specific formats.
def SDT_SPCallSeqStart : SDCallSeqStart<[ SDTCisVT<0, i64>,
                                          SDTCisVT<1, i64> ]>;
def SDT_SPCallSeqEnd   : SDCallSeqEnd<[ SDTCisVT<0, i64>,
                                        SDTCisVT<1, i64> ]>;

def callseq_start : SDNode<"ISD::CALLSEQ_START", SDT_SPCallSeqStart,
                           [SDNPHasChain, SDNPOutGlue]>;
def callseq_end   : SDNode<"ISD::CALLSEQ_END",   SDT_SPCallSeqEnd,
                           [SDNPHasChain, SDNPOptInGlue, SDNPOutGlue]>;

def SDT_SPCall    : SDTypeProfile<0, -1, [SDTCisVT<0, i64>]>;
def call          : SDNode<"VEISD::CALL", SDT_SPCall,
                           [SDNPHasChain, SDNPOptInGlue, SDNPOutGlue,
                            SDNPVariadic]>;

def retflag       : SDNode<"VEISD::RET_FLAG", SDTNone,
                           [SDNPHasChain, SDNPOptInGlue, SDNPVariadic]>;

<<<<<<< HEAD
def getGOT        : Operand<iPTR> {
  let PrintMethod = "printGetGOT";
}
=======
def getGOT        : Operand<iPTR>;
>>>>>>> 67c10f34
def getFunPLT     : Operand<iPTR> {
  let PrintMethod = "printGetFunPLT";
}

def VEmax : SDNode<"VEISD::MAX", SDTIntBinOp>;
def VEmin : SDNode<"VEISD::MIN", SDTIntBinOp>;
def VEfmax : SDNode<"VEISD::FMAX", SDTFPBinOp>;
def VEfmin : SDNode<"VEISD::FMIN", SDTFPBinOp>;

def VEeh_sjlj_setjmp: SDNode<"VEISD::EH_SJLJ_SETJMP",
                             SDTypeProfile<1, 1, [SDTCisInt<0>,
                                                  SDTCisPtrTy<1>]>,
                             [SDNPHasChain, SDNPSideEffect]>;
def VEeh_sjlj_longjmp: SDNode<"VEISD::EH_SJLJ_LONGJMP",
                              SDTypeProfile<0, 1, [SDTCisPtrTy<0>]>,
                              [SDNPHasChain, SDNPSideEffect]>;
def VEeh_sjlj_setup_dispatch: SDNode<"VEISD::EH_SJLJ_SETUP_DISPATCH",
                                     SDTypeProfile<0, 0, []>,
                                     [SDNPHasChain, SDNPSideEffect]>;

// GETFUNPLT for PIC
def GetFunPLT : SDNode<"VEISD::GETFUNPLT", SDTIntUnaryOp>;

// GETTLSADDR for TLS
def GetTLSAddr : SDNode<"VEISD::GETTLSADDR", SDT_SPCall,
                        [SDNPHasChain, SDNPOptInGlue, SDNPOutGlue,
                         SDNPVariadic]>;

// GETSTACKTOP
def GetStackTop : SDNode<"VEISD::GETSTACKTOP", SDTNone,
                        [SDNPHasChain, SDNPSideEffect]>;
<<<<<<< HEAD
=======

// MEMBARRIER
def MemBarrier : SDNode<"VEISD::MEMBARRIER", SDTNone,
                        [SDNPHasChain, SDNPSideEffect]>;
>>>>>>> 67c10f34

// MEMBARRIER
def MemBarrier : SDNode<"VEISD::MEMBARRIER", SDTNone,
                        [SDNPHasChain, SDNPSideEffect]>;

//===----------------------------------------------------------------------===//
// VE Flag Conditions
//===----------------------------------------------------------------------===//

// Note that these values must be kept in sync with the CCOp::CondCode enum
// values.
class CC_VAL<int N> : PatLeaf<(i32 N)>;
def CC_IG    : CC_VAL< 0>;  // Greater
def CC_IL    : CC_VAL< 1>;  // Less
def CC_INE   : CC_VAL< 2>;  // Not Equal
def CC_IEQ   : CC_VAL< 3>;  // Equal
def CC_IGE   : CC_VAL< 4>;  // Greater or Equal
def CC_ILE   : CC_VAL< 5>;  // Less or Equal
def CC_AF    : CC_VAL< 6>;  // Always false
def CC_G     : CC_VAL< 7>;  // Greater
def CC_L     : CC_VAL< 8>;  // Less
def CC_NE    : CC_VAL< 9>;  // Not Equal
def CC_EQ    : CC_VAL<10>;  // Equal
def CC_GE    : CC_VAL<11>;  // Greater or Equal
def CC_LE    : CC_VAL<12>;  // Less or Equal
def CC_NUM   : CC_VAL<13>;  // Number
def CC_NAN   : CC_VAL<14>;  // NaN
def CC_GNAN  : CC_VAL<15>;  // Greater or NaN
def CC_LNAN  : CC_VAL<16>;  // Less or NaN
def CC_NENAN : CC_VAL<17>;  // Not Equal or NaN
def CC_EQNAN : CC_VAL<18>;  // Equal or NaN
def CC_GENAN : CC_VAL<19>;  // Greater or Equal or NaN
def CC_LENAN : CC_VAL<20>;  // Less or Equal or NaN
def CC_AT    : CC_VAL<21>;  // Always true

//===----------------------------------------------------------------------===//
// VE Multiclasses for common instruction formats
//===----------------------------------------------------------------------===//

multiclass RMm<string opcStr, bits<8>opc, RegisterClass RC> {
  def rri : RM<
<<<<<<< HEAD
    opc, (outs RC:$sx), (ins RC:$sy, RC:$sz, immOp2:$imm32),
    !strconcat(opcStr, " $sx, ${imm32}($sy, ${sz})"),
    [(set Ty:$sx, (OpNode (OpNode Ty:$sy, Ty:$sz), (Ty simm32:$imm32)))]> {
=======
    opc, (outs RC:$dest), (ins MEMrri:$addr),
    !strconcat(opcStr, " $dest, $addr"), []> {
>>>>>>> 67c10f34
    let cy = 1;
    let cz = 1;
    let hasSideEffects = 0;
  }
  def rii : RM<
<<<<<<< HEAD
    opc, (outs RC:$sx), (ins RC:$sz, immOp:$sy, immOp2:$imm32),
    !strconcat(opcStr, " $sx, ${imm32}($sy, ${sz})"),
    [/* Not define DAG pattern here to avoid llvm uses LEArii for add
        instructions.
        (set Ty:$sx, (OpNode (OpNode Ty:$sz, (Ty simm7:$sy)), (Ty simm32:$imm32)))*/]> {
    let cy = 0;
    let cz = 1;
    let hasSideEffects = 0;
  }
  def rzi : RM<
    opc, (outs RC:$sx), (ins RC:$sz, immOp2:$imm32),
    !strconcat(opcStr, " $sx, ${imm32}(${sz})"),
    [(set Ty:$sx, (OpNode Ty:$sz, (Ty simm32:$imm32)))]> {
=======
    opc, (outs RC:$dest), (ins MEMrii:$addr),
    !strconcat(opcStr, " $dest, $addr"), []> {
>>>>>>> 67c10f34
    let cy = 0;
    let cz = 1;
    let hasSideEffects = 0;
  }
  def zii : RM<
    opc, (outs RC:$dest), (ins MEMzii:$addr),
    !strconcat(opcStr, " $dest, $addr"), []> {
    let cy = 0;
    let cz = 0;
    let hasSideEffects = 0;
  }
<<<<<<< HEAD
  def zzi : RM<
    opc, (outs RC:$sx), (ins immOp2:$imm32),
    !strconcat(opcStr, " $sx, $imm32"),
    [/* Not define DAG pattern here to avoid llvm uses LEAzzi for all set
        instructions.
        (set Ty:$sx, (Ty simm32:$imm32)) */]> {
=======
}

let Constraints = "$dest = $sd", DisableEncoding = "$sd", mayStore=1 in
multiclass RRCASm<string opcStr, bits<8>opc, RegisterClass RC, ValueType Ty,
                  Operand immOp> {
  def rir : RRM<
    opc, (outs RC:$dest), (ins MEMriRRM:$addr, RC:$sy, RC:$sd),
    !strconcat(opcStr, " $dest, $addr, $sy")> {
    let hasSideEffects = 0;
  }
  def rii : RRM<
    opc, (outs RC:$dest), (ins MEMriRRM:$addr, immOp:$sy, RC:$sd),
    !strconcat(opcStr, " $dest, $addr, $sy")> {
>>>>>>> 67c10f34
    let cy = 0;
    let hasSideEffects = 0;
  }
}

<<<<<<< HEAD
let Constraints = "$sx = $sd", DisableEncoding = "$sd" in
multiclass RRCASm<string opcStr, bits<8>opc,
               RegisterClass RC, ValueType Ty, Operand immOp, Operand immOp2> {
  def asr : RM<
    opc, (outs RC:$sx), (ins MEMASri:$addr, RC:$sy, RC:$sd),
    !strconcat(opcStr, " $sx, $addr, $sy")> {
    let cy = 1;
    let cz = 1;
    let hasSideEffects = 0;
  }
  def asi : RM<
    opc, (outs RC:$sx), (ins MEMASri:$addr, immOp:$sy, RC:$sd),
    !strconcat(opcStr, " $sx, $addr, $sy")> {
    let cy = 0;
    let cz = 1;
    let hasSideEffects = 0;
  }
  def rir : RM<
    opc, (outs RC:$sx), (ins RC:$sz, immOp2:$imm32, RC:$sy, RC:$sd),
    !strconcat(opcStr, " $sx, ${imm32}(${sz}), $sy")> {
    let cy = 1;
    let cz = 1;
    let isCodeGenOnly = 1;
    let hasSideEffects = 0;
  }
  def rii : RM<
    opc, (outs RC:$sx), (ins RC:$sz, immOp2:$imm32, immOp:$sy, RC:$sd),
    !strconcat(opcStr, " $sx, ${imm32}(${sz}), $sy")> {
    let cy = 0;
    let cz = 1;
    let isCodeGenOnly = 1;
    let hasSideEffects = 0;
  }
  def zii : RM<
    opc, (outs RC:$sx), (ins immOp2:$imm32, immOp:$sy, RC:$sd),
    !strconcat(opcStr, " $sx, $imm32, $sy")> {
    let cy = 0;
    let cz = 0;
    let sz = 0;
    let hasSideEffects = 0;
  }
}

=======
// Multiclass for RR type instructions
>>>>>>> 67c10f34
multiclass RRmrr<string opcStr, bits<8>opc,
                 RegisterClass RCo, ValueType Tyo,
                 RegisterClass RCi, ValueType Tyi,
                 SDPatternOperator OpNode = null_frag> {
  def rr : RR<opc, (outs RCo:$sx), (ins RCi:$sy, RCi:$sz),
              !strconcat(opcStr, " $sx, $sy, $sz"),
              [(set Tyo:$sx, (OpNode Tyi:$sy, Tyi:$sz))]>
           { let cy = 1; let cz = 1; let hasSideEffects = 0; }
}

multiclass RRmri<string opcStr, bits<8>opc,
                 RegisterClass RCo, ValueType Tyo,
                 RegisterClass RCi, ValueType Tyi, Operand immOp,
                 SDPatternOperator OpNode = null_frag> {
  // VE calculates (OpNode $sy, $sz), but llvm requires to have immediate
  // in RHS, so we use following definition.
  def ri : RR<opc, (outs RCo:$sx), (ins RCi:$sz, immOp:$sy),
              !strconcat(opcStr, " $sx, $sy, $sz"),
              [(set Tyo:$sx, (OpNode Tyi:$sz, (Tyi simm7:$sy)))]>
           { let cy = 0; let cz = 1; let hasSideEffects = 0; }
}

multiclass RRmir<string opcStr, bits<8>opc,
                 RegisterClass RCo, ValueType Tyo,
                 RegisterClass RCi, ValueType Tyi, Operand immOp,
                 SDPatternOperator OpNode = null_frag> {
  def ir : RR<opc, (outs RCo:$sx), (ins immOp:$sy, RCi:$sz),
              !strconcat(opcStr, " $sx, $sy, $sz"),
              [(set Tyo:$sx, (OpNode (Tyi simm7:$sy), Tyi:$sz))]>
           { let cy = 0; let cz = 1; let hasSideEffects = 0; }
}

multiclass RRmiz<string opcStr, bits<8>opc,
                 RegisterClass RCo, ValueType Tyo,
                 RegisterClass RCi, ValueType Tyi, Operand immOp,
                 SDPatternOperator OpNode = null_frag> {
  def zi : RR<opc, (outs RCo:$sx), (ins immOp:$sy),
              !strconcat(opcStr, " $sx, $sy"),
              [(set Tyo:$sx, (OpNode (Tyi simm7:$sy), 0))]>
           { let cy = 0; let cz = 0; let sz = 0; let hasSideEffects = 0; }
}

multiclass RRNDmrm<string opcStr, bits<8>opc,
                   RegisterClass RCo, ValueType Tyo,
                   RegisterClass RCi, ValueType Tyi, Operand immOp2> {
  def rm0 : RR<opc, (outs RCo:$sx), (ins RCi:$sy, immOp2:$sz),
               !strconcat(opcStr, " $sx, $sy, (${sz})0")> {
              let cy = 1;
              let cz = 0;
              let mz = 1;
              // (guess) tblgen conservatively assumes hasSideEffects when
              // it fails to infer from a pattern.
              let hasSideEffects = 0;
            }
  def rm1 : RR<opc, (outs RCo:$sx), (ins RCi:$sy, immOp2:$sz),
               !strconcat(opcStr, " $sx, $sy, (${sz})1")> {
              let cy = 1;
              let cz = 0;
              let mz = 0;
              let hasSideEffects = 0;
            }
}

multiclass RRNDmim<string opcStr, bits<8>opc,
                 RegisterClass RCo, ValueType Tyo,
                 RegisterClass RCi, ValueType Tyi,
                 Operand immOp, Operand immOp2> {
  def im0 : RR<opc, (outs RCo:$sx), (ins immOp:$sy, immOp2:$sz),
               !strconcat(opcStr, " $sx, $sy, (${sz})0")> {
              let cy = 0;
              let cz = 0;
<<<<<<< HEAD
              let sz{6} = 1;
=======
              let mz = 1;
>>>>>>> 67c10f34
              // (guess) tblgen conservatively assumes hasSideEffects when
              // it fails to infer from a pattern.
              let hasSideEffects = 0;
            }
  def im1 : RR<opc, (outs RCo:$sx), (ins immOp:$sy, immOp2:$sz),
               !strconcat(opcStr, " $sx, $sy, (${sz})1")> {
              let cy = 0;
              let cz = 0;
              let mz = 0;
              let hasSideEffects = 0;
            }
}

// Used by add, mul, and similar commutative instructions
//   The order of operands are "$sx, $sy, $sz"

multiclass RRm<string opcStr, bits<8>opc,
               RegisterClass RC, ValueType Ty,
               Operand immOp, Operand immOp2,
               SDPatternOperator OpNode = null_frag> :
  RRmrr<opcStr, opc, RC, Ty, RC, Ty, OpNode>,
  RRmri<opcStr, opc, RC, Ty, RC, Ty, immOp, OpNode>,
  RRmiz<opcStr, opc, RC, Ty, RC, Ty, immOp, OpNode>,
  RRNDmrm<opcStr, opc, RC, Ty, RC, Ty, immOp2>,
  RRNDmim<opcStr, opc, RC, Ty, RC, Ty, immOp, immOp2>;

// Used by sub, div, and similar not commutative instructions
//   The order of operands are "$sx, $sy, $sz"

multiclass RRNCm<string opcStr, bits<8>opc,
               RegisterClass RC, ValueType Ty, Operand immOp, Operand immOp2,
               SDPatternOperator OpNode = null_frag> :
  RRmrr<opcStr, opc, RC, Ty, RC, Ty, OpNode>,
  RRmir<opcStr, opc, RC, Ty, RC, Ty, immOp, OpNode>,
  RRmiz<opcStr, opc, RC, Ty, RC, Ty, immOp, OpNode>,
  RRNDmrm<opcStr, opc, RC, Ty, RC, Ty, immOp2>,
  RRNDmim<opcStr, opc, RC, Ty, RC, Ty, immOp, immOp2>;

// Used by fadd, fsub, and similar floating point instructions
//   The order of operands are "$sx, $sy, $sz"

multiclass RRFm<string opcStr, bits<8>opc,
               RegisterClass RC, ValueType Ty, Operand immOp, Operand immOp2,
               SDPatternOperator OpNode = null_frag> :
  RRmrr<opcStr, opc, RC, Ty, RC, Ty, OpNode>,
  RRmir<opcStr, opc, RC, Ty, RC, Ty, immOp, null_frag>,
  RRmiz<opcStr, opc, RC, Ty, RC, Ty, immOp, null_frag>,
  RRNDmrm<opcStr, opc, RC, Ty, RC, Ty, immOp2>,
  RRNDmim<opcStr, opc, RC, Ty, RC, Ty, immOp, immOp2>;

// Used by fcq instruction like "F64 <- cmp F128, F128"
//   The order of operands are "$sx, $sy, $sz"

multiclass RRFCQm<string opcStr, bits<8>opc,
<<<<<<< HEAD
                 RegisterClass RC, ValueType Ty,
                 Operand immOp, Operand immOp2> :
  RRmrr<opcStr, opc, I64, f64, RC, Ty>,
  RRmir<opcStr, opc, I64, f64, RC, Ty, immOp>,
  RRmiz<opcStr, opc, I64, f64, RC, Ty, immOp>,
=======
                  RegisterClass RC, ValueType Ty, Operand immOp, Operand immOp2,
                  SDPatternOperator OpNode = null_frag> :
  RRmrr<opcStr, opc, I64, f64, RC, Ty, null_frag>,
  RRmir<opcStr, opc, I64, f64, RC, Ty, immOp, null_frag>,
  RRmiz<opcStr, opc, I64, f64, RC, Ty, immOp, null_frag>,
>>>>>>> 67c10f34
  RRNDmrm<opcStr, opc, I64, f64, RC, Ty, immOp2>,
  RRNDmim<opcStr, opc, I64, f64, RC, Ty, immOp, immOp2>;

// Multiclass for RR type instructions
//   Used by sra, sla, sll, and similar instructions
//   The order of operands are "$sx, $sz, $sy"

multiclass RRIm<string opcStr, bits<8>opc,
                RegisterClass RC, ValueType Ty,
                Operand immOp, Operand immOp2,
                SDPatternOperator OpNode = null_frag> {
  def rr : RR<
    opc, (outs RC:$sx), (ins RC:$sz, I32:$sy),
    !strconcat(opcStr, " $sx, $sz, $sy"),
    [(set Ty:$sx, (OpNode Ty:$sz, i32:$sy))]> {
    let cy = 1;
    let cz = 1;
    let hasSideEffects = 0;
  }
  def ri : RR<
    opc, (outs RC:$sx), (ins RC:$sz, immOp:$sy),
    !strconcat(opcStr, " $sx, $sz, $sy"),
    [(set Ty:$sx, (OpNode Ty:$sz, (i32 simm7:$sy)))]> {
    let cy = 0;
    let cz = 1;
    let hasSideEffects = 0;
  }
  def rm0 : RR<
    opc, (outs RC:$sx), (ins immOp2:$sz, I32:$sy),
    !strconcat(opcStr, " $sx, (${sz})0, $sy")> {
    let cy = 1;
    let cz = 0;
    let mz = 1;
    let hasSideEffects = 0;
  }
  def rm1 : RR<
    opc, (outs RC:$sx), (ins immOp2:$sz, I32:$sy),
    !strconcat(opcStr, " $sx, (${sz})1, $sy")> {
    let cy = 1;
    let cz = 0;
    let mz = 0;
    let hasSideEffects = 0;
  }
  def im0 : RR<
    opc, (outs RC:$sx), (ins immOp2:$sz, immOp:$sy),
    !strconcat(opcStr, " $sx, (${sz})0, $sy")> {
    let cy = 0;
    let cz = 0;
    let mz = 1;
    let hasSideEffects = 0;
  }
  def im1 : RR<
    opc, (outs RC:$sx), (ins immOp2:$sz, immOp:$sy),
    !strconcat(opcStr, " $sx, (${sz})1, $sy")> {
    let cy = 0;
    let cz = 0;
    let mz = 0;
    let hasSideEffects = 0;
  }
  def zi : RR<
    opc, (outs RC:$sx), (ins immOp:$sy),
    !strconcat(opcStr, " $sx, $sy"),
    [(set Ty:$sx, (OpNode 0, (i32 simm7:$sy)))]> {
    let cy = 0;
    let cz = 0;
    let sz = 0;
    let hasSideEffects = 0;
  }
}

// Multiclass for RR type instructions
//   Used by cmov instruction

let Constraints = "$sx = $sd", DisableEncoding = "$sd" in
multiclass RRCMOVm<string opcStr, bits<8>opc,
               RegisterClass RC, ValueType Ty, Operand immOp, Operand immOp2> {
  def rr : RR<
    opc, (outs I64:$sx), (ins CCOp:$cf, RC:$sy, I64:$sz, I64:$sd),
    !strconcat(opcStr, " $sx, $sz, $sy")> {
    let cy = 1;
    let cz = 1;
    let hasSideEffects = 0;
  }
  def ri : RR<
    opc, (outs I64:$sx), (ins CCOp:$cf, I64:$sz, immOp:$sy, I64:$sd),
    !strconcat(opcStr, " $sx, $sz, $sy")> {
    let cy = 0;
    let cz = 1;
    let hasSideEffects = 0;
  }
  def rm0 : RR<
    opc, (outs I64:$sx), (ins CCOp:$cf, RC:$sy, immOp2:$sz, I64:$sd),
    !strconcat(opcStr, " $sx, (${sz})0, $sy")> {
    let cy = 1;
    let cz = 0;
    let mz = 1;
    let hasSideEffects = 0;
  }
  def rm1 : RR<
    opc, (outs I64:$sx), (ins CCOp:$cf, RC:$sy, immOp2:$sz, I64:$sd),
    !strconcat(opcStr, " $sx, (${sz})1, $sy")> {
    let cy = 1;
    let cz = 0;
    let mz = 0;
    let hasSideEffects = 0;
  }
  def im0 : RR<
    opc, (outs I64:$sx), (ins CCOp:$cf, immOp:$sy, immOp2:$sz, I64:$sd),
    !strconcat(opcStr, " $sx, (${sz})0, $sy")> {
    let cy = 0;
    let cz = 0;
    let mz = 1;
    let hasSideEffects = 0;
  }
  def im1 : RR<
    opc, (outs I64:$sx), (ins CCOp:$cf, immOp:$sy, immOp2:$sz, I64:$sd),
    !strconcat(opcStr, " $sx, (${sz})1, $sy")> {
    let cy = 0;
    let cz = 0;
<<<<<<< HEAD
    let hasSideEffects = 0;
  }
  def zi : RR<
    opc, (outs RC:$sx), (ins immOp:$sy),
    !strconcat(opcStr, " $sx, $sy")> {
    let cy = 0;
    let cz = 0;
    let sz = 0;
    let hasSideEffects = 0;
  }
}

// Multiclass for RR type instructions
//   Used by cmov instruction

let Constraints = "$sx = $sd", DisableEncoding = "$sd" in
multiclass RRCMOVm<string opcStr, bits<8>opc,
               RegisterClass RC, ValueType Ty, Operand immOp, Operand immOp2> {
  def rr : RR<
    opc, (outs I64:$sx), (ins CCOp:$cf, RC:$sy, I64:$sz, I64:$sd),
    !strconcat(opcStr, " $sx, $sz, $sy")> {
    let cy = 1;
    let cz = 1;
    let hasSideEffects = 0;
  }
  def ri : RR<
    opc, (outs I64:$sx), (ins CCOp:$cf, I64:$sz, immOp:$sy, I64:$sd),
    !strconcat(opcStr, " $sx, $sz, $sy")> {
    let cy = 0;
    let cz = 1;
    let hasSideEffects = 0;
  }
  def rm0 : RR<
    opc, (outs I64:$sx), (ins CCOp:$cf, RC:$sy, immOp2:$sz, I64:$sd),
    !strconcat(opcStr, " $sx, (${sz})0, $sy")> {
    let cy = 1;
    let cz = 0;
    let sz{6} = 1;
=======
    let mz = 0;
>>>>>>> 67c10f34
    let hasSideEffects = 0;
  }
  def rm1 : RR<
    opc, (outs I64:$sx), (ins CCOp:$cf, RC:$sy, immOp2:$sz, I64:$sd),
    !strconcat(opcStr, " $sx, (${sz})1, $sy")> {
    let cy = 1;
    let cz = 0;
    let hasSideEffects = 0;
  }
  def im0 : RR<
    opc, (outs I64:$sx), (ins CCOp:$cf, immOp:$sy, immOp2:$sz, I64:$sd),
    !strconcat(opcStr, " $sx, (${sz})0, $sy")> {
    let cy = 0;
    let cz = 0;
    let sz{6} = 1;
    let hasSideEffects = 0;
  }
  def im1 : RR<
    opc, (outs I64:$sx), (ins CCOp:$cf, immOp:$sy, immOp2:$sz, I64:$sd),
    !strconcat(opcStr, " $sx, (${sz})1, $sy")> {
    let cy = 0;
    let cz = 0;
    let hasSideEffects = 0;
  }
}

// Multiclass for RR type instructions with only 2 operands
//   Used by pcnt, brv
<<<<<<< HEAD

multiclass RRI2m<string opcStr, bits<8>opc, SDNode OpNode,
                 RegisterClass RC, ValueType Ty, Operand immOp2> {
=======
let hasSideEffects = 0 in
multiclass RRI2m<string opcStr, bits<8>opc, RegisterClass RC, ValueType Ty,
                 Operand immOp2, SDPatternOperator OpNode = null_frag> {
>>>>>>> 67c10f34
  def r : RR<
    opc, (outs RC:$sx), (ins RC:$sz),
    !strconcat(opcStr, " $sx, $sz"),
    [(set Ty:$sx, (OpNode Ty:$sz))]> {
    let cy = 1;
    let cz = 1;
    let hasSideEffects = 0;
  }
  def i : RR<
    opc, (outs RC:$sx), (ins RC:$sz),
    !strconcat(opcStr, " $sx, $sz"),
    [(set Ty:$sx, (OpNode Ty:$sz))]> {
    let cy = 0;
    let cz = 1;
    let hasSideEffects = 0;
  }
  def m0 : RR<
    opc, (outs RC:$sx), (ins immOp2:$sz),
    !strconcat(opcStr, " $sx, (${sz})0")> {
    let cy = 1;
    let cz = 0;
<<<<<<< HEAD
    let sz{6} = 1;
    // (guess) tblgen conservatively assumes hasSideEffects when it fails to infer from a pattern.
    let hasSideEffects = 0;
=======
    let mz = 1;
>>>>>>> 67c10f34
  }
  def m1 : RR<
    opc, (outs RC:$sx), (ins immOp2:$sz),
    !strconcat(opcStr, " $sx, (${sz})1")> {
    let cy = 1;
    let cz = 0;
<<<<<<< HEAD
    let hasSideEffects = 0;
  }
}

// Branch multiclass
=======
    let mz = 0;
  }
}

// Branch relative multiclass
>>>>>>> 67c10f34
let isBranch = 1, isTerminator = 1, hasDelaySlot = 1 in
multiclass BCRm<string opcStr, string opcStrAt, bits<8> opc,
                RegisterClass RC, ValueType Ty, Operand immOp> {
  def rr : CF<
    opc, (outs),
    (ins CCOp:$cf, RC:$sy, RC:$sz, brtarget32:$imm32),
    !strconcat(opcStr, " $sy, $sz, $imm32")> {
    let cy = 1;
    let cz = 1;
    let hasSideEffects = 0;
  }
  def ir : CF<
    opc, (outs),
    (ins CCOp:$cf, immOp:$sy, RC:$sz, brtarget32:$imm32),
    !strconcat(opcStr, " $sy, $sz, $imm32")> {
    let cy = 0;
    let cz = 1;
    let hasSideEffects = 0;
  }
<<<<<<< HEAD
  def rm0 : CF<
    opc, (outs), (ins CCOp:$cf, RC:$sy, immOp2:$sz, brtarget32:$imm32),
    !strconcat(opcStr, " $sy, (${sz})0, $imm32")> {
    let cy = 1;
    let cz = 0;
    let sz{6} = 1;
    let hasSideEffects = 0;
  }
  def rm1 : CF<
    opc, (outs), (ins CCOp:$cf, RC:$sy, immOp2:$sz, brtarget32:$imm32),
    !strconcat(opcStr, " $sy, (${sz})1, $imm32")> {
    let cy = 1;
=======
  def a : CF<
    opc, (outs), (ins brtarget32:$imm32),
    !strconcat(opcStrAt, " $imm32")> {
    let cy = 0;
    let sy = 0;
>>>>>>> 67c10f34
    let cz = 0;
    let sz = 0;
    let cf = 15;  /* AT */
    let isBarrier = 1;
    let hasSideEffects = 0;
  }
<<<<<<< HEAD
  def im0 : CF<
    opc, (outs), (ins CCOp:$cf, immOp:$sy, immOp2:$sz, brtarget32:$imm32),
    !strconcat(opcStr, " $sy, (${sz})0, $imm32")> {
    let cy = 0;
    let cz = 0;
    let sz{6} = 1;
    let hasSideEffects = 0;
  }
  def im1 : CF<
    opc, (outs), (ins CCOp:$cf, immOp:$sy, immOp2:$sz, brtarget32:$imm32),
    !strconcat(opcStr, " $sy, (${sz})1, $imm32")> {
=======
}

// Branch multiclass
let isBranch = 1, isTerminator = 1, hasDelaySlot = 1 in
multiclass BCm<string opcStr, string opcStrAt, bits<8> opc,
               RegisterClass RC, ValueType Ty, Operand immOp> {
  def r : CF<
    opc, (outs),
    (ins CCOp:$cond, RC:$comp, MEMriASX:$addr),
    !strconcat(opcStr, " $comp, $addr"), []> {
    let hasSideEffects = 0;
  }
  def i : CF<
    opc, (outs),
    (ins CCOp:$cond, immOp:$comp, MEMriASX:$addr),
    !strconcat(opcStr, " $comp, $addr"), []> {
>>>>>>> 67c10f34
    let cy = 0;
    let hasSideEffects = 0;
  }
  def a : CF<
<<<<<<< HEAD
    opc, (outs), (ins brtarget32:$imm32),
    !strconcat(opcStrAt, " $imm32")> {
=======
    opc, (outs), (ins MEMriASX:$addr),
    !strconcat(opcStrAt, " $addr"), []> {
>>>>>>> 67c10f34
    let cy = 0;
    let sy = 0;
    let cf = 15;  /* AT */
    let isBarrier = 1;
    let hasSideEffects = 0;
  }
}

// Multiclass for floating point conversion instructions.
//   Used by CVS/CVD/FLT and others
multiclass CVTm<string opcStr, bits<8> opc,
                RegisterClass RCo, ValueType Tyo,
                RegisterClass RCi, ValueType Tyi, Operand immOp,
                SDPatternOperator OpNode = null_frag> {
  def r : RR<opc, (outs RCo:$sx), (ins RCi:$sy),
    !strconcat(opcStr, " $sx, $sy"),
    [(set Tyo:$sx, (OpNode Tyi:$sy))]> {
      let cy = 1;
      let hasSideEffects = 0;
    }
  def i : RR<opc, (outs RCo:$sx), (ins immOp:$sy),
    !strconcat(opcStr, " $sx, $sy")> {
      let cy = 0;
      let hasSideEffects = 0;
    }
}

//===----------------------------------------------------------------------===//
// Instructions
//===----------------------------------------------------------------------===//

// CMOV instructions
let cx = 0, cw = 0, cw2 = 0 in
defm CMOVL : RRCMOVm<"cmov.l.${cf}", 0x3B, I64, i64, simm7Op64, uimm6Op64>;

let cx = 0, cw = 1, cw2 = 0 in
defm CMOVW : RRCMOVm<"cmov.w.${cf}", 0x3B, I32, i32, simm7Op64, uimm6Op32>;

let cx = 0, cw = 0, cw2 = 1 in
defm CMOVD : RRCMOVm<"cmov.d.${cf}", 0x3B, I64, f64, simm7Op64, uimm6Op64>;

let cx = 0, cw = 1, cw2 = 1 in
defm CMOVS : RRCMOVm<"cmov.s.${cf}", 0x3B, F32, f32, simm7Op64, uimm6Op32>;

// NOP instruction
<<<<<<< HEAD
let cx = 0, sx = 0, cy = 0, sy = 0, cz = 0, sz = 0, imm32 = 0, hasSideEffects = 0 in
=======
let cx = 0, sx = 0, cy = 0, sy = 0, cz = 0, sz = 0, hasSideEffects = 0 in
>>>>>>> 67c10f34
def NOP : RR<0x79, (outs), (ins), "nop">;

// LEA and LEASL instruction (load 32 bit imm to low or high part)
let cx = 0, DecoderMethod = "DecodeLoadI64" in
defm LEA : RMm<"lea", 0x06, I64>;
let cx = 1, DecoderMethod = "DecodeLoadI64" in
defm LEASL : RMm<"lea.sl", 0x06, I64>;
let isCodeGenOnly = 1 in {
<<<<<<< HEAD
let cx = 0 in
defm LEA32 : RMm<"lea", 0x06, I32, i32, simm7Op32, simm32Op32, add>;
let cx = 1 in
defm LEASL32 : RMm<"lea.sl", 0x06, I32, i32, simm7Op32, simm32Op32>;
=======
let cx = 0, DecoderMethod = "DecodeLoadI32" in
defm LEA32 : RMm<"lea", 0x06, I32>;
>>>>>>> 67c10f34
}

def : Pat<(iPTR ADDRrri:$addr), (LEArri MEMrri:$addr)>;
def : Pat<(iPTR ADDRrii:$addr), (LEArii MEMrii:$addr)>;
def : Pat<(add I64:$base, simm32:$disp), (LEArii $base, 0, (LO32 $disp))>;
def : Pat<(add (add I64:$base, simm7:$idx), simm32:$disp),
          (LEArii $base, (LO7 $idx), (LO32 $disp))>;
def : Pat<(add (add I64:$base, simm32:$disp), simm7:$idx),
          (LEArii $base, (LO7 $idx), (LO32 $disp))>;
def : Pat<(add (add I64:$base, I64:$idx), simm32:$disp),
          (LEArri $base, $idx, (LO32 $disp))>;
def : Pat<(add (add I64:$base, simm32:$disp), I64:$idx),
          (LEArri $base, $idx, (LO32 $disp))>;
def : Pat<(add I64:$base, lozero:$disp), (LEASLrii $base, 0, (HI32 $disp))>;
def : Pat<(add (add I64:$base, simm7:$idx), lozero:$disp),
          (LEASLrii $base, (LO7 $idx), (HI32 $disp))>;
def : Pat<(add (add I64:$base, lozero:$disp), simm7:$idx),
          (LEASLrii $base, (LO7 $idx), (HI32 $disp))>;
def : Pat<(add (add I64:$base, I64:$idx), lozero:$disp),
          (LEASLrri $base, $idx, (HI32 $disp))>;
def : Pat<(add (add I64:$base, lozero:$disp), I64:$idx),
          (LEASLrri $base, $idx, (HI32 $disp))>;

def : Pat<(add I32:$base, simm32:$disp),
          (LEA32rii (INSERT_SUBREG (i64 (IMPLICIT_DEF)), $base, sub_i32), 0,
                    (LO32 $disp))>;

// 5.3.2.2. Fixed-Point Arithmetic Operation Instructions

// ADD instruction
let cx = 0 in
defm ADD : RRm<"addu.l", 0x48, I64, i64, simm7Op64, uimm6Op64>;
let cx = 1 in
defm ADDUW : RRm<"addu.w", 0x48, I32, i32, simm7Op32, uimm6Op32>;

// ADS instruction
let cx = 0 in
defm ADS : RRm<"adds.w.sx", 0x4A, I32, i32, simm7Op32, uimm6Op32, add>;
let cx = 1 in
defm ADSU : RRm<"adds.w.zx", 0x4A, I32, i32, simm7Op32, uimm6Op32>;

// ADX instruction
let cx = 0 in
defm ADX : RRm<"adds.l", 0x59, I64, i64, simm7Op64, uimm6Op64, add>;

// SUB instruction
let cx = 0 in
defm SUB : RRNCm<"subu.l", 0x58, I64, i64, simm7Op64, uimm6Op64>;
let cx = 1 in
defm SUBUW : RRNCm<"subu.w", 0x58, I32, i32, simm7Op32, uimm6Op32>;

// SBS instruction
let cx = 0 in
defm SBS : RRNCm<"subs.w.sx", 0x5A, I32, i32, simm7Op32, uimm6Op32, sub>;
let cx = 1 in
defm SBSU : RRNCm<"subs.w.zx", 0x5A, I32, i32, simm7Op32, uimm6Op32>;

// SBX instruction
let cx = 0 in
defm SBX : RRNCm<"subs.l", 0x5B, I64, i64, simm7Op64, uimm6Op64, sub>;

// MPY instruction
let cx = 0 in
defm MPY : RRm<"mulu.l", 0x49, I64, i64, simm7Op64, uimm6Op64>;
let cx = 1 in
defm MPYUW : RRm<"mulu.w", 0x49, I32, i32, simm7Op32, uimm6Op32>;

// MPS instruction
let cx = 0 in
defm MPS : RRm<"muls.w.sx", 0x4B, I32, i32, simm7Op32, uimm6Op32, mul>;
let cx = 1 in
defm MPSU : RRm<"muls.w.zx", 0x4B, I32, i32, simm7Op32, uimm6Op32>;

// MPX instruction
let cx = 0 in
defm MPX : RRm<"muls.l", 0x6E, I64, i64, simm7Op64, uimm6Op64, mul>;

// DIV instruction
let cx = 0 in
defm DIV : RRNCm<"divu.l", 0x6F, I64, i64, simm7Op64, uimm6Op64, udiv>;
let cx = 1 in
defm DIVUW : RRNCm<"divu.w", 0x6F, I32, i32, simm7Op32, uimm6Op32, udiv>;

// DVS instruction
let cx = 0 in
defm DVS : RRNCm<"divs.w.sx", 0x7B, I32, i32, simm7Op32, uimm6Op32, sdiv>;
let cx = 1 in
defm DVSU : RRNCm<"divs.w.zx", 0x7B, I32, i32, simm7Op32, uimm6Op32>;

// DVX instruction
let cx = 0 in
defm DVX : RRNCm<"divs.l", 0x7F, I64, i64, simm7Op64, uimm6Op64, sdiv>;

// CMP instruction
let cx = 0 in
defm CMP : RRNCm<"cmpu.l", 0x55, I64, i64, simm7Op64, uimm6Op64>;
let cx = 1 in
defm CMPUW : RRNCm<"cmpu.w", 0x55, I32, i32, simm7Op32, uimm6Op32>;

// CPS instruction
let cx = 0 in
defm CPS : RRNCm<"cmps.w.sx", 0x7A, I32, i32, simm7Op32, uimm6Op32>;
let cx = 1 in
defm CPSU : RRNCm<"cmps.w.zx", 0x7A, I32, i32, simm7Op32, uimm6Op32>;

// CPX instruction
let cx = 0 in
defm CPX : RRNCm<"cmps.l", 0x6A, I64, i64, simm7Op64, uimm6Op64>;

// cx: sx/zx, cw: max/min

let cw = 0 in defm CMXa :
  RRm<"maxs.l", 0x68, I64, i64, simm7Op64, uimm6Op64>;

let cx = 0, cw = 0 in defm CMSa :
  RRm<"maxs.w.zx", 0x78, I32, i32, simm7Op32, uimm6Op32>;

let cw = 1 in defm CMXi :
  RRm<"mins.l", 0x68, I64, i64, simm7Op64, uimm6Op64>;

let cx = 1, cw = 0 in defm CMSi :
  RRm<"mins.w.zx", 0x78, I32, i32, simm7Op32, uimm6Op32>;

// 5.3.2.3. Logical Arithmetic Operation Instructions

// AND, OR, XOR, EQV, NND, and MRG instruction
let cx = 0 in {
  defm AND : RRm<"and", 0x44, I64, i64, simm7Op64, uimm6Op64, and>;
  defm OR : RRm<"or", 0x45, I64, i64, simm7Op64, uimm6Op64, or>;
  defm XOR : RRm<"xor", 0x46, I64, i64, simm7Op64, uimm6Op64, xor>;
  let isCodeGenOnly = 1 in {
    defm AND32 : RRm<"and", 0x44, I32, i32, simm7Op32, uimm6Op32, and>;
    defm OR32 : RRm<"or", 0x45, I32, i32, simm7Op32, uimm6Op32, or>;
    defm XOR32 : RRm<"xor", 0x46, I32, i32, simm7Op32, uimm6Op32, xor>;
  }
  /*
     defm EQV : RRm<"eqv", 0x47, eqv, I64, i64, simm7Op64, uimm6Op64>;
     defm NND : RRm<"nnd", 0x54, nnd, I64, i64, simm7Op64, uimm6Op64>;
     defm MRG : RRm<"mrg", 0x56, mrg, I64, i64, simm7Op64, uimm6Op64>;
   */
}

// Bits operations

let cx = 0 in {
defm PCNT : RRI2m<"pcnt", 0x38, ctpop, I64, i64, uimm6Op64>;
defm BRV : RRI2m<"brv", 0x39, bitreverse, I64, i64, uimm6Op64>;
defm LDZ : RRI2m<"ldz", 0x67, ctlz, I64, i64, uimm6Op64>;
defm BSWP : RRINDm<"bswp", 0x2B, I64, i64, simm7Op64, uimm6Op64>;
}


// 5.3.2.4 Shift Instructions

let cx = 0 in
defm SRAX : RRIm<"sra.l", 0x77, I64, i64, simm7Op32, uimm6Op64, sra>;
let cx = 0 in
defm SRA : RRIm<"sra.w.sx", 0x76, I32, i32, simm7Op32, uimm6Op32, sra>;
let cx = 1 in
defm SRAU : RRIm<"sra.w.zx", 0x76, I32, i32, simm7Op32, uimm6Op32>;

let cx = 0 in
defm SLL : RRIm<"sll", 0x65, I64, i64, simm7Op32, uimm6Op64, shl>;
let cx = 0 in
defm SLA : RRIm<"sla.w.sx", 0x66, I32, i32, simm7Op32, uimm6Op32, shl>;
let cx = 1 in
<<<<<<< HEAD
defm SLAU : RRINDm<"sla.w.zx", 0x66, I32, i32, simm7Op32, uimm6Op32>;
=======
defm SLAU : RRIm<"sla.w.zx", 0x66, I32, i32, simm7Op32, uimm6Op32>;
>>>>>>> 67c10f34

let cx = 0 in
defm SRL : RRIm<"srl", 0x75, I64, i64, simm7Op32, uimm6Op64, srl>;

def : Pat<(i32 (srl i32:$src, (i32 simm7:$val))),
          (EXTRACT_SUBREG (SRLri (ANDrm0 (INSERT_SUBREG (i64 (IMPLICIT_DEF)),
            $src, sub_i32), 32), imm:$val), sub_i32)>;
def : Pat<(i32 (srl i32:$src, i32:$val)),
          (EXTRACT_SUBREG (SRLrr (ANDrm0 (INSERT_SUBREG (i64 (IMPLICIT_DEF)),
            $src, sub_i32), 32), $val), sub_i32)>;

// 5.3.2.5. Floating-point Arithmetic Operation Instructions
let cx = 0 in
defm FAD : RRFm<"fadd.d", 0x4C, I64, f64, simm7Op64, uimm6Op64, fadd>;
let cx = 1 in
defm FADS : RRFm<"fadd.s", 0x4C, F32, f32, simm7Op32, uimm6Op32, fadd>;
let cx = 0 in
defm FAQ : RRFm<"fadd.q", 0x6C, F128, f128, simm7Op128, uimm6Op128, fadd>;

let cx = 0 in
defm FSB : RRFm<"fsub.d", 0x5C, I64, f64, simm7Op64, uimm6Op64, fsub>;
let cx = 1 in
defm FSBS : RRFm<"fsub.s", 0x5C, F32, f32, simm7Op32, uimm6Op32, fsub>;
let cx = 0 in
defm FSQ : RRFm<"fsub.q", 0x7C, F128, f128, simm7Op128, uimm6Op128, fsub>;

let cx = 0 in
defm FMP : RRFm<"fmul.d", 0x4D, I64, f64, simm7Op64, uimm6Op64, fmul>;
let cx = 1 in
defm FMPS : RRFm<"fmul.s", 0x4D, F32, f32, simm7Op32, uimm6Op32, fmul>;
let cx = 0 in
defm FMQ : RRFm<"fmul.q", 0x6D, F128, f128, simm7Op128, uimm6Op128, fmul>;

let cx = 0 in
defm FDV : RRFm<"fdiv.d", 0x5D, I64, f64, simm7Op64, uimm6Op64, fdiv>;
let cx = 1 in
defm FDVS : RRFm<"fdiv.s", 0x5D, F32, f32, simm7Op32, uimm6Op32, fdiv>;

// FCP instruction
let cx = 0 in
defm FCP : RRFm<"fcmp.d", 0x7E, I64, f64, simm7Op64, uimm6Op64>;
let cx = 1 in
<<<<<<< HEAD
defm FCPS : RRm<"fcmp.s", 0x7E, F32, f32, simm7Op32, uimm6Op32>;
=======
defm FCPS : RRFm<"fcmp.s", 0x7E, F32, f32, simm7Op32, uimm6Op32>;
>>>>>>> 67c10f34
let cx = 0 in
defm FCQ : RRFCQm<"fcmp.q", 0x7D, F128, f128, simm7Op128, uimm6Op128>;

// FCM
let cw = 0 in {
  let cx = 0 in
  defm FCMA : RRFm<"fmax.d", 0x3E, I64, f64, simm7Op64, uimm6Op64>;
  let cx = 1 in
  defm FCMAS : RRFm<"fmax.s", 0x3E, F32, f32, simm7Op32, uimm6Op32>;
}
let cw = 1 in {
  let cx = 0 in
  defm FCMI : RRFm<"fmin.d", 0x3E, I64, f64, simm7Op64, uimm6Op64>;
  let cx = 1 in
  defm FCMIS : RRFm<"fmin.s", 0x3E, F32, f32, simm7Op32, uimm6Op32>;
}

let cx = 0, cw = 0 /* sign extend */, cz = 1, sz = 0 /* round toward zero */ in
defm FIX : CVTm<"cvt.w.d.sx.rz", 0x4E, I32, i32, I64, f64, simm7Op32, fp_to_sint>;
let cx = 1, cw = 0 /* sign extend */, cz = 1, sz = 0 /* round toward zero */ in
defm FIXS : CVTm<"cvt.w.s.sx.rz", 0x4E, I32, i32, F32, f32, simm7Op32, fp_to_sint>;
let cx = 0, cz = 1, sz = 0 /* round toward zero */ in
defm FIXX : CVTm<"cvt.l.d.rz", 0x4F, I64, i64, I64, f64, simm7Op64, fp_to_sint>;
let cz = 0, sz = 0 in {
  let cx = 0 in
  defm FLT : CVTm<"cvt.d.w", 0x5E, I64, f64, I32, i32, simm7Op32, sint_to_fp>;
  let cx = 1 in
  defm FLTS : CVTm<"cvt.s.w", 0x5E, F32, f32, I32, i32, simm7Op32, sint_to_fp>;
  let cx = 0 in
  defm FLTX : CVTm<"cvt.d.l", 0x5F, I64, f64, I64, i64, simm7Op64, sint_to_fp>;
  let cx = 0 in
  defm CVS : CVTm<"cvt.s.d", 0x1F, F32, f32, I64, f64, simm7Op64, fpround>;
  let cx = 1 in
  defm CVSQ : CVTm<"cvt.s.q", 0x1F, F32, f32, F128, f128, simm7Op128, fpround>;
  let cx = 0 in
  defm CVD : CVTm<"cvt.d.s", 0x0F, I64, f64, F32, f32, simm7Op32, fpextend>;
  let cx = 1 in
  defm CVDQ : CVTm<"cvt.d.q", 0x0F, I64, f64, F128, f128, simm7Op128, fpround>;
  let cx = 0 in
  defm CVQ : CVTm<"cvt.q.d", 0x2D, F128, f128, I64, f64, simm7Op64, fpextend>;
  let cx = 1 in
  defm CVQS : CVTm<"cvt.q.s", 0x2D, F128, f128, F32, f32, simm7Op32, fpextend>;
}

// Load and Store instructions

// Multiclass for load instructions.
multiclass LOADm<string opcStr, bits<8> opc, RegisterClass RC, ValueType Ty,
                 SDPatternOperator OpNode = null_frag> {
  def rri : RM<opc, (outs RC:$dest), (ins MEMrri:$addr),
               !strconcat(opcStr, " $dest, $addr"),
               [(set Ty:$dest, (OpNode ADDRrri:$addr))]> {
    let mayLoad = 1;
    let hasSideEffects = 0;
  }
  def rii : RM<opc, (outs RC:$dest), (ins MEMrii:$addr),
               !strconcat(opcStr, " $dest, $addr"),
               [(set Ty:$dest, (OpNode ADDRrii:$addr))]> {
    let mayLoad = 1;
    let hasSideEffects = 0;
    let cy = 0;
  }
}

let DecoderMethod = "DecodeLoadI64" in
defm LD : LOADm<"ld", 0x01, I64, i64, load>;
let DecoderMethod = "DecodeLoadF32" in
defm LDU : LOADm<"ldu", 0x02, F32, f32, load>;
let DecoderMethod = "DecodeLoadI32" in
defm LDLSX : LOADm<"ldl.sx", 0x03, I32, i32, load>;
let cx = 1, DecoderMethod = "DecodeLoadI32" in
defm LDLZX : LOADm<"ldl.zx", 0x03, I32, i32, load>;
let DecoderMethod = "DecodeLoadI16" in
defm LD2BSX : LOADm<"ld2b.sx", 0x04, I32, i32, sextloadi16>;
let cx = 1, DecoderMethod = "DecodeLoadI16" in
defm LD2BZX : LOADm<"ld2b.zx", 0x04, I32, i32, zextloadi16>;
let DecoderMethod = "DecodeLoadI8" in
defm LD1BSX : LOADm<"ld1b.sx", 0x05, I32, i32, sextloadi8>;
let cx = 1, DecoderMethod = "DecodeLoadI8" in
defm LD1BZX : LOADm<"ld1b.zx", 0x05, I32, i32, zextloadi8>;

def : Pat<(f64 (load ADDRrri:$addr)), (LDrri ADDRrri:$addr)>;
def : Pat<(f64 (load ADDRrii:$addr)), (LDrii ADDRrii:$addr)>;

let mayLoad = 1, hasSideEffects = 0 in {
def LDQrri : Pseudo<(outs F128:$dest), (ins MEMrri:$addr),
                    "# pseudo ldq $dest, $addr",
                    [(set f128:$dest, (load ADDRrri:$addr))]>;
def LDQrii : Pseudo<(outs F128:$dest), (ins MEMrii:$addr),
                    "# pseudo ldq $dest, $addr",
                    [(set f128:$dest, (load ADDRrii:$addr))]>;
}
<<<<<<< HEAD
def LDQri : Pseudo<
    (outs F128:$sx), (ins MEMri:$addr),
    "# pseudo ldq $sx, $addr",
    [(set f128:$sx, (load ADDRri:$addr))]>;
=======

// Multiclass for store instructions.
multiclass STOREm<string opcStr, bits<8> opc, RegisterClass RC, ValueType Ty,
                  SDPatternOperator OpNode = null_frag> {
  def rri : RM<opc, (outs), (ins MEMrri:$addr, RC:$sx),
               !strconcat(opcStr, " $sx, $addr"),
               [(OpNode Ty:$sx, ADDRrri:$addr)]> {
    let mayStore = 1;
    let hasSideEffects = 0;
  }
  def rii : RM<opc, (outs), (ins MEMrii:$addr, RC:$sx),
               !strconcat(opcStr, " $sx, $addr"),
               [(OpNode Ty:$sx, ADDRrii:$addr)]> {
    let mayStore = 1;
    let hasSideEffects = 0;
    let cy = 0;
  }
>>>>>>> 67c10f34
}

let DecoderMethod = "DecodeStoreI64" in
defm ST : STOREm<"st", 0x11, I64, i64, store>;
let DecoderMethod = "DecodeStoreF32" in
defm STU : STOREm<"stu", 0x12, F32, f32, store>;
let DecoderMethod = "DecodeStoreI32" in
defm STL : STOREm<"stl", 0x13, I32, i32, store>;
let DecoderMethod = "DecodeStoreI16" in
defm ST2B : STOREm<"st2b", 0x14, I32, i32, truncstorei16>;
let DecoderMethod = "DecodeStoreI8" in
defm ST1B : STOREm<"st1b", 0x15, I32, i32, truncstorei8>;

def : Pat<(store f64:$src, ADDRrri:$addr), (STrri ADDRrri:$addr, $src)>;
def : Pat<(store f64:$src, ADDRrii:$addr), (STrii ADDRrii:$addr, $src)>;

let mayStore = 1, hasSideEffects = 0 in {
def STQrri : Pseudo<(outs), (ins MEMrri:$addr, F128:$sx),
                    "# pseudo stq $sx, $addr",
                    [(store f128:$sx, ADDRrri:$addr)]>;
def STQrii : Pseudo<(outs), (ins MEMrii:$addr, F128:$sx),
                    "# pseudo stq $sx, $addr",
                    [(store f128:$sx, ADDRrii:$addr)]>;
}
<<<<<<< HEAD
def STQri : Pseudo<
    (outs), (ins MEMri:$addr, F128:$sx),
    "# pseudo stq $sx, $addr",
    [(store f128:$sx, ADDRri:$addr)]>;
}

def : Pat<(f64 (load ADDRri:$addr)), (LDSri ADDRri:$addr)>;
def : Pat<(store f64:$sx, ADDRri:$addr), (STSri ADDRri:$addr, $sx)>;
=======
>>>>>>> 67c10f34

// Control-flow

// Jump instruction
let cx = 0, cx2 = 0, bpf = 0 /* NONE */,
    isBranch = 1, isTerminator = 1, hasDelaySlot = 1, hasSideEffects = 0,
    DecoderMethod = "DecodeBranchCondition" in
defm BC : BCm<"b${cond}.l", "b.l", 0x19, I64, i64, simm7Op64>;

// Jump always instruction is treated as a special case of jump in order
// to make finding unconditional jump easy.
let cx = 0, cx2 = 0, bpf = 0 /* NONE */, cf = 15 /* AT */, cy = 0, sy = 0,
    cz = 1,
    isBranch = 1, isTerminator = 1, isBarrier = 1, isIndirectBranch = 1,
    hasDelaySlot = 1, isCodeGenOnly = 1, hasSideEffects = 0 in {
def BAri : CF<
    0x19, (outs), (ins MEMriASX:$addr),
    "b.l $addr",
    [(brind ADDRri:$addr)]>;
}

// Jump never instruction is also a special case of jump.
let cx = 0, cx2 = 0, bpf = 0 /* NONE */, cf = 0 /* AF */, cy = 1, sy = 0,
    cz = 1,
    isBranch = 1, isTerminator = 1, hasDelaySlot = 1, hasSideEffects = 0 in
def BN : CF<0x19, (outs), (ins brtarget32:$imm32), "baf.l $imm32">;

// Return instruction is also a special case of jump.
let cx = 0, cx2 = 0, bpf = 0 /* NONE */, cf = 15 /* AT */, cy = 0, sy = 0,
    cz = 1, sz = 10 /* SX10 */, imm32 = 0, Uses = [SX10],
    isReturn = 1, isTerminator = 1, hasDelaySlot = 1, isBarrier = 1,
    isCodeGenOnly = 1, hasSideEffects = 0 in
def RET : CF<
    0x19, (outs), (ins),
    "b.l (, %lr)",
    [(retflag)]>;

// Branch and Save IC

let cx = 0, cy = 0, cy = 0, cz = 1, hasSideEffects = 0 /* , Uses = [IC] */ in
def BSIC : RM<0x08, (outs), (ins I64:$sx, I64:$sz), "bsic $sx, (, ${sz})">;

// Branch instruction
let cx = 0, cx2 = 0, bpf = 0 /* NONE */ in
defm BCRL : BCRm<"br${cf}.l", "br.l", 0x18, I64, i64, simm7Op64>;
let cx = 1, cx2 = 0, bpf = 0 /* NONE */ in
defm BCRW : BCRm<"br${cf}.w", "br.w", 0x18, I32, i32, simm7Op32>;
let cx = 0, cx2 = 1, bpf = 0 /* NONE */ in
defm BCRD : BCRm<"br${cf}.d", "br.d", 0x18, I64, f64, simm7Op64>;
let cx = 1, cx2 = 1, bpf = 0 /* NONE */ in
defm BCRS : BCRm<"br${cf}.s", "br.s", 0x18, F32, f32, simm7Op32>;

// Load and Store host memory instructions
let cx = 0, cz = 1, hasSideEffects = 0 in {
let ry = 3, DecoderMethod = "DecodeLoadASI64" in
def LHMri : RRMHM<0x21, (outs I64:$dest), (ins MEMriHM:$addr),
                  "lhm.l $dest, $addr">;
let ry = 2, DecoderMethod = "DecodeLoadASI32" in
def LHMLri : RRMHM<0x21, (outs I32:$dest), (ins MEMriHM:$addr),
                   "lhm.w $dest, $addr">;
let ry = 1, DecoderMethod = "DecodeLoadASI16" in
def LHM2Bri : RRMHM<0x21, (outs I16:$dest), (ins MEMriHM:$addr),
                    "lhm.h $dest, $addr">;
let ry = 0, DecoderMethod = "DecodeLoadASI8" in
def LHM1Bri : RRMHM<0x21, (outs I8:$dest), (ins MEMriHM:$addr),
                    "lhm.b $dest, $addr">;
}

<<<<<<< HEAD
// Load and Store host memory instructions
let cx = 0, cy = 0, cz = 1, hasSideEffects = 0 in {
let sy = 3 in
def LHMri : RM<
    0x21, (outs I64:$sx), (ins MEMASri:$addr),
    "lhm.l $sx, $addr">;
let sy = 2 in
def LHMLri : RM<
    0x21, (outs I32:$sx), (ins MEMASri:$addr),
    "lhm.w $sx, $addr">;
let sy = 1 in
def LHM2Bri : RM<
    0x21, (outs I16:$sx), (ins MEMASri:$addr),
    "lhm.h $sx, $addr">;
let sy = 0 in
def LHM1Bri : RM<
    0x21, (outs I8:$sx), (ins MEMASri:$addr),
    "lhm.b $sx, $addr">;
}

let cx = 0, cy = 0, cz = 1, hasSideEffects = 0 in {
let sy = 3 in
def SHMri : RM<
    0x31, (outs), (ins MEMASri:$addr, I64:$sx),
    "shm.l $sx, $addr">;
let sy = 2 in
def SHMLri : RM<
    0x31, (outs), (ins MEMASri:$addr, I32:$sx),
    "shm.l $sx, $addr">;
let sy = 1 in
def SHM2Bri : RM<
    0x31, (outs), (ins MEMASri:$addr, I16:$sx),
    "shm.l $sx, $addr">;
let sy = 0 in
def SHM1Bri : RM<
    0x31, (outs), (ins MEMASri:$addr, I8:$sx),
    "shm.l $sx, $addr">;
=======
let cx = 0, cz = 1, hasSideEffects = 0 in {
let ry = 3, DecoderMethod = "DecodeStoreASI64" in
def SHMri : RRMHM<0x31, (outs), (ins MEMriHM:$addr, I64:$sx),
                  "shm.l $sx, $addr">;
let ry = 2, DecoderMethod = "DecodeStoreASI32" in
def SHMLri : RRMHM<0x31, (outs), (ins MEMriHM:$addr, I32:$sx),
                   "shm.w $sx, $addr">;
let ry = 1, DecoderMethod = "DecodeStoreASI16" in
def SHM2Bri : RRMHM<0x31, (outs), (ins MEMriHM:$addr, I16:$sx),
                    "shm.h $sx, $addr">;
let ry = 0, DecoderMethod = "DecodeStoreASI8" in
def SHM1Bri : RRMHM<0x31, (outs), (ins MEMriHM:$addr, I8:$sx),
                    "shm.b $sx, $addr">;
>>>>>>> 67c10f34
}

let cx = 0, sx = 0, cy = 0, sy = 0, cz = 0, sz = 0, hasSideEffects = 0 in
def MONC : RR<
    0x3F, (outs), (ins),
    "monc">;

let cx = 1, sx = 0, cy = 0, sy = 0, cz = 0, sz = 0, hasSideEffects = 0 in
def MONCT : RR<
    0x3F, (outs), (ins),
    "monc.hdb">;

// Save Instruction Counter

let cx = 0, cy = 0, sy = 0, cz = 0, sz = 0, hasSideEffects = 0 /* , Uses = [IC] */ in
def SIC : RR<0x28, (outs I32:$sx), (ins), "sic $sx">;

// Test and Set 1 AM (multiple length swap)

let cx = 0 in
<<<<<<< HEAD
defm TS1AML : RRCASm<"ts1am.l", 0x42, I64, i64, simm7Op64, uimm6Op64>;
let cx = 1 in
defm TS1AMW : RRCASm<"ts1am.w", 0x42, I32, i32, simm7Op32, uimm6Op32>;

// Atomic swap
// FIXME: Assign 4 byte align address to $src
// def : Pat<(i32 (atomic_swap_8  ADDRri:$src, i32:$new)),
//           (TS1AMWasi MEMASri:$src, 1, $new)>;
// def : Pat<(i32 (atomic_swap_16 ADDRri:$src, i32:$new)),
//           (TS1AMWasi MEMASri:$src, 3, $new)>;
def : Pat<(i32 (atomic_swap_32 ADDRri:$src, i32:$new)),
          (TS1AMWasi MEMASri:$src, 15, $new)>;
def : Pat<(i64 (atomic_swap_64 ADDRri:$src, i64:$new)),
          (TS1AMLasi MEMASri:$src, 127, $new)>;
=======
defm TS1AML : RRCASm<"ts1am.l", 0x42, I64, i64, simm7Op64>;
let cx = 1 in
defm TS1AMW : RRCASm<"ts1am.w", 0x42, I32, i32, simm7Op32>;

// Atomic swap
//   AND $newsrc, $src, -4      ; 4 byte align address
//   AND $frac, $src, 3         ; $src position in $newsrc
//   ADD $flag, 0, 1            ; set 1
//   SLA $flag, $flag, $frac    ; shift 1 for 1byte ts1am
//   SLA $tmp, $flac, 3         ; calc shift bits for next SLA
//   SLA $new, $new, $tmp       ; shift $new for 1byte ts1am
//   TS1AM $new, 0($newsrc), $flag ; 1byte ts1am
def : Pat<(i32 (atomic_swap_8 i64:$src, i32:$new)),
          (SRAri
            (SLArr
              (TS1AMWrir
                (ANDri $src, -4),
                0,
                (SLArr (OR32im1 1, 0),
                       (AND32ri (EXTRACT_SUBREG $src, sub_i32), 3)),
                (SLArr $new,
                       (SLAri (AND32ri (EXTRACT_SUBREG $src, sub_i32), 3), 3))),
              (SBSir 24,
                     (SLAri (AND32ri (EXTRACT_SUBREG $src, sub_i32), 3), 3))),
            24
          )>;
// def : Pat<(i32 (atomic_swap_16 ADDRri:$src, i32:$new)),
//           (TS1AMWrir MEMriRRM:$src, 3, $new)>;
def : Pat<(i32 (atomic_swap_32 ADDRri:$src, i32:$new)),
          (TS1AMWrir MEMriRRM:$src, 15, $new)>;
def : Pat<(i64 (atomic_swap_64 ADDRri:$src, i64:$new)),
          (TS1AMLrir MEMriRRM:$src, 127, $new)>;
>>>>>>> 67c10f34

// Compare and Swap

let cx = 0 in
<<<<<<< HEAD
defm CASL : RRCASm<"cas.l", 0x62, I64, i64, simm7Op64, uimm6Op64>;
let cx = 1 in
defm CASW : RRCASm<"cas.w", 0x62, I32, i32, simm7Op32, uimm6Op32>;

// Atomic cmp and swap
def : Pat<(i32 (atomic_cmp_swap_32 ADDRri:$src, i32:$cmp, i32:$new)),
          (CASWasr MEMASri:$src, $cmp, $new)>;
def : Pat<(i64 (atomic_cmp_swap_64 ADDRri:$src, i64:$cmp, i64:$new)),
          (CASLasr MEMASri:$src, $cmp, $new)>;
=======
defm CASL : RRCASm<"cas.l", 0x62, I64, i64, simm7Op64>;
let cx = 1 in
defm CASW : RRCASm<"cas.w", 0x62, I32, i32, simm7Op32>;

// Atomic cmp and swap
def : Pat<(i32 (atomic_cmp_swap_32 ADDRri:$src, i32:$cmp, i32:$new)),
          (CASWrir MEMriRRM:$src, $cmp, $new)>;
def : Pat<(i64 (atomic_cmp_swap_64 ADDRri:$src, i64:$cmp, i64:$new)),
          (CASLrir MEMriRRM:$src, $cmp, $new)>;
>>>>>>> 67c10f34

// Transfer Control Instruction

let avo = 0, c2 = 0, c1 = 0, c0 = 0, hasSideEffects = 1 in {
  let lf = 0, sf = 1 in
  def FENCEstore : RRFENCE<0x20, (outs), (ins), "fencem 1">;
  let lf = 1, sf = 0 in
  def FENCEload : RRFENCE<0x20, (outs), (ins), "fencem 2">;
  let lf = 1, sf = 1 in
  def FENCEloadstore : RRFENCE<0x20, (outs), (ins), "fencem 3">;
}

def : Pat<(int_ve_fencem1), (FENCEstore)>;
def : Pat<(int_ve_fencem2), (FENCEload)>;
def : Pat<(int_ve_fencem3), (FENCEloadstore)>;

// Set Vector Out-of-order memory access Boundary

let sx = 0, sy = 0, sz = 0, hasSideEffects = 1 in
def SVOB : RR<0x30, (outs), (ins), "svob">;

// MEMBARRIER
let hasSideEffects = 1 in
def MEMBARRIER : Pseudo<(outs), (ins), "# MEMBARRIER",
                       [(MemBarrier)] >;

//===----------------------------------------------------------------------===//
// SJLJ Exception handling intrinsics
//===----------------------------------------------------------------------===//

<<<<<<< HEAD
let hasSideEffects = 1, isBarrier = 1, isCodeGenOnly = 1 in {
=======
let hasSideEffects = 1, isBarrier = 1, isCodeGenOnly = 1,
    usesCustomInserter = 1 in {
>>>>>>> 67c10f34
  def EH_SjLj_SetJmp  : Pseudo<(outs I32:$dst), (ins I64:$buf),
                               "# EH_SJLJ_SETJMP",
                               [(set I32:$dst, (VEeh_sjlj_setjmp I64:$buf))]>;
  let isTerminator = 1 in {
  def EH_SjLj_LongJmp : Pseudo<(outs), (ins I64:$buf),
                               "# EH_SJLJ_LONGJMP",
                               [(VEeh_sjlj_longjmp I64:$buf)]>;
  }
}

let isBarrier = 1, hasSideEffects = 1, usesCustomInserter = 1 in
  def EH_SjLj_Setup_Dispatch : Pseudo<(outs), (ins), "# EH_SJLJ_SETUP_DISPATCH",
                                      [(VEeh_sjlj_setup_dispatch)]>;

<<<<<<< HEAD
=======
let isBranch = 1, isTerminator = 1, isCodeGenOnly = 1 in
  def EH_SjLj_Setup : Pseudo<(outs), (ins brtarget32:$dst),
                             "# EH_SJlJ_SETUP $dst">;

>>>>>>> 67c10f34
//===----------------------------------------------------------------------===//
// Dummy instruction for CPU flow control
//===----------------------------------------------------------------------===//

let mayLoad = 1, mayStore = 0, hasSideEffects = 1, isTrap = 1 in {
  def TRAP    : Pseudo<(outs), (ins), "# TRAP", [(trap)]>;
}

//===----------------------------------------------------------------------===//
// Instructions for CodeGenOnly
//===----------------------------------------------------------------------===//

let isCodeGenOnly = 1 in {

// Call instruction
let Defs = [SX10], Uses = [SX11], hasDelaySlot = 1, isCall = 1, hasSideEffects = 0 in {
let cx = 0, sx = 10, cy = 0, sy = 0, cz = 0, sz = 0 in
def CALL : RM<
    0x08, (outs), (ins calltarget:$imm32, variable_ops),
    "bsic %lr, $imm32">;
// use sz to represent a register
let cx = 0, sx = 10, cy = 0, sy = 0, cz = 1, imm32 = 0 in
def CALLr : RM<
    0x08, (outs), (ins I64:$sz, variable_ops),
    "bsic %lr, (, $sz)">;
}

}

//===----------------------------------------------------------------------===//
// Pattern Matchings
//===----------------------------------------------------------------------===//

// Small immediates.
def : Pat<(i32 simm7:$val), (OR32im1 imm:$val, 0)>;
def : Pat<(i64 simm7:$val), (ORim1 imm:$val, 0)>;
// Medium immediates.
<<<<<<< HEAD
def : Pat<(i32 simm32:$val), (LEA32zzi imm:$val)>;
def : Pat<(i64 simm32:$val), (LEAzzi imm:$val)>;
def : Pat<(i64 uimm32:$val), (ANDrm0 (LEAzzi imm:$val), 32)>;

// reg-ify immediates
def lea_imm32 : OutPatFrag<(ops node:$val), (LEA32zzi $val)>;


=======
def : Pat<(i32 simm32:$val), (LEA32zii 0, 0, (LO32 $val))>;
def : Pat<(i64 simm32:$val), (LEAzii 0, 0, (LO32 $val))>;
def : Pat<(i64 uimm32:$val), (ANDrm0 (LEAzii 0, 0, (LO32 $val)), 32)>;
>>>>>>> 67c10f34
// Arbitrary immediates.
def : Pat<(i64 lozero:$val),
          (LEASLzii 0, 0, (HI32 imm:$val))>;
def : Pat<(i64 lomsbzero:$val),
          (LEASLrii (LEAzii 0, 0, (LO32 imm:$val)), 0, (HI32 imm:$val))>;
def : Pat<(i64 imm:$val),
          (LEASLrii (ANDrm0 (LEAzii 0, 0, (LO32 imm:$val)), 32), 0,
                    (HI32 imm:$val))>;

// floating point
def : Pat<(f32 fpimm:$val),
          (COPY_TO_REGCLASS (LEASLzii 0, 0, (LOFP32 $val)), F32)>;
def : Pat<(f64 fplozero:$val),
          (LEASLzii 0, 0, (HIFP32 $val))>;
def : Pat<(f64 fplomsbzero:$val),
          (LEASLrii (LEAzii 0, 0, (LOFP32 $val)), 0, (HIFP32 $val))>;
def : Pat<(f64 fpimm:$val),
          (LEASLrii (ANDrm0 (LEAzii 0, 0, (LOFP32 $val)), 32), 0,
                    (HIFP32 $val))>;

// The same integer registers are used for i32 and i64 values.
<<<<<<< HEAD
// When registers hold i32 values, the high bits are don't care.
=======
// When registers hold i32 values, the high bits are unused.
>>>>>>> 67c10f34

// TODO Use standard expansion for shift-based lowering of sext_inreg

// Cast to i1
def : Pat<(sext_inreg I32:$src, i1),
          (SRAri (SLAri $src, 31), 31)>;
def : Pat<(sext_inreg I64:$src, i1),
          (SRAXri (SLLri $src, 63), 63)>;

// Cast to i8
def : Pat<(sext_inreg I32:$src, i8),
          (SRAri (SLAri $src, 24), 24)>;
def : Pat<(sext_inreg I64:$src, i8),
          (SRAXri (SLLri $src, 56), 56)>;
def : Pat<(sext_inreg (i32 (trunc i64:$src)), i8),
          (EXTRACT_SUBREG (SRAXri (SLLri $src, 56), 56), sub_i32)>;
def : Pat<(and (trunc i64:$src), 0xff),
          (AND32rm0 (EXTRACT_SUBREG $src, sub_i32), 56)>;

// Cast to i16
def : Pat<(sext_inreg I32:$src, i16),
          (SRAri (SLAri $src, 16), 16)>;
def : Pat<(sext_inreg I64:$src, i16),
          (SRAXri (SLLri $src, 48), 48)>;
def : Pat<(sext_inreg (i32 (trunc i64:$src)), i16),
          (EXTRACT_SUBREG (SRAXri (SLLri $src, 48), 48), sub_i32)>;
def : Pat<(and (trunc i64:$src), 0xffff),
          (AND32rm0 (EXTRACT_SUBREG $src, sub_i32), 48)>;

// Cast to i32
def : Pat<(i32 (trunc i64:$src)),
          (ADSrm1 (EXTRACT_SUBREG $src, sub_i32), 0)>;
def : Pat<(i32 (fp_to_sint f128:$sy)), (FIXr (CVDQr $sy))>;

// Cast to i64
def : Pat<(sext_inreg I64:$src, i32),
          (INSERT_SUBREG (i64 (IMPLICIT_DEF)),
            (ADSrm1 (EXTRACT_SUBREG $src, sub_i32), 0), sub_i32)>;
def : Pat<(i64 (sext i32:$sy)),
          (INSERT_SUBREG (i64 (IMPLICIT_DEF)), (ADSrm1 $sy, 0), sub_i32)>;
def : Pat<(i64 (zext i32:$sy)),
          (INSERT_SUBREG (i64 (IMPLICIT_DEF)), (ADSUrm1 $sy, 0), sub_i32)>;
def : Pat<(i64 (fp_to_sint f32:$sy)), (FIXXr (CVDr $sy))>;
def : Pat<(i64 (fp_to_sint f128:$sy)), (FIXXr (CVDQr $sy))>;

// Cast to f32
def : Pat<(f32 (sint_to_fp i64:$sy)), (CVSr (FLTXr i64:$sy))>;

// Cast to f128
def : Pat<(f128 (sint_to_fp i32:$sy)), (CVQr (FLTr $sy))>;
def : Pat<(f128 (sint_to_fp i64:$sy)), (CVQr (FLTXr $sy))>;

def : Pat<(i64 (anyext i32:$sy)),
          (INSERT_SUBREG (i64 (IMPLICIT_DEF)), $sy, sub_i32)>;

// extload, sextload and zextload stuff
def : Pat<(i64 (sextloadi8 ADDRrri:$addr)),
          (INSERT_SUBREG (i64 (IMPLICIT_DEF)), (LD1BSXrri MEMrri:$addr),
                         sub_i32)>;
def : Pat<(i64 (sextloadi8 ADDRrii:$addr)),
          (INSERT_SUBREG (i64 (IMPLICIT_DEF)), (LD1BSXrii MEMrii:$addr),
                         sub_i32)>;
def : Pat<(i64 (zextloadi8 ADDRrri:$addr)),
          (INSERT_SUBREG (i64 (IMPLICIT_DEF)), (LD1BZXrri MEMrri:$addr),
                         sub_i32)>;
def : Pat<(i64 (zextloadi8 ADDRrii:$addr)),
          (INSERT_SUBREG (i64 (IMPLICIT_DEF)), (LD1BZXrii MEMrii:$addr),
                         sub_i32)>;
def : Pat<(i64 (sextloadi16 ADDRrri:$addr)),
          (INSERT_SUBREG (i64 (IMPLICIT_DEF)), (LD2BSXrri MEMrri:$addr),
                         sub_i32)>;
def : Pat<(i64 (sextloadi16 ADDRrii:$addr)),
          (INSERT_SUBREG (i64 (IMPLICIT_DEF)), (LD2BSXrii MEMrii:$addr),
                         sub_i32)>;
def : Pat<(i64 (zextloadi16 ADDRrri:$addr)),
          (INSERT_SUBREG (i64 (IMPLICIT_DEF)), (LD2BZXrri MEMrri:$addr),
                         sub_i32)>;
def : Pat<(i64 (zextloadi16 ADDRrii:$addr)),
          (INSERT_SUBREG (i64 (IMPLICIT_DEF)), (LD2BZXrii MEMrii:$addr),
                         sub_i32)>;
def : Pat<(i64 (sextloadi32 ADDRrri:$addr)),
          (INSERT_SUBREG (i64 (IMPLICIT_DEF)), (LDLSXrri MEMrri:$addr),
                         sub_i32)>;
def : Pat<(i64 (sextloadi32 ADDRrii:$addr)),
          (INSERT_SUBREG (i64 (IMPLICIT_DEF)), (LDLSXrii MEMrii:$addr),
                         sub_i32)>;
def : Pat<(i64 (zextloadi32 ADDRrri:$addr)),
          (INSERT_SUBREG (i64 (IMPLICIT_DEF)), (LDLZXrri MEMrri:$addr),
                         sub_i32)>;
def : Pat<(i64 (zextloadi32 ADDRrii:$addr)),
          (INSERT_SUBREG (i64 (IMPLICIT_DEF)), (LDLZXrii MEMrii:$addr),
                         sub_i32)>;
def : Pat<(i64 (extloadi8 ADDRrri:$addr)),
          (INSERT_SUBREG (i64 (IMPLICIT_DEF)), (LD1BZXrri MEMrri:$addr),
                         sub_i32)>;
def : Pat<(i64 (extloadi8 ADDRrii:$addr)),
          (INSERT_SUBREG (i64 (IMPLICIT_DEF)), (LD1BZXrii MEMrii:$addr),
                         sub_i32)>;
def : Pat<(i64 (extloadi16 ADDRrri:$addr)),
          (INSERT_SUBREG (i64 (IMPLICIT_DEF)), (LD2BZXrri MEMrri:$addr),
                         sub_i32)>;
def : Pat<(i64 (extloadi16 ADDRrii:$addr)),
          (INSERT_SUBREG (i64 (IMPLICIT_DEF)), (LD2BZXrii MEMrii:$addr),
                         sub_i32)>;
def : Pat<(i64 (extloadi32 ADDRrri:$addr)),
          (INSERT_SUBREG (i64 (IMPLICIT_DEF)), (LDLSXrri MEMrri:$addr),
                         sub_i32)>;
def : Pat<(i64 (extloadi32 ADDRrii:$addr)),
          (INSERT_SUBREG (i64 (IMPLICIT_DEF)), (LDLSXrii MEMrii:$addr),
                         sub_i32)>;

// anyextload
def : Pat<(extloadi8  ADDRrri:$addr), (LD1BZXrri MEMrri:$addr)>;
def : Pat<(extloadi8  ADDRrii:$addr), (LD1BZXrii MEMrii:$addr)>;
def : Pat<(extloadi16 ADDRrri:$addr), (LD2BZXrri MEMrri:$addr)>;
def : Pat<(extloadi16 ADDRrii:$addr), (LD2BZXrii MEMrii:$addr)>;

// truncstore
def : Pat<(truncstorei8 i64:$src, ADDRrri:$addr),
          (ST1Brri MEMrri:$addr, (EXTRACT_SUBREG $src, sub_i32))>;
def : Pat<(truncstorei8 i64:$src, ADDRrii:$addr),
          (ST1Brii MEMrii:$addr, (EXTRACT_SUBREG $src, sub_i32))>;
def : Pat<(truncstorei16 i64:$src, ADDRrri:$addr),
          (ST2Brri MEMrri:$addr, (EXTRACT_SUBREG $src, sub_i32))>;
def : Pat<(truncstorei16 i64:$src, ADDRrii:$addr),
          (ST2Brii MEMrii:$addr, (EXTRACT_SUBREG $src, sub_i32))>;
def : Pat<(truncstorei32 i64:$src, ADDRrri:$addr),
          (STLrri MEMrri:$addr, (EXTRACT_SUBREG $src, sub_i32))>;
def : Pat<(truncstorei32 i64:$src, ADDRrii:$addr),
          (STLrii MEMrii:$addr, (EXTRACT_SUBREG $src, sub_i32))>;

// Atomic loads
def : Pat<(atomic_load_8  ADDRrri:$src), (LD1BZXrri MEMrri:$src)>;
def : Pat<(atomic_load_8  ADDRrii:$src), (LD1BZXrii MEMrii:$src)>;
def : Pat<(atomic_load_16 ADDRrri:$src), (LD2BZXrri MEMrri:$src)>;
def : Pat<(atomic_load_16 ADDRrii:$src), (LD2BZXrii MEMrii:$src)>;
def : Pat<(atomic_load_32 ADDRrri:$src), (LDLZXrri  MEMrri:$src)>;
def : Pat<(atomic_load_32 ADDRrii:$src), (LDLZXrii  MEMrii:$src)>;
def : Pat<(atomic_load_64 ADDRrri:$src), (LDrri     MEMrri:$src)>;
def : Pat<(atomic_load_64 ADDRrii:$src), (LDrii     MEMrii:$src)>;

// Atomic stores
def : Pat<(atomic_store_8  ADDRrri:$ptr, i32:$val),
          (ST1Brri MEMrri:$ptr, $val)>;
def : Pat<(atomic_store_8  ADDRrii:$ptr, i32:$val),
          (ST1Brii MEMrii:$ptr, $val)>;
def : Pat<(atomic_store_16 ADDRrri:$ptr, i32:$val),
          (ST2Brri MEMrri:$ptr, $val)>;
def : Pat<(atomic_store_16 ADDRrii:$ptr, i32:$val),
          (ST2Brii MEMrii:$ptr, $val)>;
def : Pat<(atomic_store_32 ADDRrri:$ptr, i32:$val),
          (STLrri  MEMrri:$ptr, $val)>;
def : Pat<(atomic_store_32 ADDRrii:$ptr, i32:$val),
          (STLrii  MEMrii:$ptr, $val)>;
def : Pat<(atomic_store_64 ADDRrri:$ptr, i64:$val),
          (STrri  MEMrri:$ptr, $val)>;
def : Pat<(atomic_store_64 ADDRrii:$ptr, i64:$val),
          (STrii  MEMrii:$ptr, $val)>;

// Atomic loads
def : Pat<(atomic_load_8  ADDRri:$src), (LD1BUri MEMri:$src)>;
def : Pat<(atomic_load_16 ADDRri:$src), (LD2BUri MEMri:$src)>;
def : Pat<(atomic_load_32 ADDRri:$src), (LDLUri  MEMri:$src)>;
def : Pat<(atomic_load_64 ADDRri:$src), (LDSri   MEMri:$src)>;

// Atomic stores
def : Pat<(atomic_store_8  ADDRri:$ptr, i32:$val),
          (ST1Bri MEMri:$ptr, $val)>;
def : Pat<(atomic_store_16 ADDRri:$ptr, i32:$val),
          (ST2Bri MEMri:$ptr, $val)>;
def : Pat<(atomic_store_32 ADDRri:$ptr, i32:$val),
          (STLri  MEMri:$ptr, $val)>;
def : Pat<(atomic_store_64 ADDRri:$ptr, i64:$val),
          (STSri  MEMri:$ptr, $val)>;

// Address calculation and its optimization
def : Pat<(VEhi tglobaladdr:$in), (LEASLzii 0, 0, tglobaladdr:$in)>;
def : Pat<(VElo tglobaladdr:$in), (ANDrm0 (LEAzii 0, 0, tglobaladdr:$in), 32)>;
def : Pat<(add (VEhi tglobaladdr:$in1), (VElo tglobaladdr:$in2)),
          (LEASLrii (ANDrm0 (LEAzii 0, 0, tglobaladdr:$in2), 32), 0,
                    (tglobaladdr:$in1))>;
def : Pat<(add (add (VEhi tglobaladdr:$in1), (VElo tglobaladdr:$in2)),
               simm7:$val),
          (LEASLrii (ANDrm0 (LEAzii 0, 0, tglobaladdr:$in2), 32),
                    (LO7 $val), (tglobaladdr:$in1))>;

// GlobalTLS address calculation and its optimization
def : Pat<(VEhi tglobaltlsaddr:$in), (LEASLzii 0, 0, tglobaltlsaddr:$in)>;
def : Pat<(VElo tglobaltlsaddr:$in),
          (ANDrm0 (LEAzii 0, 0, tglobaltlsaddr:$in), 32)>;
def : Pat<(add (VEhi tglobaltlsaddr:$in1), (VElo tglobaltlsaddr:$in2)),
          (LEASLrii (ANDrm0 (LEAzii 0, 0, tglobaltlsaddr:$in2), 32), 0,
                    (tglobaltlsaddr:$in1))>;
def : Pat<(add (add (VEhi tglobaltlsaddr:$in1), (VElo tglobaltlsaddr:$in2)),
               simm7:$val),
          (LEASLrii (ANDrm0 (LEAzii 0, 0, tglobaltlsaddr:$in2), 32),
                    (LO7 $val), (tglobaltlsaddr:$in1))>;

// Address calculation and its optimization
def : Pat<(VEhi tconstpool:$in), (LEASLzii 0, 0, tconstpool:$in)>;
def : Pat<(VElo tconstpool:$in), (ANDrm0 (LEAzii 0, 0, tconstpool:$in), 32)>;
def : Pat<(add (VEhi tconstpool:$in1), (VElo tconstpool:$in2)),
          (LEASLrii (ANDrm0 (LEAzii 0, 0, tconstpool:$in2), 32), 0,
                    (tconstpool:$in1))>;
def : Pat<(add (add (VEhi tconstpool:$in1), (VElo tconstpool:$in2)),
               simm7:$val),
          (LEASLrii (ANDrm0 (LEAzii 0, 0, tconstpool:$in2), 32),
                    (LO7 $val), (tconstpool:$in1))>;

// Address calculation and its optimization
<<<<<<< HEAD
def : Pat<(VEhi tconstpool:$in), (LEASLzzi tconstpool:$in)>;
def : Pat<(VElo tconstpool:$in), (ANDrm0 (LEAzzi tconstpool:$in), 32)>;
def : Pat<(add (VEhi tconstpool:$in1), (VElo tconstpool:$in2)),
          (LEASLrzi (ANDrm0 (LEAzzi tconstpool:$in2), 32),
                    (tconstpool:$in1))>;

// Address calculation and its optimization
def : Pat<(VEhi texternalsym:$in), (LEASLzzi texternalsym:$in)>;
def : Pat<(VElo texternalsym:$in), (ANDrm0 (LEAzzi texternalsym:$in), 32)>;
=======
def : Pat<(VEhi texternalsym:$in), (LEASLzii 0, 0, texternalsym:$in)>;
def : Pat<(VElo texternalsym:$in),
          (ANDrm0 (LEAzii 0, 0, texternalsym:$in), 32)>;
>>>>>>> 67c10f34
def : Pat<(add (VEhi texternalsym:$in1), (VElo texternalsym:$in2)),
          (LEASLrii (ANDrm0 (LEAzii 0, 0, texternalsym:$in2), 32), 0,
                    (texternalsym:$in1))>;
def : Pat<(add (add (VEhi texternalsym:$in1), (VElo texternalsym:$in2)),
               simm7:$val),
          (LEASLrii (ANDrm0 (LEAzii 0, 0, texternalsym:$in2), 32),
                    (LO7 $val), (texternalsym:$in1))>;

// Address calculation of mcsym
def : Pat<(i64 mcsym:$src),
          (LEASLrii (ANDrm0 (LEAzii 0, 0, (LO32 mcsym:$src)), 32), 0,
                    (HI32 mcsym:$src))>;

// Address calculation and its optimization

// Address store of mcsym
def : Pat<(store (i64 mcsym:$src), ADDRri:$dst),
          (STSri ADDRri:$dst, (LEASLrzi (ANDrm0 (LEAzzi mcsym:$src), 32),
                                        (mcsym:$src)))>;

// Calls
def : Pat<(call tglobaladdr:$dst),
          (CALL tglobaladdr:$dst)>;
def : Pat<(call texternalsym:$dst),
          (CALL texternalsym:$dst)>;
def : Pat<(call i64:$dst),
          (CALLr i64:$dst)>;

// Branches
def : Pat<(br bb:$addr), (BCRLa bb:$addr)>;

// brcc
// integer brcc
multiclass BRCCIm<ValueType ty, SDPatternOperator BrOpNode1,
                 SDPatternOperator BrOpNode2,
                 SDPatternOperator CmpOpNode1,
                 SDPatternOperator CmpOpNode2> {
  def : Pat<(brcc CCSIOp:$cond, ty:$l, simm7:$r, bb:$addr),
            (BrOpNode2 (icond2ccSwap $cond), (LO7 $r), $l, bb:$addr)>;
  def : Pat<(brcc CCSIOp:$cond, ty:$l, ty:$r, bb:$addr),
            (BrOpNode1 (icond2cc $cond), $l, $r, bb:$addr)>;
  def : Pat<(brcc CCUIOp:$cond, ty:$l, simm7:$r, bb:$addr),
            (BrOpNode2 (icond2cc $cond), 0, (CmpOpNode2 (LO7 $r), $l),
                       bb:$addr)>;
  def : Pat<(brcc CCUIOp:$cond, ty:$l, ty:$r, bb:$addr),
            (BrOpNode2 (icond2cc $cond), 0, (CmpOpNode1 $r, $l), bb:$addr)>;
}
defm : BRCCIm<i32, BCRWrr, BCRWir, CMPUWrr, CMPUWir>;
defm : BRCCIm<i64, BCRLrr, BCRLir, CMPrr, CMPir>;

// floating point brcc
multiclass BRCCFm<ValueType ty, SDPatternOperator BrOpNode1,
                 SDPatternOperator BrOpNode2> {
  def : Pat<(brcc cond:$cond, ty:$l, fpzero:$r, bb:$addr),
            (BrOpNode2 (fcond2ccSwap $cond), (LOFP32 $r), $l, bb:$addr)>;
  def : Pat<(brcc cond:$cond, ty:$l, ty:$r, bb:$addr),
            (BrOpNode1 (fcond2cc $cond), $l, $r, bb:$addr)>;
}
defm : BRCCFm<f32, BCRSrr, BCRSir>;
defm : BRCCFm<f64, BCRDrr, BCRDir>;
// FIXME: fpzero doesn't work with f128 since f128 is separated
//        to INSERT_SUBREG stuff before performing ISEL.
def : Pat<(brcc cond:$cond, f128:$l, fpzero:$r, bb:$addr),
          (BCRDrr (fcond2cc $cond), 0, (FCQir (LOFP32 $r), $l), bb:$addr)>;
def : Pat<(brcc cond:$cond, f128:$l, f128:$r, bb:$addr),
          (BCRDrr (fcond2cc $cond), 0, (FCQrr $r, $l), bb:$addr)>;

def : Pat<(brcc cond:$cond, f128:$l, f128:$r, bb:$addr),
          (BCRDrr (fcond2cc $cond), 0, (FCQrr $r, $l), bb:$addr)>;

//===----------------------------------------------------------------------===//
// Pseudo Instructions
//===----------------------------------------------------------------------===//

// GETGOT for PIC
let Defs = [SX15 /* %got */, SX16 /* %plt */], hasSideEffects = 0 in {
  def GETGOT : Pseudo<(outs getGOT:$getpcseq), (ins), "$getpcseq">;
}

// GETFUNPLT for PIC
let hasSideEffects = 0 in
def GETFUNPLT : Pseudo<(outs I64:$dst), (ins i64imm:$addr),
                       "$dst, $addr",
                       [(set iPTR:$dst, (GetFunPLT tglobaladdr:$addr))] >;

def : Pat<(GetFunPLT tglobaladdr:$dst),
          (GETFUNPLT tglobaladdr:$dst)>;
def : Pat<(GetFunPLT texternalsym:$dst),
          (GETFUNPLT texternalsym:$dst)>;

// GETTLSADDR for TLS
let Defs = [SX0, SX10, SX12], hasSideEffects = 0 in
def GETTLSADDR : Pseudo<(outs), (ins i64imm:$addr),
                        "# GETTLSADDR $addr",
                        [(GetTLSAddr tglobaltlsaddr:$addr)] >;

def : Pat<(GetTLSAddr tglobaltlsaddr:$dst),
          (GETTLSADDR tglobaltlsaddr:$dst)>;

let Defs = [SX11], Uses = [SX11], hasSideEffects = 0 in {
def ADJCALLSTACKDOWN : Pseudo<(outs), (ins i64imm:$amt, i64imm:$amt2),
                              "# ADJCALLSTACKDOWN $amt, $amt2",
                              [(callseq_start timm:$amt, timm:$amt2)]>;
def ADJCALLSTACKUP : Pseudo<(outs), (ins i64imm:$amt1, i64imm:$amt2),
                            "# ADJCALLSTACKUP $amt1",
                            [(callseq_end timm:$amt1, timm:$amt2)]>;
}

let Defs = [SX8], Uses = [SX8, SX11], hasSideEffects = 0 in
def EXTEND_STACK : Pseudo<(outs), (ins),
                          "# EXTEND STACK">;
let  hasSideEffects = 0 in
def EXTEND_STACK_GUARD : Pseudo<(outs), (ins),
                                "# EXTEND STACK GUARD">;

// Dynamic stack allocation yields a __llvm_grow_stack for VE targets.
// These calls are needed to probe the stack when allocating more over
// %s8 (%sl - stack limit).

let Uses = [SX11], hasSideEffects = 1 in
def GETSTACKTOP : Pseudo<(outs I64:$dst), (ins),
                         "# GET STACK TOP",
                         [(set iPTR:$dst, (GetStackTop))]>;

// Dynamic stack allocation yields a __llvm_grow_stack for VE targets.
// These calls are needed to probe the stack when allocating more over
// %s8 (%sl - stack limit).

let Uses = [SX11], hasSideEffects = 1 in
def GETSTACKTOP : Pseudo<(outs I64:$dst), (ins),
                         "# GET STACK TOP",
                         [(set iPTR:$dst, (GetStackTop))]>;

// SETCC pattern matches
//
//   CMP  %tmp, lhs, rhs     ; compare lhs and rhs
//   or   %res, 0, (0)1      ; initialize by 0
//   CMOV %res, (63)0, %tmp  ; set 1 if %tmp is true

def : Pat<(i32 (setcc i64:$LHS, i64:$RHS, CCSIOp:$cond)),
          (EXTRACT_SUBREG
              (CMOVLrm0 (icond2cc $cond),
                        (CPXrr i64:$LHS, i64:$RHS),
                        63,
                        (ORim1 0, 0)), sub_i32)>;

def : Pat<(i32 (setcc i64:$LHS, i64:$RHS, CCUIOp:$cond)),
          (EXTRACT_SUBREG
              (CMOVLrm0 (icond2cc $cond),
                        (CMPrr i64:$LHS, i64:$RHS),
                        63,
                        (ORim1 0, 0)), sub_i32)>;

def : Pat<(i32 (setcc i32:$LHS, i32:$RHS, CCSIOp:$cond)),
          (EXTRACT_SUBREG
              (CMOVWrm0 (icond2cc $cond),
                        (CPSrr i32:$LHS, i32:$RHS),
                        63,
                        (ORim1 0, 0)), sub_i32)>;

def : Pat<(i32 (setcc i32:$LHS, i32:$RHS, CCUIOp:$cond)),
          (EXTRACT_SUBREG
              (CMOVWrm0 (icond2cc $cond),
                        (CMPUWrr i32:$LHS, i32:$RHS),
                        63,
                        (ORim1 0, 0)), sub_i32)>;

def : Pat<(i32 (setcc f128:$LHS, f128:$RHS, cond:$cond)),
          (EXTRACT_SUBREG
              (CMOVDrm0 (fcond2cc $cond),
                        (FCQrr f128:$LHS, f128:$RHS),
                        63,
                        (ORim1 0, 0)), sub_i32)>;

def : Pat<(i32 (setcc f64:$LHS, f64:$RHS, cond:$cond)),
          (EXTRACT_SUBREG
              (CMOVDrm0 (fcond2cc $cond),
                        (FCPrr f64:$LHS, f64:$RHS),
                        63,
                        (ORim1 0, 0)), sub_i32)>;

def : Pat<(i32 (setcc f32:$LHS, f32:$RHS, cond:$cond)),
          (EXTRACT_SUBREG
              (CMOVSrm0 (fcond2cc $cond),
                        (FCPSrr f32:$LHS, f32:$RHS),
                        63,
                        (ORim1 0, 0)), sub_i32)>;

// Special SELECTCC pattern matches
// Use min/max for better performance.
//
//   MAX/MIN  %res, %lhs, %rhs

def : Pat<(f64 (selectcc f64:$LHS, f64:$RHS, f64:$LHS, f64:$RHS, SETOGT)),
          (FCMArr $LHS, $RHS)>;
def : Pat<(f32 (selectcc f32:$LHS, f32:$RHS, f32:$LHS, f32:$RHS, SETOGT)),
          (FCMASrr $LHS, $RHS)>;
def : Pat<(i64 (selectcc i64:$LHS, i64:$RHS, i64:$LHS, i64:$RHS, SETGT)),
          (CMXarr $LHS, $RHS)>;
def : Pat<(i32 (selectcc i32:$LHS, i32:$RHS, i32:$LHS, i32:$RHS, SETGT)),
          (CMSarr $LHS, $RHS)>;
def : Pat<(f64 (selectcc f64:$LHS, f64:$RHS, f64:$LHS, f64:$RHS, SETOGE)),
          (FCMArr $LHS, $RHS)>;
def : Pat<(f32 (selectcc f32:$LHS, f32:$RHS, f32:$LHS, f32:$RHS, SETOGE)),
          (FCMASrr $LHS, $RHS)>;
def : Pat<(i64 (selectcc i64:$LHS, i64:$RHS, i64:$LHS, i64:$RHS, SETGE)),
          (CMXarr $LHS, $RHS)>;
def : Pat<(i32 (selectcc i32:$LHS, i32:$RHS, i32:$LHS, i32:$RHS, SETGE)),
          (CMSarr $LHS, $RHS)>;

def : Pat<(f64 (selectcc f64:$LHS, f64:$RHS, f64:$LHS, f64:$RHS, SETOLT)),
          (FCMIrr $LHS, $RHS)>;
def : Pat<(f32 (selectcc f32:$LHS, f32:$RHS, f32:$LHS, f32:$RHS, SETOLT)),
          (FCMISrr $LHS, $RHS)>;
def : Pat<(i64 (selectcc i64:$LHS, i64:$RHS, i64:$LHS, i64:$RHS, SETLT)),
          (CMXirr $LHS, $RHS)>;
def : Pat<(i32 (selectcc i32:$LHS, i32:$RHS, i32:$LHS, i32:$RHS, SETLT)),
          (CMSirr $LHS, $RHS)>;
def : Pat<(f64 (selectcc f64:$LHS, f64:$RHS, f64:$LHS, f64:$RHS, SETOLE)),
          (FCMIrr $LHS, $RHS)>;
def : Pat<(f32 (selectcc f32:$LHS, f32:$RHS, f32:$LHS, f32:$RHS, SETOLE)),
          (FCMISrr $LHS, $RHS)>;
def : Pat<(i64 (selectcc i64:$LHS, i64:$RHS, i64:$LHS, i64:$RHS, SETLE)),
          (CMXirr $LHS, $RHS)>;
def : Pat<(i32 (selectcc i32:$LHS, i32:$RHS, i32:$LHS, i32:$RHS, SETLE)),
          (CMSirr $LHS, $RHS)>;

// Generic SELECTCC pattern matches
//
//   CMP  %tmp, %l, %r       ; compare %l and %r
//   or   %res, %f, (0)1     ; initialize by %f
//   CMOV %res, %t, %tmp     ; set %t if %tmp is true

// selectcc for i64 result
def : Pat<(i64 (selectcc i32:$l, i32:$r, i64:$t, i64:$f, CCSIOp:$cond)),
          (CMOVWrr (icond2cc $cond), (CPSrr $l, $r), $t, $f)>;
def : Pat<(i64 (selectcc i32:$l, i32:$r, i64:$t, i64:$f, CCUIOp:$cond)),
          (CMOVWrr (icond2cc $cond), (CMPUWrr $l, $r), $t, $f)>;
def : Pat<(i64 (selectcc i64:$l, i64:$r, i64:$t, i64:$f, CCSIOp:$cond)),
          (CMOVLrr (icond2cc $cond), (CPXrr $l, $r), $t, $f)>;
def : Pat<(i64 (selectcc i64:$l, i64:$r, i64:$t, i64:$f, CCUIOp:$cond)),
          (CMOVLrr (icond2cc $cond), (CMPrr $l, $r), $t, $f)>;
def : Pat<(i64 (selectcc f32:$l, f32:$r, i64:$t, i64:$f, cond:$cond)),
          (CMOVSrr (fcond2cc $cond), (FCPSrr $l, $r), $t, $f)>;
def : Pat<(i64 (selectcc f64:$l, f64:$r, i64:$t, i64:$f, cond:$cond)),
          (CMOVDrr (fcond2cc $cond), (FCPrr $l, $r), $t, $f)>;
def : Pat<(i64 (selectcc f128:$l, f128:$r, i64:$t, i64:$f, cond:$cond)),
          (CMOVDrr (fcond2cc $cond), (FCQrr $l, $r), $t, $f)>;

// selectcc for i32 result
def : Pat<(i32 (selectcc i32:$l, i32:$r, i32:$t, i32:$f, CCSIOp:$cond)),
          (EXTRACT_SUBREG
              (CMOVWrr (icond2cc $cond),
                       (CPSrr $l, $r),
                       (INSERT_SUBREG (i64 (IMPLICIT_DEF)), $t, sub_i32),
                       (INSERT_SUBREG (i64 (IMPLICIT_DEF)), $f, sub_i32)),
              sub_i32)>;
def : Pat<(i32 (selectcc i32:$l, i32:$r, i32:$t, i32:$f, CCUIOp:$cond)),
          (EXTRACT_SUBREG
              (CMOVWrr (icond2cc $cond),
                       (CMPUWrr $l, $r),
                       (INSERT_SUBREG (i64 (IMPLICIT_DEF)), $t, sub_i32),
                       (INSERT_SUBREG (i64 (IMPLICIT_DEF)), $f, sub_i32)),
              sub_i32)>;
def : Pat<(i32 (selectcc i64:$l, i64:$r, i32:$t, i32:$f, CCSIOp:$cond)),
          (EXTRACT_SUBREG
              (CMOVLrr (icond2cc $cond),
                       (CPXrr $l, $r),
                       (INSERT_SUBREG (i64 (IMPLICIT_DEF)), $t, sub_i32),
                       (INSERT_SUBREG (i64 (IMPLICIT_DEF)), $f, sub_i32)),
              sub_i32)>;
def : Pat<(i32 (selectcc i64:$l, i64:$r, i32:$t, i32:$f, CCUIOp:$cond)),
          (EXTRACT_SUBREG
              (CMOVLrr (icond2cc $cond),
                       (CMPrr $l, $r),
                       (INSERT_SUBREG (i64 (IMPLICIT_DEF)), $t, sub_i32),
                       (INSERT_SUBREG (i64 (IMPLICIT_DEF)), $f, sub_i32)),
              sub_i32)>;
def : Pat<(i32 (selectcc f32:$l, f32:$r, i32:$t, i32:$f, cond:$cond)),
          (EXTRACT_SUBREG
              (CMOVSrr (fcond2cc $cond),
                       (FCPSrr $l, $r),
                       (INSERT_SUBREG (i64 (IMPLICIT_DEF)), $t, sub_i32),
                       (INSERT_SUBREG (i64 (IMPLICIT_DEF)), $f, sub_i32)),
              sub_i32)>;
def : Pat<(i32 (selectcc f64:$l, f64:$r, i32:$t, i32:$f, cond:$cond)),
          (EXTRACT_SUBREG
              (CMOVDrr (fcond2cc $cond),
                       (FCPrr $l, $r),
                       (INSERT_SUBREG (i64 (IMPLICIT_DEF)), $t, sub_i32),
                       (INSERT_SUBREG (i64 (IMPLICIT_DEF)), $f, sub_i32)),
              sub_i32)>;
def : Pat<(i32 (selectcc f128:$l, f128:$r, i32:$t, i32:$f, cond:$cond)),
          (EXTRACT_SUBREG
              (CMOVDrr (fcond2cc $cond),
                       (FCQrr $l, $r),
                       (INSERT_SUBREG (i64 (IMPLICIT_DEF)), $t, sub_i32),
                       (INSERT_SUBREG (i64 (IMPLICIT_DEF)), $f, sub_i32)),
              sub_i32)>;

// selectcc for f128 result
def : Pat<(f128 (selectcc i32:$l, i32:$r, f128:$t, f128:$f, CCSIOp:$cond)),
          (INSERT_SUBREG
            (INSERT_SUBREG (f128 (IMPLICIT_DEF)),
              (CMOVWrr (icond2cc $cond), (CPSrr $l, $r),
                (EXTRACT_SUBREG $t, sub_odd),
                (EXTRACT_SUBREG $f, sub_odd)), sub_odd),
            (CMOVWrr (icond2cc $cond), (CPSrr $l, $r),
              (EXTRACT_SUBREG $t, sub_even),
              (EXTRACT_SUBREG $f, sub_even)), sub_even)>;
def : Pat<(f128 (selectcc i32:$l, i32:$r, f128:$t, f128:$f, CCUIOp:$cond)),
          (INSERT_SUBREG
            (INSERT_SUBREG (f128 (IMPLICIT_DEF)),
              (CMOVWrr (icond2cc $cond), (CMPUWrr $l, $r),
                (EXTRACT_SUBREG $t, sub_odd),
                (EXTRACT_SUBREG $f, sub_odd)), sub_odd),
            (CMOVWrr (icond2cc $cond), (CMPUWrr $l, $r),
              (EXTRACT_SUBREG $t, sub_even),
              (EXTRACT_SUBREG $f, sub_even)), sub_even)>;
def : Pat<(f128 (selectcc i64:$l, i64:$r, f128:$t, f128:$f, CCSIOp:$cond)),
          (INSERT_SUBREG
            (INSERT_SUBREG (f128 (IMPLICIT_DEF)),
              (CMOVLrr (icond2cc $cond), (CPXrr $l, $r),
                (EXTRACT_SUBREG $t, sub_odd),
                (EXTRACT_SUBREG $f, sub_odd)), sub_odd),
            (CMOVLrr (icond2cc $cond), (CPXrr $l, $r),
              (EXTRACT_SUBREG $t, sub_even),
              (EXTRACT_SUBREG $f, sub_even)), sub_even)>;
def : Pat<(f128 (selectcc i64:$l, i64:$r, f128:$t, f128:$f, CCUIOp:$cond)),
          (INSERT_SUBREG
            (INSERT_SUBREG (f128 (IMPLICIT_DEF)),
              (CMOVLrr (icond2cc $cond), (CMPrr $l, $r),
                (EXTRACT_SUBREG $t, sub_odd),
                (EXTRACT_SUBREG $f, sub_odd)), sub_odd),
            (CMOVLrr (icond2cc $cond), (CMPrr $l, $r),
              (EXTRACT_SUBREG $t, sub_even),
              (EXTRACT_SUBREG $f, sub_even)), sub_even)>;
def : Pat<(f128 (selectcc f32:$l, f32:$r, f128:$t, f128:$f, cond:$cond)),
          (INSERT_SUBREG
            (INSERT_SUBREG (f128 (IMPLICIT_DEF)),
              (CMOVSrr (fcond2cc $cond), (FCPSrr $l, $r),
                (EXTRACT_SUBREG $t, sub_odd),
                (EXTRACT_SUBREG $f, sub_odd)), sub_odd),
            (CMOVSrr (fcond2cc $cond), (FCPSrr $l, $r),
              (EXTRACT_SUBREG $t, sub_even),
              (EXTRACT_SUBREG $f, sub_even)), sub_even)>;
def : Pat<(f128 (selectcc f64:$l, f64:$r, f128:$t, f128:$f, cond:$cond)),
          (INSERT_SUBREG
            (INSERT_SUBREG (f128 (IMPLICIT_DEF)),
              (CMOVDrr (fcond2cc $cond), (FCPrr $l, $r),
                (EXTRACT_SUBREG $t, sub_odd),
                (EXTRACT_SUBREG $f, sub_odd)), sub_odd),
            (CMOVDrr (fcond2cc $cond), (FCPrr $l, $r),
              (EXTRACT_SUBREG $t, sub_even),
              (EXTRACT_SUBREG $f, sub_even)), sub_even)>;
def : Pat<(f128 (selectcc f128:$l, f128:$r, f128:$t, f128:$f, cond:$cond)),
          (INSERT_SUBREG
            (INSERT_SUBREG (f128 (IMPLICIT_DEF)),
              (CMOVDrr (fcond2cc $cond), (FCQrr $l, $r),
                (EXTRACT_SUBREG $t, sub_odd),
                (EXTRACT_SUBREG $f, sub_odd)), sub_odd),
            (CMOVDrr (fcond2cc $cond), (FCQrr $l, $r),
              (EXTRACT_SUBREG $t, sub_even),
              (EXTRACT_SUBREG $f, sub_even)), sub_even)>;

// selectcc for f64 result
def : Pat<(f64 (selectcc i32:$l, i32:$r, f64:$t, f64:$f, CCSIOp:$cond)),
          (CMOVWrr (icond2cc $cond), (CPSrr $l, $r), $t, $f)>;
def : Pat<(f64 (selectcc i32:$l, i32:$r, f64:$t, f64:$f, CCUIOp:$cond)),
          (CMOVWrr (icond2cc $cond), (CMPUWrr $l, $r), $t, $f)>;
def : Pat<(f64 (selectcc i64:$l, i64:$r, f64:$t, f64:$f, CCSIOp:$cond)),
          (CMOVLrr (icond2cc $cond), (CPXrr $l, $r), $t, $f)>;
def : Pat<(f64 (selectcc i64:$l, i64:$r, f64:$t, f64:$f, CCUIOp:$cond)),
          (CMOVLrr (icond2cc $cond), (CMPrr $l, $r), $t, $f)>;
def : Pat<(f64 (selectcc f32:$l, f32:$r, f64:$t, f64:$f, cond:$cond)),
          (CMOVSrr (fcond2cc $cond), (FCPSrr $l, $r), $t, $f)>;
def : Pat<(f64 (selectcc f64:$l, f64:$r, f64:$t, f64:$f, cond:$cond)),
          (CMOVDrr (fcond2cc $cond), (FCPrr $l, $r), $t, $f)>;
def : Pat<(f64 (selectcc f128:$l, f128:$r, f64:$t, f64:$f, cond:$cond)),
          (CMOVDrr (fcond2cc $cond), (FCQrr $l, $r), $t, $f)>;

// selectcc for f32 result
def : Pat<(f32 (selectcc i32:$l, i32:$r, f32:$t, f32:$f, CCSIOp:$cond)),
          (EXTRACT_SUBREG
              (CMOVWrr (icond2cc $cond),
                       (CPSrr $l, $r),
                       (INSERT_SUBREG (f64 (IMPLICIT_DEF)), $t, sub_f32),
                       (INSERT_SUBREG (f64 (IMPLICIT_DEF)), $f, sub_f32)),
              sub_f32)>;
def : Pat<(f32 (selectcc i32:$l, i32:$r, f32:$t, f32:$f, CCUIOp:$cond)),
          (EXTRACT_SUBREG
              (CMOVWrr (icond2cc $cond),
                       (CMPUWrr $l, $r),
                       (INSERT_SUBREG (f64 (IMPLICIT_DEF)), $t, sub_f32),
                       (INSERT_SUBREG (f64 (IMPLICIT_DEF)), $f, sub_f32)),
              sub_f32)>;
def : Pat<(f32 (selectcc i64:$l, i64:$r, f32:$t, f32:$f, CCSIOp:$cond)),
          (EXTRACT_SUBREG
              (CMOVLrr (icond2cc $cond),
                       (CPXrr $l, $r),
                       (INSERT_SUBREG (f64 (IMPLICIT_DEF)), $t, sub_f32),
                       (INSERT_SUBREG (f64 (IMPLICIT_DEF)), $f, sub_f32)),
              sub_f32)>;
def : Pat<(f32 (selectcc i64:$l, i64:$r, f32:$t, f32:$f, CCUIOp:$cond)),
          (EXTRACT_SUBREG
              (CMOVLrr (icond2cc $cond),
                       (CMPrr $l, $r),
                       (INSERT_SUBREG (f64 (IMPLICIT_DEF)), $t, sub_f32),
                       (INSERT_SUBREG (f64 (IMPLICIT_DEF)), $f, sub_f32)),
              sub_f32)>;
def : Pat<(f32 (selectcc f32:$l, f32:$r, f32:$t, f32:$f, cond:$cond)),
          (EXTRACT_SUBREG
              (CMOVSrr (fcond2cc $cond),
                       (FCPSrr $l, $r),
                       (INSERT_SUBREG (f64 (IMPLICIT_DEF)), $t, sub_f32),
                       (INSERT_SUBREG (f64 (IMPLICIT_DEF)), $f, sub_f32)),
              sub_f32)>;
def : Pat<(f32 (selectcc f64:$l, f64:$r, f32:$t, f32:$f, cond:$cond)),
          (EXTRACT_SUBREG
              (CMOVDrr (fcond2cc $cond),
                       (FCPrr $l, $r),
                       (INSERT_SUBREG (f64 (IMPLICIT_DEF)), $t, sub_f32),
                       (INSERT_SUBREG (f64 (IMPLICIT_DEF)), $f, sub_f32)),
              sub_f32)>;
def : Pat<(f32 (selectcc f128:$l, f128:$r, f32:$t, f32:$f, cond:$cond)),
          (EXTRACT_SUBREG
              (CMOVDrr (fcond2cc $cond),
                       (FCQrr $l, $r),
                       (INSERT_SUBREG (f64 (IMPLICIT_DEF)), $t, sub_f32),
                       (INSERT_SUBREG (f64 (IMPLICIT_DEF)), $f, sub_f32)),
              sub_f32)>;

// Generic SELECT pattern matches
// Use cmov.w for all cases since %pred holds i32.
//
//   CMOV.w.ne %res, %tval, %tmp  ; set tval if %tmp is true

def : Pat<(i64 (select i32:$pred, i64:$t, i64:$f)),
          (CMOVWrr CC_INE, $pred, $t, $f)>;

def : Pat<(i32 (select i32:$pred, i32:$t, i32:$f)),
          (EXTRACT_SUBREG
              (CMOVWrr CC_INE, $pred,
                       (INSERT_SUBREG (i64 (IMPLICIT_DEF)), $t, sub_i32),
                       (INSERT_SUBREG (i64 (IMPLICIT_DEF)), $f, sub_i32)),
              sub_i32)>;

def : Pat<(f128 (select i32:$pred, f128:$t, f128:$f)),
          (INSERT_SUBREG
            (INSERT_SUBREG (f128 (IMPLICIT_DEF)),
              (CMOVWrr CC_INE, $pred,
                (EXTRACT_SUBREG $t, sub_odd),
                (EXTRACT_SUBREG $f, sub_odd)), sub_odd),
            (CMOVWrr CC_INE, $pred,
              (EXTRACT_SUBREG $t, sub_even),
              (EXTRACT_SUBREG $f, sub_even)), sub_even)>;

def : Pat<(f64 (select i32:$pred, f64:$t, f64:$f)),
          (CMOVWrr CC_INE, $pred, $t, $f)>;

def : Pat<(f32 (select i32:$pred, f32:$t, f32:$f)),
          (EXTRACT_SUBREG
            (CMOVWrr CC_INE, $pred,
                     (INSERT_SUBREG (i64 (IMPLICIT_DEF)), $t, sub_f32),
                     (INSERT_SUBREG (i64 (IMPLICIT_DEF)), $f, sub_f32)),
            sub_f32)>;

// bitconvert
def : Pat<(f64 (bitconvert i64:$src)), (COPY_TO_REGCLASS $src, I64)>;
def : Pat<(i64 (bitconvert f64:$src)), (COPY_TO_REGCLASS $src, I64)>;

def : Pat<(i32 (bitconvert f32:$op)),
          (EXTRACT_SUBREG (SRAXri (INSERT_SUBREG (i64 (IMPLICIT_DEF)),
            $op, sub_f32), 32), sub_i32)>;
def : Pat<(f32 (bitconvert i32:$op)),
          (EXTRACT_SUBREG (SLLri (INSERT_SUBREG (i64 (IMPLICIT_DEF)),
            $op, sub_i32), 32), sub_f32)>;

// Bits operations pattern matchings.
def : Pat<(i32 (ctpop i32:$src)),
          (EXTRACT_SUBREG (PCNTr (ANDrm0 (INSERT_SUBREG
            (i64 (IMPLICIT_DEF)), $src, sub_i32), 32)), sub_i32)>;
def : Pat<(i32 (bitreverse i32:$src)),
          (EXTRACT_SUBREG (SRLri (BRVr (INSERT_SUBREG
            (i64 (IMPLICIT_DEF)), $src, sub_i32)), 32), sub_i32)>;
def : Pat<(i32 (ctlz i32:$src)),
          (EXTRACT_SUBREG (LDZr (SLLri (INSERT_SUBREG
            (i64 (IMPLICIT_DEF)), $src, sub_i32), 32)), sub_i32)>;
def : Pat<(i64 (bswap i64:$src)),
          (BSWPri $src, 0)>;
def : Pat<(i32 (bswap i32:$src)),
          (EXTRACT_SUBREG (BSWPri (INSERT_SUBREG
            (i64 (IMPLICIT_DEF)), $src, sub_i32), 1), sub_i32)>;

// Several special pattern matches to optimize code

<<<<<<< HEAD
def : Pat<(i32 (and i32:$lhs, 0xff)),
          (AND32rm0 $lhs, 56)>;
def : Pat<(i32 (and i32:$lhs, 0xffff)),
          (AND32rm0 $lhs, 48)>;
def : Pat<(i32 (and i32:$lhs, 0xffffffff)),
          (AND32rm0 $lhs, 32)>;
=======
def : Pat<(i32 (and i32:$val, 0xff)), (AND32rm0 $val, 56)>;
def : Pat<(i32 (and i32:$val, 0xffff)), (AND32rm0 $val, 48)>;
def : Pat<(i64 (and i64:$val, 0xffffffff)), (ANDrm0 $val, 32)>;
>>>>>>> 67c10f34

// vector instructions
include "VEInstrVec.td"
include "VEInstrVecVL.td"

<<<<<<< HEAD
// sub-word replication
def: Pat<(i64 (repl_f32 f32:$val)),
            (ORrr
              (SLLri (INSERT_SUBREG (i64 (IMPLICIT_DEF)), $val, sub_i32), 32),
              (ANDrm0 (INSERT_SUBREG (i64 (IMPLICIT_DEF)), $val, sub_i32), 32))>;
def: Pat<(i64 (repl_i32 i32:$val)),
            (ORrr
              (INSERT_SUBREG (i64 (IMPLICIT_DEF)), $val, sub_f32),
              (SRLri (INSERT_SUBREG (i64 (IMPLICIT_DEF)), $val, sub_f32), 32))>;


// load an immediate into a register
def lea_i32         : OutPatFrag<(ins node:$imm), (LEAzzi node:$imm)>;


=======
>>>>>>> 67c10f34
// generic vector instruction patterns
include "VEInstrPatternsVec.td"

// vevlintrin
<<<<<<< HEAD
include "VEInstrIntrinsicVL.td"

// VP intrinsics (llvm.vp.*)
include "VEVPIntrinsic.td"

// VVP lowering
include "VVPInstrPatterns.td"
=======
include "VEInstrIntrinsicVL.td"
>>>>>>> 67c10f34
<|MERGE_RESOLUTION|>--- conflicted
+++ resolved
@@ -24,6 +24,7 @@
 // Instruction Pattern Stuff
 //===----------------------------------------------------------------------===//
 
+ 
 // Custom ISDs
 // VEISD::VEC_SEQ - represents a vector sequence where the operand is the stride
 // VEISD::VEC_BROADCAST - represents a vector splat of a scalar value into all vector lanes.
@@ -61,28 +62,23 @@
 // whether the avl is ineffective
 def no_avl_256      : PatLeaf<(imm), [{ return (N->getSExtValue() < 0) || (N->getSExtValue() >= 256); }]>;
 
+///// Immediates /////
 def simm7       : PatLeaf<(imm), [{ return isInt<7>(N->getSExtValue()); }]>;
 def simm32      : PatLeaf<(imm), [{ return isInt<32>(N->getSExtValue()); }]>;
 def uimm6       : PatLeaf<(imm), [{ return isUInt<6>(N->getZExtValue()); }]>;
 def uimm7       : PatLeaf<(imm), [{ return isUInt<7>(N->getZExtValue()); }]>;
-<<<<<<< HEAD
-def true        : PatLeaf<(imm), [{ return N->getSExtValue() !=0 ; }]>;
-def one         : PatLeaf<(imm), [{ return N->getSExtValue() == 1 ; }]>;
-=======
 def uimm32      : PatLeaf<(imm), [{ return isUInt<32>(N->getZExtValue()); }]>;
->>>>>>> 67c10f34
 def zero        : PatLeaf<(imm), [{ return N->getSExtValue() == 0; }]>;
 def lomsbzero   : PatLeaf<(imm), [{ return (N->getZExtValue() & 0x80000000)
                                       == 0; }]>;
 def lozero      : PatLeaf<(imm), [{ return (N->getZExtValue() & 0xffffffff)
                                       == 0; }]>;
-def fpzero      : PatLeaf<(fpimm), [{ return N->getValueAPF().bitcastToAPInt()
-                                      .getZExtValue() == 0; }]>;
+
+def fpzero      : PatLeaf<(fpimm), [{ return N->isZero(); }]>;
 def fplomsbzero : PatLeaf<(fpimm), [{ return (N->getValueAPF().bitcastToAPInt()
                                       .getZExtValue() & 0x80000000) == 0; }]>;
 def fplozero    : PatLeaf<(fpimm), [{ return (N->getValueAPF().bitcastToAPInt()
                                       .getZExtValue() & 0xffffffff) == 0; }]>;
-def fpzero      : PatLeaf<(fpimm), [{ return N->isZero(); }]>;
 
 def ones_l      : PatLeaf<(imm), [{ return N->getZExtValue() == 0xffffffffffffffff; }]>;
 def ones_w      : PatLeaf<(imm), [{ return N->N->getZExtValue() & 0xffffffff == 0xffffffff; }]>;
@@ -94,6 +90,7 @@
 def true_mask                            : PatLeaf<(vec_broadcast (i32 true), (i32 srcvalue))>;
 def any_broadcast                        : PatFrag<(ops node:$sx), (vec_broadcast node:$sx, (i32 srcvalue))>;
 }
+
 
 def CCSIOp : PatLeaf<(cond), [{
   switch (N->get()) {
@@ -296,22 +293,6 @@
 def ADDRzii : ComplexPattern<iPTR, 3, "SelectADDRzii", [], []>;
 // AS format:
 def ADDRri : ComplexPattern<iPTR, 2, "SelectADDRri", [frameindex], []>;
-<<<<<<< HEAD
-
-// Address operands
-def VEMEMrrAsmOperand : AsmOperandClass {
-  let Name = "MEMrr";
-  let ParserMethod = "parseMEMOperand";
-}
-
-def VEMEMriAsmOperand : AsmOperandClass {
-  let Name = "MEMri";
-  let ParserMethod = "parseMEMOperand";
-}
-
-// ASX format of memory address
-def MEMrr : Operand<iPTR> {
-=======
 def ADDRzi : ComplexPattern<iPTR, 2, "SelectADDRzi", [], []>;
 //
 // ASX assembly instrcution format:
@@ -328,24 +309,12 @@
   let ParserMethod = "parseMEMOperand";
 }
 def MEMrri : Operand<iPTR> {
->>>>>>> 67c10f34
   let PrintMethod = "printMemASXOperand";
   let MIOperandInfo = (ops ptr_rc, ptr_rc, i32imm);
   let ParserMatchClass = VEMEMrriAsmOperand;
 }
 def MEMrii : Operand<iPTR> {
   let PrintMethod = "printMemASXOperand";
-<<<<<<< HEAD
-  let MIOperandInfo = (ops ptr_rc, i64imm);
-  let ParserMatchClass = VEMEMriAsmOperand;
-}
-
-// AS format of memory address
-def MEMASri : Operand<iPTR> {
-  let PrintMethod = "printMemASOperand";
-  let MIOperandInfo = (ops ptr_rc, i64imm);
-  let ParserMatchClass = VEMEMriAsmOperand;
-=======
   let MIOperandInfo = (ops ptr_rc, i32imm, i32imm);
   let ParserMatchClass = VEMEMriiAsmOperand;
 }
@@ -395,7 +364,6 @@
   let PrintMethod = "printMemASOperandHM";
   let MIOperandInfo = (ops i32imm /* = 0 */, i32imm);
   let ParserMatchClass = VEMEMziAsmOperand;
->>>>>>> 67c10f34
 }
 
 // Branch targets have OtherVT type.
@@ -405,14 +373,6 @@
 
 def TLSSym : Operand<iPTR>;
 
-<<<<<<< HEAD
-// Branch targets have OtherVT type.
-def brtarget : Operand<OtherVT> {
-  let EncoderMethod = "getBranchTargetOpValue";
-}
-
-=======
->>>>>>> 67c10f34
 def calltarget : Operand<i64> {
   let EncoderMethod = "getCallTargetOpValue";
   let DecoderMethod = "DecodeCall";
@@ -436,10 +396,6 @@
 
 def simm32Op64 : Operand<i64> {
   let DecoderMethod = "DecodeSIMM32";
-}
-
-def uimm7Op32 : Operand<i32> {
-  let DecoderMethod = "DecodeUIMM6";
 }
 
 def uimm6Op32 : Operand<i32> {
@@ -483,13 +439,7 @@
 def retflag       : SDNode<"VEISD::RET_FLAG", SDTNone,
                            [SDNPHasChain, SDNPOptInGlue, SDNPVariadic]>;
 
-<<<<<<< HEAD
-def getGOT        : Operand<iPTR> {
-  let PrintMethod = "printGetGOT";
-}
-=======
 def getGOT        : Operand<iPTR>;
->>>>>>> 67c10f34
 def getFunPLT     : Operand<iPTR> {
   let PrintMethod = "printGetFunPLT";
 }
@@ -521,17 +471,11 @@
 // GETSTACKTOP
 def GetStackTop : SDNode<"VEISD::GETSTACKTOP", SDTNone,
                         [SDNPHasChain, SDNPSideEffect]>;
-<<<<<<< HEAD
-=======
 
 // MEMBARRIER
 def MemBarrier : SDNode<"VEISD::MEMBARRIER", SDTNone,
                         [SDNPHasChain, SDNPSideEffect]>;
->>>>>>> 67c10f34
-
-// MEMBARRIER
-def MemBarrier : SDNode<"VEISD::MEMBARRIER", SDTNone,
-                        [SDNPHasChain, SDNPSideEffect]>;
+
 
 //===----------------------------------------------------------------------===//
 // VE Flag Conditions
@@ -569,37 +513,15 @@
 
 multiclass RMm<string opcStr, bits<8>opc, RegisterClass RC> {
   def rri : RM<
-<<<<<<< HEAD
-    opc, (outs RC:$sx), (ins RC:$sy, RC:$sz, immOp2:$imm32),
-    !strconcat(opcStr, " $sx, ${imm32}($sy, ${sz})"),
-    [(set Ty:$sx, (OpNode (OpNode Ty:$sy, Ty:$sz), (Ty simm32:$imm32)))]> {
-=======
     opc, (outs RC:$dest), (ins MEMrri:$addr),
     !strconcat(opcStr, " $dest, $addr"), []> {
->>>>>>> 67c10f34
     let cy = 1;
     let cz = 1;
     let hasSideEffects = 0;
   }
   def rii : RM<
-<<<<<<< HEAD
-    opc, (outs RC:$sx), (ins RC:$sz, immOp:$sy, immOp2:$imm32),
-    !strconcat(opcStr, " $sx, ${imm32}($sy, ${sz})"),
-    [/* Not define DAG pattern here to avoid llvm uses LEArii for add
-        instructions.
-        (set Ty:$sx, (OpNode (OpNode Ty:$sz, (Ty simm7:$sy)), (Ty simm32:$imm32)))*/]> {
-    let cy = 0;
-    let cz = 1;
-    let hasSideEffects = 0;
-  }
-  def rzi : RM<
-    opc, (outs RC:$sx), (ins RC:$sz, immOp2:$imm32),
-    !strconcat(opcStr, " $sx, ${imm32}(${sz})"),
-    [(set Ty:$sx, (OpNode Ty:$sz, (Ty simm32:$imm32)))]> {
-=======
     opc, (outs RC:$dest), (ins MEMrii:$addr),
     !strconcat(opcStr, " $dest, $addr"), []> {
->>>>>>> 67c10f34
     let cy = 0;
     let cz = 1;
     let hasSideEffects = 0;
@@ -611,14 +533,6 @@
     let cz = 0;
     let hasSideEffects = 0;
   }
-<<<<<<< HEAD
-  def zzi : RM<
-    opc, (outs RC:$sx), (ins immOp2:$imm32),
-    !strconcat(opcStr, " $sx, $imm32"),
-    [/* Not define DAG pattern here to avoid llvm uses LEAzzi for all set
-        instructions.
-        (set Ty:$sx, (Ty simm32:$imm32)) */]> {
-=======
 }
 
 let Constraints = "$dest = $sd", DisableEncoding = "$sd", mayStore=1 in
@@ -632,59 +546,12 @@
   def rii : RRM<
     opc, (outs RC:$dest), (ins MEMriRRM:$addr, immOp:$sy, RC:$sd),
     !strconcat(opcStr, " $dest, $addr, $sy")> {
->>>>>>> 67c10f34
     let cy = 0;
     let hasSideEffects = 0;
   }
 }
 
-<<<<<<< HEAD
-let Constraints = "$sx = $sd", DisableEncoding = "$sd" in
-multiclass RRCASm<string opcStr, bits<8>opc,
-               RegisterClass RC, ValueType Ty, Operand immOp, Operand immOp2> {
-  def asr : RM<
-    opc, (outs RC:$sx), (ins MEMASri:$addr, RC:$sy, RC:$sd),
-    !strconcat(opcStr, " $sx, $addr, $sy")> {
-    let cy = 1;
-    let cz = 1;
-    let hasSideEffects = 0;
-  }
-  def asi : RM<
-    opc, (outs RC:$sx), (ins MEMASri:$addr, immOp:$sy, RC:$sd),
-    !strconcat(opcStr, " $sx, $addr, $sy")> {
-    let cy = 0;
-    let cz = 1;
-    let hasSideEffects = 0;
-  }
-  def rir : RM<
-    opc, (outs RC:$sx), (ins RC:$sz, immOp2:$imm32, RC:$sy, RC:$sd),
-    !strconcat(opcStr, " $sx, ${imm32}(${sz}), $sy")> {
-    let cy = 1;
-    let cz = 1;
-    let isCodeGenOnly = 1;
-    let hasSideEffects = 0;
-  }
-  def rii : RM<
-    opc, (outs RC:$sx), (ins RC:$sz, immOp2:$imm32, immOp:$sy, RC:$sd),
-    !strconcat(opcStr, " $sx, ${imm32}(${sz}), $sy")> {
-    let cy = 0;
-    let cz = 1;
-    let isCodeGenOnly = 1;
-    let hasSideEffects = 0;
-  }
-  def zii : RM<
-    opc, (outs RC:$sx), (ins immOp2:$imm32, immOp:$sy, RC:$sd),
-    !strconcat(opcStr, " $sx, $imm32, $sy")> {
-    let cy = 0;
-    let cz = 0;
-    let sz = 0;
-    let hasSideEffects = 0;
-  }
-}
-
-=======
 // Multiclass for RR type instructions
->>>>>>> 67c10f34
 multiclass RRmrr<string opcStr, bits<8>opc,
                  RegisterClass RCo, ValueType Tyo,
                  RegisterClass RCi, ValueType Tyi,
@@ -756,11 +623,7 @@
                !strconcat(opcStr, " $sx, $sy, (${sz})0")> {
               let cy = 0;
               let cz = 0;
-<<<<<<< HEAD
-              let sz{6} = 1;
-=======
               let mz = 1;
->>>>>>> 67c10f34
               // (guess) tblgen conservatively assumes hasSideEffects when
               // it fails to infer from a pattern.
               let hasSideEffects = 0;
@@ -815,19 +678,11 @@
 //   The order of operands are "$sx, $sy, $sz"
 
 multiclass RRFCQm<string opcStr, bits<8>opc,
-<<<<<<< HEAD
-                 RegisterClass RC, ValueType Ty,
-                 Operand immOp, Operand immOp2> :
-  RRmrr<opcStr, opc, I64, f64, RC, Ty>,
-  RRmir<opcStr, opc, I64, f64, RC, Ty, immOp>,
-  RRmiz<opcStr, opc, I64, f64, RC, Ty, immOp>,
-=======
                   RegisterClass RC, ValueType Ty, Operand immOp, Operand immOp2,
                   SDPatternOperator OpNode = null_frag> :
   RRmrr<opcStr, opc, I64, f64, RC, Ty, null_frag>,
   RRmir<opcStr, opc, I64, f64, RC, Ty, immOp, null_frag>,
   RRmiz<opcStr, opc, I64, f64, RC, Ty, immOp, null_frag>,
->>>>>>> 67c10f34
   RRNDmrm<opcStr, opc, I64, f64, RC, Ty, immOp2>,
   RRNDmim<opcStr, opc, I64, f64, RC, Ty, immOp, immOp2>;
 
@@ -947,92 +802,22 @@
     !strconcat(opcStr, " $sx, (${sz})1, $sy")> {
     let cy = 0;
     let cz = 0;
-<<<<<<< HEAD
-    let hasSideEffects = 0;
-  }
-  def zi : RR<
-    opc, (outs RC:$sx), (ins immOp:$sy),
-    !strconcat(opcStr, " $sx, $sy")> {
-    let cy = 0;
-    let cz = 0;
-    let sz = 0;
-    let hasSideEffects = 0;
-  }
-}
-
-// Multiclass for RR type instructions
-//   Used by cmov instruction
-
-let Constraints = "$sx = $sd", DisableEncoding = "$sd" in
-multiclass RRCMOVm<string opcStr, bits<8>opc,
-               RegisterClass RC, ValueType Ty, Operand immOp, Operand immOp2> {
-  def rr : RR<
-    opc, (outs I64:$sx), (ins CCOp:$cf, RC:$sy, I64:$sz, I64:$sd),
-    !strconcat(opcStr, " $sx, $sz, $sy")> {
-    let cy = 1;
-    let cz = 1;
-    let hasSideEffects = 0;
-  }
-  def ri : RR<
-    opc, (outs I64:$sx), (ins CCOp:$cf, I64:$sz, immOp:$sy, I64:$sd),
-    !strconcat(opcStr, " $sx, $sz, $sy")> {
-    let cy = 0;
-    let cz = 1;
-    let hasSideEffects = 0;
-  }
-  def rm0 : RR<
-    opc, (outs I64:$sx), (ins CCOp:$cf, RC:$sy, immOp2:$sz, I64:$sd),
-    !strconcat(opcStr, " $sx, (${sz})0, $sy")> {
-    let cy = 1;
-    let cz = 0;
-    let sz{6} = 1;
-=======
     let mz = 0;
->>>>>>> 67c10f34
-    let hasSideEffects = 0;
-  }
-  def rm1 : RR<
-    opc, (outs I64:$sx), (ins CCOp:$cf, RC:$sy, immOp2:$sz, I64:$sd),
-    !strconcat(opcStr, " $sx, (${sz})1, $sy")> {
-    let cy = 1;
-    let cz = 0;
-    let hasSideEffects = 0;
-  }
-  def im0 : RR<
-    opc, (outs I64:$sx), (ins CCOp:$cf, immOp:$sy, immOp2:$sz, I64:$sd),
-    !strconcat(opcStr, " $sx, (${sz})0, $sy")> {
-    let cy = 0;
-    let cz = 0;
-    let sz{6} = 1;
-    let hasSideEffects = 0;
-  }
-  def im1 : RR<
-    opc, (outs I64:$sx), (ins CCOp:$cf, immOp:$sy, immOp2:$sz, I64:$sd),
-    !strconcat(opcStr, " $sx, (${sz})1, $sy")> {
-    let cy = 0;
-    let cz = 0;
     let hasSideEffects = 0;
   }
 }
 
 // Multiclass for RR type instructions with only 2 operands
 //   Used by pcnt, brv
-<<<<<<< HEAD
-
-multiclass RRI2m<string opcStr, bits<8>opc, SDNode OpNode,
-                 RegisterClass RC, ValueType Ty, Operand immOp2> {
-=======
 let hasSideEffects = 0 in
 multiclass RRI2m<string opcStr, bits<8>opc, RegisterClass RC, ValueType Ty,
                  Operand immOp2, SDPatternOperator OpNode = null_frag> {
->>>>>>> 67c10f34
   def r : RR<
     opc, (outs RC:$sx), (ins RC:$sz),
     !strconcat(opcStr, " $sx, $sz"),
     [(set Ty:$sx, (OpNode Ty:$sz))]> {
     let cy = 1;
     let cz = 1;
-    let hasSideEffects = 0;
   }
   def i : RR<
     opc, (outs RC:$sx), (ins RC:$sz),
@@ -1040,39 +825,24 @@
     [(set Ty:$sx, (OpNode Ty:$sz))]> {
     let cy = 0;
     let cz = 1;
-    let hasSideEffects = 0;
   }
   def m0 : RR<
     opc, (outs RC:$sx), (ins immOp2:$sz),
     !strconcat(opcStr, " $sx, (${sz})0")> {
     let cy = 1;
     let cz = 0;
-<<<<<<< HEAD
-    let sz{6} = 1;
-    // (guess) tblgen conservatively assumes hasSideEffects when it fails to infer from a pattern.
-    let hasSideEffects = 0;
-=======
     let mz = 1;
->>>>>>> 67c10f34
   }
   def m1 : RR<
     opc, (outs RC:$sx), (ins immOp2:$sz),
     !strconcat(opcStr, " $sx, (${sz})1")> {
     let cy = 1;
     let cz = 0;
-<<<<<<< HEAD
-    let hasSideEffects = 0;
-  }
-}
-
-// Branch multiclass
-=======
     let mz = 0;
   }
 }
 
 // Branch relative multiclass
->>>>>>> 67c10f34
 let isBranch = 1, isTerminator = 1, hasDelaySlot = 1 in
 multiclass BCRm<string opcStr, string opcStrAt, bits<8> opc,
                 RegisterClass RC, ValueType Ty, Operand immOp> {
@@ -1092,45 +862,17 @@
     let cz = 1;
     let hasSideEffects = 0;
   }
-<<<<<<< HEAD
-  def rm0 : CF<
-    opc, (outs), (ins CCOp:$cf, RC:$sy, immOp2:$sz, brtarget32:$imm32),
-    !strconcat(opcStr, " $sy, (${sz})0, $imm32")> {
-    let cy = 1;
-    let cz = 0;
-    let sz{6} = 1;
-    let hasSideEffects = 0;
-  }
-  def rm1 : CF<
-    opc, (outs), (ins CCOp:$cf, RC:$sy, immOp2:$sz, brtarget32:$imm32),
-    !strconcat(opcStr, " $sy, (${sz})1, $imm32")> {
-    let cy = 1;
-=======
   def a : CF<
     opc, (outs), (ins brtarget32:$imm32),
     !strconcat(opcStrAt, " $imm32")> {
     let cy = 0;
     let sy = 0;
->>>>>>> 67c10f34
     let cz = 0;
     let sz = 0;
     let cf = 15;  /* AT */
     let isBarrier = 1;
     let hasSideEffects = 0;
   }
-<<<<<<< HEAD
-  def im0 : CF<
-    opc, (outs), (ins CCOp:$cf, immOp:$sy, immOp2:$sz, brtarget32:$imm32),
-    !strconcat(opcStr, " $sy, (${sz})0, $imm32")> {
-    let cy = 0;
-    let cz = 0;
-    let sz{6} = 1;
-    let hasSideEffects = 0;
-  }
-  def im1 : CF<
-    opc, (outs), (ins CCOp:$cf, immOp:$sy, immOp2:$sz, brtarget32:$imm32),
-    !strconcat(opcStr, " $sy, (${sz})1, $imm32")> {
-=======
 }
 
 // Branch multiclass
@@ -1147,18 +889,12 @@
     opc, (outs),
     (ins CCOp:$cond, immOp:$comp, MEMriASX:$addr),
     !strconcat(opcStr, " $comp, $addr"), []> {
->>>>>>> 67c10f34
     let cy = 0;
     let hasSideEffects = 0;
   }
   def a : CF<
-<<<<<<< HEAD
-    opc, (outs), (ins brtarget32:$imm32),
-    !strconcat(opcStrAt, " $imm32")> {
-=======
     opc, (outs), (ins MEMriASX:$addr),
     !strconcat(opcStrAt, " $addr"), []> {
->>>>>>> 67c10f34
     let cy = 0;
     let sy = 0;
     let cf = 15;  /* AT */
@@ -1186,6 +922,7 @@
     }
 }
 
+
 //===----------------------------------------------------------------------===//
 // Instructions
 //===----------------------------------------------------------------------===//
@@ -1204,11 +941,7 @@
 defm CMOVS : RRCMOVm<"cmov.s.${cf}", 0x3B, F32, f32, simm7Op64, uimm6Op32>;
 
 // NOP instruction
-<<<<<<< HEAD
-let cx = 0, sx = 0, cy = 0, sy = 0, cz = 0, sz = 0, imm32 = 0, hasSideEffects = 0 in
-=======
 let cx = 0, sx = 0, cy = 0, sy = 0, cz = 0, sz = 0, hasSideEffects = 0 in
->>>>>>> 67c10f34
 def NOP : RR<0x79, (outs), (ins), "nop">;
 
 // LEA and LEASL instruction (load 32 bit imm to low or high part)
@@ -1217,15 +950,8 @@
 let cx = 1, DecoderMethod = "DecodeLoadI64" in
 defm LEASL : RMm<"lea.sl", 0x06, I64>;
 let isCodeGenOnly = 1 in {
-<<<<<<< HEAD
-let cx = 0 in
-defm LEA32 : RMm<"lea", 0x06, I32, i32, simm7Op32, simm32Op32, add>;
-let cx = 1 in
-defm LEASL32 : RMm<"lea.sl", 0x06, I32, i32, simm7Op32, simm32Op32>;
-=======
 let cx = 0, DecoderMethod = "DecodeLoadI32" in
 defm LEA32 : RMm<"lea", 0x06, I32>;
->>>>>>> 67c10f34
 }
 
 def : Pat<(iPTR ADDRrri:$addr), (LEArri MEMrri:$addr)>;
@@ -1351,7 +1077,6 @@
 
 // 5.3.2.3. Logical Arithmetic Operation Instructions
 
-// AND, OR, XOR, EQV, NND, and MRG instruction
 let cx = 0 in {
   defm AND : RRm<"and", 0x44, I64, i64, simm7Op64, uimm6Op64, and>;
   defm OR : RRm<"or", 0x45, I64, i64, simm7Op64, uimm6Op64, or>;
@@ -1371,11 +1096,12 @@
 // Bits operations
 
 let cx = 0 in {
-defm PCNT : RRI2m<"pcnt", 0x38, ctpop, I64, i64, uimm6Op64>;
-defm BRV : RRI2m<"brv", 0x39, bitreverse, I64, i64, uimm6Op64>;
-defm LDZ : RRI2m<"ldz", 0x67, ctlz, I64, i64, uimm6Op64>;
-defm BSWP : RRINDm<"bswp", 0x2B, I64, i64, simm7Op64, uimm6Op64>;
-}
+  defm PCNT : RRI2m<"pcnt", 0x38, I64, i64, uimm6Op64, ctpop>;
+  defm BRV : RRI2m<"brv", 0x39, I64, i64, uimm6Op64, bitreverse>;
+  defm LDZ : RRI2m<"ldz", 0x67, I64, i64, uimm6Op64, ctlz>;
+  defm BSWP : RRIm<"bswp", 0x2B, I64, i64, simm7Op64, uimm6Op64>;
+}
+
 
 
 // 5.3.2.4 Shift Instructions
@@ -1392,11 +1118,7 @@
 let cx = 0 in
 defm SLA : RRIm<"sla.w.sx", 0x66, I32, i32, simm7Op32, uimm6Op32, shl>;
 let cx = 1 in
-<<<<<<< HEAD
-defm SLAU : RRINDm<"sla.w.zx", 0x66, I32, i32, simm7Op32, uimm6Op32>;
-=======
 defm SLAU : RRIm<"sla.w.zx", 0x66, I32, i32, simm7Op32, uimm6Op32>;
->>>>>>> 67c10f34
 
 let cx = 0 in
 defm SRL : RRIm<"srl", 0x75, I64, i64, simm7Op32, uimm6Op64, srl>;
@@ -1439,11 +1161,7 @@
 let cx = 0 in
 defm FCP : RRFm<"fcmp.d", 0x7E, I64, f64, simm7Op64, uimm6Op64>;
 let cx = 1 in
-<<<<<<< HEAD
-defm FCPS : RRm<"fcmp.s", 0x7E, F32, f32, simm7Op32, uimm6Op32>;
-=======
 defm FCPS : RRFm<"fcmp.s", 0x7E, F32, f32, simm7Op32, uimm6Op32>;
->>>>>>> 67c10f34
 let cx = 0 in
 defm FCQ : RRFCQm<"fcmp.q", 0x7D, F128, f128, simm7Op128, uimm6Op128>;
 
@@ -1536,12 +1254,6 @@
                     "# pseudo ldq $dest, $addr",
                     [(set f128:$dest, (load ADDRrii:$addr))]>;
 }
-<<<<<<< HEAD
-def LDQri : Pseudo<
-    (outs F128:$sx), (ins MEMri:$addr),
-    "# pseudo ldq $sx, $addr",
-    [(set f128:$sx, (load ADDRri:$addr))]>;
-=======
 
 // Multiclass for store instructions.
 multiclass STOREm<string opcStr, bits<8> opc, RegisterClass RC, ValueType Ty,
@@ -1559,7 +1271,6 @@
     let hasSideEffects = 0;
     let cy = 0;
   }
->>>>>>> 67c10f34
 }
 
 let DecoderMethod = "DecodeStoreI64" in
@@ -1584,17 +1295,6 @@
                     "# pseudo stq $sx, $addr",
                     [(store f128:$sx, ADDRrii:$addr)]>;
 }
-<<<<<<< HEAD
-def STQri : Pseudo<
-    (outs), (ins MEMri:$addr, F128:$sx),
-    "# pseudo stq $sx, $addr",
-    [(store f128:$sx, ADDRri:$addr)]>;
-}
-
-def : Pat<(f64 (load ADDRri:$addr)), (LDSri ADDRri:$addr)>;
-def : Pat<(store f64:$sx, ADDRri:$addr), (STSri ADDRri:$addr, $sx)>;
-=======
->>>>>>> 67c10f34
 
 // Control-flow
 
@@ -1663,45 +1363,6 @@
                     "lhm.b $dest, $addr">;
 }
 
-<<<<<<< HEAD
-// Load and Store host memory instructions
-let cx = 0, cy = 0, cz = 1, hasSideEffects = 0 in {
-let sy = 3 in
-def LHMri : RM<
-    0x21, (outs I64:$sx), (ins MEMASri:$addr),
-    "lhm.l $sx, $addr">;
-let sy = 2 in
-def LHMLri : RM<
-    0x21, (outs I32:$sx), (ins MEMASri:$addr),
-    "lhm.w $sx, $addr">;
-let sy = 1 in
-def LHM2Bri : RM<
-    0x21, (outs I16:$sx), (ins MEMASri:$addr),
-    "lhm.h $sx, $addr">;
-let sy = 0 in
-def LHM1Bri : RM<
-    0x21, (outs I8:$sx), (ins MEMASri:$addr),
-    "lhm.b $sx, $addr">;
-}
-
-let cx = 0, cy = 0, cz = 1, hasSideEffects = 0 in {
-let sy = 3 in
-def SHMri : RM<
-    0x31, (outs), (ins MEMASri:$addr, I64:$sx),
-    "shm.l $sx, $addr">;
-let sy = 2 in
-def SHMLri : RM<
-    0x31, (outs), (ins MEMASri:$addr, I32:$sx),
-    "shm.l $sx, $addr">;
-let sy = 1 in
-def SHM2Bri : RM<
-    0x31, (outs), (ins MEMASri:$addr, I16:$sx),
-    "shm.l $sx, $addr">;
-let sy = 0 in
-def SHM1Bri : RM<
-    0x31, (outs), (ins MEMASri:$addr, I8:$sx),
-    "shm.l $sx, $addr">;
-=======
 let cx = 0, cz = 1, hasSideEffects = 0 in {
 let ry = 3, DecoderMethod = "DecodeStoreASI64" in
 def SHMri : RRMHM<0x31, (outs), (ins MEMriHM:$addr, I64:$sx),
@@ -1715,7 +1376,6 @@
 let ry = 0, DecoderMethod = "DecodeStoreASI8" in
 def SHM1Bri : RRMHM<0x31, (outs), (ins MEMriHM:$addr, I8:$sx),
                     "shm.b $sx, $addr">;
->>>>>>> 67c10f34
 }
 
 let cx = 0, sx = 0, cy = 0, sy = 0, cz = 0, sz = 0, hasSideEffects = 0 in
@@ -1736,22 +1396,6 @@
 // Test and Set 1 AM (multiple length swap)
 
 let cx = 0 in
-<<<<<<< HEAD
-defm TS1AML : RRCASm<"ts1am.l", 0x42, I64, i64, simm7Op64, uimm6Op64>;
-let cx = 1 in
-defm TS1AMW : RRCASm<"ts1am.w", 0x42, I32, i32, simm7Op32, uimm6Op32>;
-
-// Atomic swap
-// FIXME: Assign 4 byte align address to $src
-// def : Pat<(i32 (atomic_swap_8  ADDRri:$src, i32:$new)),
-//           (TS1AMWasi MEMASri:$src, 1, $new)>;
-// def : Pat<(i32 (atomic_swap_16 ADDRri:$src, i32:$new)),
-//           (TS1AMWasi MEMASri:$src, 3, $new)>;
-def : Pat<(i32 (atomic_swap_32 ADDRri:$src, i32:$new)),
-          (TS1AMWasi MEMASri:$src, 15, $new)>;
-def : Pat<(i64 (atomic_swap_64 ADDRri:$src, i64:$new)),
-          (TS1AMLasi MEMASri:$src, 127, $new)>;
-=======
 defm TS1AML : RRCASm<"ts1am.l", 0x42, I64, i64, simm7Op64>;
 let cx = 1 in
 defm TS1AMW : RRCASm<"ts1am.w", 0x42, I32, i32, simm7Op32>;
@@ -1784,22 +1428,10 @@
           (TS1AMWrir MEMriRRM:$src, 15, $new)>;
 def : Pat<(i64 (atomic_swap_64 ADDRri:$src, i64:$new)),
           (TS1AMLrir MEMriRRM:$src, 127, $new)>;
->>>>>>> 67c10f34
 
 // Compare and Swap
 
 let cx = 0 in
-<<<<<<< HEAD
-defm CASL : RRCASm<"cas.l", 0x62, I64, i64, simm7Op64, uimm6Op64>;
-let cx = 1 in
-defm CASW : RRCASm<"cas.w", 0x62, I32, i32, simm7Op32, uimm6Op32>;
-
-// Atomic cmp and swap
-def : Pat<(i32 (atomic_cmp_swap_32 ADDRri:$src, i32:$cmp, i32:$new)),
-          (CASWasr MEMASri:$src, $cmp, $new)>;
-def : Pat<(i64 (atomic_cmp_swap_64 ADDRri:$src, i64:$cmp, i64:$new)),
-          (CASLasr MEMASri:$src, $cmp, $new)>;
-=======
 defm CASL : RRCASm<"cas.l", 0x62, I64, i64, simm7Op64>;
 let cx = 1 in
 defm CASW : RRCASm<"cas.w", 0x62, I32, i32, simm7Op32>;
@@ -1809,7 +1441,6 @@
           (CASWrir MEMriRRM:$src, $cmp, $new)>;
 def : Pat<(i64 (atomic_cmp_swap_64 ADDRri:$src, i64:$cmp, i64:$new)),
           (CASLrir MEMriRRM:$src, $cmp, $new)>;
->>>>>>> 67c10f34
 
 // Transfer Control Instruction
 
@@ -1840,12 +1471,8 @@
 // SJLJ Exception handling intrinsics
 //===----------------------------------------------------------------------===//
 
-<<<<<<< HEAD
-let hasSideEffects = 1, isBarrier = 1, isCodeGenOnly = 1 in {
-=======
 let hasSideEffects = 1, isBarrier = 1, isCodeGenOnly = 1,
     usesCustomInserter = 1 in {
->>>>>>> 67c10f34
   def EH_SjLj_SetJmp  : Pseudo<(outs I32:$dst), (ins I64:$buf),
                                "# EH_SJLJ_SETJMP",
                                [(set I32:$dst, (VEeh_sjlj_setjmp I64:$buf))]>;
@@ -1860,13 +1487,10 @@
   def EH_SjLj_Setup_Dispatch : Pseudo<(outs), (ins), "# EH_SJLJ_SETUP_DISPATCH",
                                       [(VEeh_sjlj_setup_dispatch)]>;
 
-<<<<<<< HEAD
-=======
 let isBranch = 1, isTerminator = 1, isCodeGenOnly = 1 in
   def EH_SjLj_Setup : Pseudo<(outs), (ins brtarget32:$dst),
                              "# EH_SJlJ_SETUP $dst">;
 
->>>>>>> 67c10f34
 //===----------------------------------------------------------------------===//
 // Dummy instruction for CPU flow control
 //===----------------------------------------------------------------------===//
@@ -1904,20 +1528,9 @@
 def : Pat<(i32 simm7:$val), (OR32im1 imm:$val, 0)>;
 def : Pat<(i64 simm7:$val), (ORim1 imm:$val, 0)>;
 // Medium immediates.
-<<<<<<< HEAD
-def : Pat<(i32 simm32:$val), (LEA32zzi imm:$val)>;
-def : Pat<(i64 simm32:$val), (LEAzzi imm:$val)>;
-def : Pat<(i64 uimm32:$val), (ANDrm0 (LEAzzi imm:$val), 32)>;
-
-// reg-ify immediates
-def lea_imm32 : OutPatFrag<(ops node:$val), (LEA32zzi $val)>;
-
-
-=======
 def : Pat<(i32 simm32:$val), (LEA32zii 0, 0, (LO32 $val))>;
 def : Pat<(i64 simm32:$val), (LEAzii 0, 0, (LO32 $val))>;
 def : Pat<(i64 uimm32:$val), (ANDrm0 (LEAzii 0, 0, (LO32 $val)), 32)>;
->>>>>>> 67c10f34
 // Arbitrary immediates.
 def : Pat<(i64 lozero:$val),
           (LEASLzii 0, 0, (HI32 imm:$val))>;
@@ -1939,11 +1552,7 @@
                     (HIFP32 $val))>;
 
 // The same integer registers are used for i32 and i64 values.
-<<<<<<< HEAD
-// When registers hold i32 values, the high bits are don't care.
-=======
 // When registers hold i32 values, the high bits are unused.
->>>>>>> 67c10f34
 
 // TODO Use standard expansion for shift-based lowering of sext_inreg
 
@@ -2103,22 +1712,6 @@
 def : Pat<(atomic_store_64 ADDRrii:$ptr, i64:$val),
           (STrii  MEMrii:$ptr, $val)>;
 
-// Atomic loads
-def : Pat<(atomic_load_8  ADDRri:$src), (LD1BUri MEMri:$src)>;
-def : Pat<(atomic_load_16 ADDRri:$src), (LD2BUri MEMri:$src)>;
-def : Pat<(atomic_load_32 ADDRri:$src), (LDLUri  MEMri:$src)>;
-def : Pat<(atomic_load_64 ADDRri:$src), (LDSri   MEMri:$src)>;
-
-// Atomic stores
-def : Pat<(atomic_store_8  ADDRri:$ptr, i32:$val),
-          (ST1Bri MEMri:$ptr, $val)>;
-def : Pat<(atomic_store_16 ADDRri:$ptr, i32:$val),
-          (ST2Bri MEMri:$ptr, $val)>;
-def : Pat<(atomic_store_32 ADDRri:$ptr, i32:$val),
-          (STLri  MEMri:$ptr, $val)>;
-def : Pat<(atomic_store_64 ADDRri:$ptr, i64:$val),
-          (STSri  MEMri:$ptr, $val)>;
-
 // Address calculation and its optimization
 def : Pat<(VEhi tglobaladdr:$in), (LEASLzii 0, 0, tglobaladdr:$in)>;
 def : Pat<(VElo tglobaladdr:$in), (ANDrm0 (LEAzii 0, 0, tglobaladdr:$in), 32)>;
@@ -2154,21 +1747,9 @@
                     (LO7 $val), (tconstpool:$in1))>;
 
 // Address calculation and its optimization
-<<<<<<< HEAD
-def : Pat<(VEhi tconstpool:$in), (LEASLzzi tconstpool:$in)>;
-def : Pat<(VElo tconstpool:$in), (ANDrm0 (LEAzzi tconstpool:$in), 32)>;
-def : Pat<(add (VEhi tconstpool:$in1), (VElo tconstpool:$in2)),
-          (LEASLrzi (ANDrm0 (LEAzzi tconstpool:$in2), 32),
-                    (tconstpool:$in1))>;
-
-// Address calculation and its optimization
-def : Pat<(VEhi texternalsym:$in), (LEASLzzi texternalsym:$in)>;
-def : Pat<(VElo texternalsym:$in), (ANDrm0 (LEAzzi texternalsym:$in), 32)>;
-=======
 def : Pat<(VEhi texternalsym:$in), (LEASLzii 0, 0, texternalsym:$in)>;
 def : Pat<(VElo texternalsym:$in),
           (ANDrm0 (LEAzii 0, 0, texternalsym:$in), 32)>;
->>>>>>> 67c10f34
 def : Pat<(add (VEhi texternalsym:$in1), (VElo texternalsym:$in2)),
           (LEASLrii (ANDrm0 (LEAzii 0, 0, texternalsym:$in2), 32), 0,
                     (texternalsym:$in1))>;
@@ -2183,11 +1764,6 @@
                     (HI32 mcsym:$src))>;
 
 // Address calculation and its optimization
-
-// Address store of mcsym
-def : Pat<(store (i64 mcsym:$src), ADDRri:$dst),
-          (STSri ADDRri:$dst, (LEASLrzi (ANDrm0 (LEAzzi mcsym:$src), 32),
-                                        (mcsym:$src)))>;
 
 // Calls
 def : Pat<(call tglobaladdr:$dst),
@@ -2236,9 +1812,6 @@
 def : Pat<(brcc cond:$cond, f128:$l, f128:$r, bb:$addr),
           (BCRDrr (fcond2cc $cond), 0, (FCQrr $r, $l), bb:$addr)>;
 
-def : Pat<(brcc cond:$cond, f128:$l, f128:$r, bb:$addr),
-          (BCRDrr (fcond2cc $cond), 0, (FCQrr $r, $l), bb:$addr)>;
-
 //===----------------------------------------------------------------------===//
 // Pseudo Instructions
 //===----------------------------------------------------------------------===//
@@ -2279,19 +1852,12 @@
 
 let Defs = [SX8], Uses = [SX8, SX11], hasSideEffects = 0 in
 def EXTEND_STACK : Pseudo<(outs), (ins),
-                          "# EXTEND STACK">;
+                          "# EXTEND STACK",
+                          []>;
 let  hasSideEffects = 0 in
 def EXTEND_STACK_GUARD : Pseudo<(outs), (ins),
-                                "# EXTEND STACK GUARD">;
-
-// Dynamic stack allocation yields a __llvm_grow_stack for VE targets.
-// These calls are needed to probe the stack when allocating more over
-// %s8 (%sl - stack limit).
-
-let Uses = [SX11], hasSideEffects = 1 in
-def GETSTACKTOP : Pseudo<(outs I64:$dst), (ins),
-                         "# GET STACK TOP",
-                         [(set iPTR:$dst, (GetStackTop))]>;
+                                "# EXTEND STACK GUARD",
+                                []>;
 
 // Dynamic stack allocation yields a __llvm_grow_stack for VE targets.
 // These calls are needed to probe the stack when allocating more over
@@ -2651,9 +2217,6 @@
 def : Pat<(i32 (ctpop i32:$src)),
           (EXTRACT_SUBREG (PCNTr (ANDrm0 (INSERT_SUBREG
             (i64 (IMPLICIT_DEF)), $src, sub_i32), 32)), sub_i32)>;
-def : Pat<(i32 (bitreverse i32:$src)),
-          (EXTRACT_SUBREG (SRLri (BRVr (INSERT_SUBREG
-            (i64 (IMPLICIT_DEF)), $src, sub_i32)), 32), sub_i32)>;
 def : Pat<(i32 (ctlz i32:$src)),
           (EXTRACT_SUBREG (LDZr (SLLri (INSERT_SUBREG
             (i64 (IMPLICIT_DEF)), $src, sub_i32), 32)), sub_i32)>;
@@ -2665,24 +2228,14 @@
 
 // Several special pattern matches to optimize code
 
-<<<<<<< HEAD
-def : Pat<(i32 (and i32:$lhs, 0xff)),
-          (AND32rm0 $lhs, 56)>;
-def : Pat<(i32 (and i32:$lhs, 0xffff)),
-          (AND32rm0 $lhs, 48)>;
-def : Pat<(i32 (and i32:$lhs, 0xffffffff)),
-          (AND32rm0 $lhs, 32)>;
-=======
 def : Pat<(i32 (and i32:$val, 0xff)), (AND32rm0 $val, 56)>;
 def : Pat<(i32 (and i32:$val, 0xffff)), (AND32rm0 $val, 48)>;
 def : Pat<(i64 (and i64:$val, 0xffffffff)), (ANDrm0 $val, 32)>;
->>>>>>> 67c10f34
 
 // vector instructions
 include "VEInstrVec.td"
 include "VEInstrVecVL.td"
 
-<<<<<<< HEAD
 // sub-word replication
 def: Pat<(i64 (repl_f32 f32:$val)),
             (ORrr
@@ -2693,25 +2246,18 @@
               (INSERT_SUBREG (i64 (IMPLICIT_DEF)), $val, sub_f32),
               (SRLri (INSERT_SUBREG (i64 (IMPLICIT_DEF)), $val, sub_f32), 32))>;
 
-
 // load an immediate into a register
 def lea_i32         : OutPatFrag<(ins node:$imm), (LEAzzi node:$imm)>;
 
 
-=======
->>>>>>> 67c10f34
 // generic vector instruction patterns
 include "VEInstrPatternsVec.td"
 
 // vevlintrin
-<<<<<<< HEAD
 include "VEInstrIntrinsicVL.td"
 
 // VP intrinsics (llvm.vp.*)
 include "VEVPIntrinsic.td"
 
 // VVP lowering
-include "VVPInstrPatterns.td"
-=======
-include "VEInstrIntrinsicVL.td"
->>>>>>> 67c10f34
+include "VVPInstrPatterns.td"