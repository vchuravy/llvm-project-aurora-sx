//===-- VERegisterInfo.cpp - VE Register Information ----------------------===//
//
// Part of the LLVM Project, under the Apache License v2.0 with LLVM Exceptions.
// See https://llvm.org/LICENSE.txt for license information.
// SPDX-License-Identifier: Apache-2.0 WITH LLVM-exception
//
//===----------------------------------------------------------------------===//
//
// This file contains the VE implementation of the TargetRegisterInfo class.
//
//===----------------------------------------------------------------------===//

#include "VERegisterInfo.h"
#include "VE.h"
#include "VEMachineFunctionInfo.h"
#include "VESubtarget.h"
#include "llvm/ADT/BitVector.h"
#include "llvm/ADT/STLExtras.h"
#include "llvm/CodeGen/MachineFrameInfo.h"
#include "llvm/CodeGen/MachineFunction.h"
#include "llvm/CodeGen/MachineInstrBuilder.h"
#include "llvm/CodeGen/MachineRegisterInfo.h"
#include "llvm/CodeGen/TargetInstrInfo.h"
#include "llvm/IR/Type.h"
#include "llvm/Support/CommandLine.h"
#include "llvm/Support/ErrorHandling.h"

using namespace llvm;

#define GET_REGINFO_TARGET_DESC
#include "VEGenRegisterInfo.inc"

// VE uses %s10 == %lp to keep return address
VERegisterInfo::VERegisterInfo() : VEGenRegisterInfo(VE::SX10) {}

bool VERegisterInfo::requiresRegisterScavenging(
    const MachineFunction &MF) const {
  return true;
}

bool VERegisterInfo::requiresFrameIndexScavenging(
    const MachineFunction &MF) const {
  return true;
}

const MCPhysReg *
VERegisterInfo::getCalleeSavedRegs(const MachineFunction *MF) const {
<<<<<<< HEAD
  return CSR_SaveList;
=======
  switch (MF->getFunction().getCallingConv()) {
  default:
    return CSR_SaveList;
  case CallingConv::PreserveAll:
    return CSR_preserve_all_SaveList;
  case CallingConv::X86_RegCall:
    return CSR_RegCall_SaveList;
  }
>>>>>>> f334156b
}

const uint32_t *VERegisterInfo::getCallPreservedMask(const MachineFunction &MF,
                                                     CallingConv::ID CC) const {
  switch (CC) {
<<<<<<< HEAD
  case CallingConv::VE_VEC_EXPF:
    return CSR_vec_expf_RegMask;
  case CallingConv::VE_LLVM_GROW_STACK:
    return CSR_llvm_grow_stack_RegMask;
  case CallingConv::Fast:
    // Some vregs, vmask regs saved
    return CSR_RegCall_RegMask;
=======
>>>>>>> f334156b
  default:
    // NCC default CC does not explictly mention vector (mask) regs - assume
    // that they are clobbered
    return CSR_RegMask;
  case CallingConv::PreserveAll:
    return CSR_preserve_all_RegMask;
  case CallingConv::VE_VEC_EXPF:
    return CSR_vec_expf_RegMask;
  case CallingConv::X86_RegCall:
    return CSR_RegCall_RegMask;
  }
}

const uint32_t *VERegisterInfo::getNoPreservedMask() const {
  return CSR_NoRegs_RegMask;
}

BitVector VERegisterInfo::getReservedRegs(const MachineFunction &MF) const {
  BitVector Reserved(getNumRegs());

  const Register ReservedRegs[] = {
      VE::SX8,  // Stack limit
      VE::SX9,  // Frame pointer
      VE::SX10, // Link register (return address)
      VE::SX11, // Stack pointer

      // FIXME: maybe not need to be reserved
      VE::SX12, // Outer register
      VE::SX13, // Id register for dynamic linker

      VE::SX14, // Thread pointer
      VE::SX15, // Global offset table register
      VE::SX16, // Procedure linkage table register
      VE::SX17, // Linkage-area register
                // sx18-sx33 are callee-saved registers
                // sx34-sx63 are temporary registers
      VE::USRCC,  // User clock counter
      VE::PSW,  // Program status word
      VE::SAR,  // Store adress
      VE::PMMR, // Performance monitor mode

      // Performance monitor configuration
      VE::PMCR0, VE::PMCR1, VE::PMCR2, VE::PMCR3,

      // Performance monitor counter
      VE::PMC0, VE::PMC1, VE::PMC2, VE::PMC3, VE::PMC4, VE::PMC5, VE::PMC6,
      VE::PMC7, VE::PMC8, VE::PMC9, VE::PMC10, VE::PMC11, VE::PMC12, VE::PMC13,
      VE::PMC14,

      // Zero-mask registers
      VE::VM0, VE::VMP0};

  for (auto R : ReservedRegs)
    for (MCRegAliasIterator ItAlias(R, this, true); ItAlias.isValid();
         ++ItAlias)
      Reserved.set(*ItAlias);

  return Reserved;
}

bool VERegisterInfo::isConstantPhysReg(MCRegister PhysReg) const {
  switch (PhysReg) {
  case VE::VM0:
  case VE::VMP0:
    return true;
  default:
    return false;
  }
}

const TargetRegisterClass *
VERegisterInfo::getPointerRegClass(const MachineFunction &MF,
                                   unsigned Kind) const {
  return &VE::I64RegClass;
}

#define DEBUG_TYPE "ve-register-info"

static unsigned offset_to_disp(MachineInstr &MI) {
  // Default offset in instruction's operands (reg+reg+imm).
  unsigned OffDisp = 2;

#define RRCASm_kind(NAME)                                                      \
  case NAME##rir:                                                              \
  case NAME##rii:

  {
    using namespace llvm::VE;
    switch (MI.getOpcode()) {
    case INLINEASM:
      RRCASm_kind(TS1AML) RRCASm_kind(TS1AMW) RRCASm_kind(CASL)
          RRCASm_kind(CASW)
          // These instructions use AS format (reg+imm).
          OffDisp = 1;
    }
  }
#undef RRCASm_kind

  return OffDisp;
}

static void replaceFI(MachineFunction &MF, MachineBasicBlock::iterator II,
                      MachineInstr &MI, const DebugLoc &dl,
                      unsigned FIOperandNum, int Offset, Register FrameReg) {
  LLVM_DEBUG(dbgs() << "replaceFI: "; MI.dump());

  // Replace frame index with a temporal register if the instruction is
  // vector load/store.
  if (MI.getOpcode() == VE::LDVRrii || MI.getOpcode() == VE::STVRrii) {
    // Original MI is:
    //   STVRrii frame-index, 0, offset, reg, vl (, memory operand)
    // or
    //   LDVRrii reg, frame-index, 0, offset, vl (, memory operand)
    // Convert it to:
    //   LEA       tmp-reg, frame-reg, 0, offset
    //   vst_vIsl  reg, 8, tmp-reg, vl (ignored)
    // or
    //   vld_vIsl  reg, 8, tmp-reg, vl (ignored)
    int opc = MI.getOpcode() == VE::LDVRrii ? VE::vld_vIsl : VE::vst_vIsl;
    int regi = MI.getOpcode() == VE::LDVRrii ? 0 : 3;
    const TargetInstrInfo &TII = *MF.getSubtarget().getInstrInfo();
    unsigned Reg = MI.getOperand(regi).getReg();
    bool isDef = MI.getOperand(regi).isDef();
    bool isKill = MI.getOperand(regi).isKill();

    // Prepare for VL
    unsigned VLReg;
    bool isKillSuper = false;
    unsigned SuperReg;
    const TargetRegisterInfo *TRI = MF.getSubtarget().getRegisterInfo();
    if (MI.getOperand(4).isImm()) {
      int64_t val = MI.getOperand(4).getImm();
      // TODO: if 'val' is already assigned to a register, then use it
<<<<<<< HEAD
      VLReg = MF.getRegInfo().createVirtualRegister(&VE::I32RegClass);
      BuildMI(*MI.getParent(), II, dl, TII.get(VE::LEA32zii), VLReg)
          .addImm(0)
          .addImm(0)
          .addImm(val);
=======
      // FIXME: it would be better to scavenge a register here instead of
      // reserving SX16 all of the time.
      SuperReg = VE::SX16;
      isKillSuper = true;
      VLReg = TRI->getSubReg(SuperReg, VE::sub_i32);
      BuildMI(*MI.getParent(), II, dl, TII.get(VE::LEAzii), SuperReg)
          .addImm(0).addImm(0).addImm(val);
>>>>>>> f334156b
    } else {
      VLReg = MI.getOperand(4).getReg();
    }

    unsigned Tmp1 = MF.getRegInfo().createVirtualRegister(&VE::I64RegClass);
    BuildMI(*MI.getParent(), II, dl, TII.get(VE::LEArri), Tmp1)
        .addReg(FrameReg)
        .addImm(0)
        .addImm(Offset);

    MI.setDesc(TII.get(opc));
    MI.getOperand(0).ChangeToRegister(Reg, isDef, false, isKill);
    MI.getOperand(1).ChangeToImmediate(8);
    MI.getOperand(2).ChangeToRegister(Tmp1, false, false, true);
    MI.getOperand(3).ChangeToRegister(VLReg, false, false, true);
    MI.RemoveOperand(4);
    if (isKillSuper)
      MI.addRegisterKilled(SuperReg, TRI, true);
    return;
  }

  // Otherwise, replace frame index with a frame pointer reference directly.

  // VE has 32 bit offset field, so no need to expand a target instruction.
  // Directly encode it.
  MI.getOperand(FIOperandNum).ChangeToRegister(FrameReg, false);
  MI.getOperand(FIOperandNum + offset_to_disp(MI)).ChangeToImmediate(Offset);
}

void VERegisterInfo::eliminateFrameIndex(MachineBasicBlock::iterator II,
                                         int SPAdj, unsigned FIOperandNum,
                                         RegScavenger *RS) const {
  assert(SPAdj == 0 && "Unexpected");

  MachineInstr &MI = *II;
  DebugLoc dl = MI.getDebugLoc();
  int FrameIndex = MI.getOperand(FIOperandNum).getIndex();
  MachineFunction &MF = *MI.getParent()->getParent();
  const VESubtarget &Subtarget = MF.getSubtarget<VESubtarget>();
  const VEFrameLowering *TFI = getFrameLowering(MF);

  Register FrameReg;
  int Offset;
  Offset = TFI->getFrameIndexReference(MF, FrameIndex, FrameReg);

  Offset += MI.getOperand(FIOperandNum + offset_to_disp(MI)).getImm();

  if (MI.getOpcode() == VE::STQrii) {
    const TargetInstrInfo &TII = *Subtarget.getInstrInfo();
    Register SrcReg = MI.getOperand(3).getReg();
    Register SrcHiReg = getSubReg(SrcReg, VE::sub_even);
    Register SrcLoReg = getSubReg(SrcReg, VE::sub_odd);
    // VE stores HiReg to 8(addr) and LoReg to 0(addr)
    MachineInstr *StMI = BuildMI(*MI.getParent(), II, dl, TII.get(VE::STrii))
                             .addReg(FrameReg)
                             .addImm(0)
                             .addImm(0)
                             .addReg(SrcLoReg);
    replaceFI(MF, II, *StMI, dl, 0, Offset, FrameReg);
    MI.setDesc(TII.get(VE::STrii));
    MI.getOperand(3).setReg(SrcHiReg);
    Offset += 8;
  } else if (MI.getOpcode() == VE::LDQrii) {
    const TargetInstrInfo &TII = *Subtarget.getInstrInfo();
    Register DestReg = MI.getOperand(0).getReg();
    Register DestHiReg = getSubReg(DestReg, VE::sub_even);
    Register DestLoReg = getSubReg(DestReg, VE::sub_odd);
    // VE loads HiReg from 8(addr) and LoReg from 0(addr)
    MachineInstr *StMI =
        BuildMI(*MI.getParent(), II, dl, TII.get(VE::LDrii), DestLoReg)
            .addReg(FrameReg)
            .addImm(0)
            .addImm(0);
    replaceFI(MF, II, *StMI, dl, 1, Offset, FrameReg);
    MI.setDesc(TII.get(VE::LDrii));
    MI.getOperand(0).setReg(DestHiReg);
    Offset += 8;
  } else if (MI.getOpcode() == VE::STVRrii) {
    // fall-through
  } else if (MI.getOpcode() == VE::LDVRrii) {
    // fall-through
  } else if (MI.getOpcode() == VE::STVMrii) {
    // Original MI is:
    //   STVMrii frame-index, 0, offset, reg (, memory operand)
    // Convert it to:
    //   SVMi   tmp-reg, reg, 0
    //   STrii  frame-reg, 0, offset, tmp-reg
    //   SVMi   tmp-reg, reg, 1
    //   STrii  frame-reg, 0, offset+8, tmp-reg
    //   SVMi   tmp-reg, reg, 2
    //   STrii  frame-reg, 0, offset+16, tmp-reg
    //   SVMi   tmp-reg, reg, 3
    //   STrii  frame-reg, 0, offset+24, tmp-reg

    const TargetInstrInfo &TII = *Subtarget.getInstrInfo();
    Register SrcReg = MI.getOperand(3).getReg();
    bool isKill = MI.getOperand(3).isKill();
    // FIXME: it would be better to scavenge a register here instead of
    // reserving SX16 all of the time.
    Register TmpReg = VE::SX16;
    for (int i = 0; i < 3; ++i) {
      BuildMI(*MI.getParent(), II, dl, TII.get(VE::svm_smI), TmpReg)
          .addReg(SrcReg)
          .addImm(i);
      MachineInstr *StMI = BuildMI(*MI.getParent(), II, dl, TII.get(VE::STrii))
                               .addReg(FrameReg)
                               .addImm(0)
                               .addImm(0)
                               .addReg(TmpReg, getKillRegState(true));
      replaceFI(MF, II, *StMI, dl, 0, Offset, FrameReg);
      Offset += 8;
    }
    BuildMI(*MI.getParent(), II, dl, TII.get(VE::svm_smI), TmpReg)
        .addReg(SrcReg, getKillRegState(isKill))
        .addImm(3);
    MI.setDesc(TII.get(VE::STrii));
    MI.getOperand(3).ChangeToRegister(TmpReg, false, false, true);
  } else if (MI.getOpcode() == VE::LDVMrii) {
    // Original MI is:
    //   LDVMri reg, frame-index, 0, offset (, memory operand)
    // Convert it to:
    //   LDrii  tmp-reg, frame-reg, 0, offset
    //   LVMi   reg, reg, 0, tmp-reg
    //   LDrii  tmp-reg, frame-reg, 0, offset+8
    //   LVMi   reg, reg, 1, tmp-reg
    //   LDrii  tmp-reg, frame-reg, 0, offset+16
    //   LVMi   reg, reg, 2, tmp-reg
    //   LDrii  tmp-reg, frame-reg, 0, offset+24
    //   LVMi   reg, reg, 3, tmp-reg

    const TargetInstrInfo &TII = *Subtarget.getInstrInfo();
    Register DestReg = MI.getOperand(0).getReg();
    // FIXME: it would be better to scavenge a register here instead of
    // reserving SX16 all of the time.
    Register TmpReg = VE::SX16;
    BuildMI(*MI.getParent(), II, dl, TII.get(VE::IMPLICIT_DEF), DestReg);
    for (int i = 0; i < 3; ++i) {
      MachineInstr *StMI =
          BuildMI(*MI.getParent(), II, dl, TII.get(VE::LDrii), TmpReg)
              .addReg(FrameReg)
              .addImm(0)
              .addImm(0);
      replaceFI(MF, II, *StMI, dl, 1, Offset, FrameReg);
      BuildMI(*MI.getParent(), II, dl, TII.get(VE::lvm_mmIs), DestReg)
          .addReg(DestReg)
          .addImm(i)
          .addReg(TmpReg, getKillRegState(true));
      Offset += 8;
    }
    MI.setDesc(TII.get(VE::LDrii));
    MI.getOperand(0).ChangeToRegister(TmpReg, true);
    BuildMI(*MI.getParent(), std::next(II), dl, TII.get(VE::lvm_mmIs), DestReg)
        .addReg(DestReg)
        .addImm(3)
        .addReg(TmpReg, getKillRegState(true));
  } else if (MI.getOpcode() == VE::STVM512rii) {
    const TargetInstrInfo &TII = *Subtarget.getInstrInfo();
    Register SrcReg = MI.getOperand(3).getReg();
    Register SrcLoReg = getSubReg(SrcReg, VE::sub_vm_odd);
    Register SrcHiReg = getSubReg(SrcReg, VE::sub_vm_even);
    bool isKill = MI.getOperand(3).isKill();
    // FIXME: it would be better to scavenge a register here instead of
    // reserving SX16 all of the time.
    Register TmpReg = VE::SX16;
    // store low part of VMP
    MachineInstr *LastMI = nullptr;
    for (int i = 0; i < 4; ++i) {
      LastMI = BuildMI(*MI.getParent(), II, dl, TII.get(VE::svm_smI), TmpReg)
                   .addReg(SrcLoReg)
                   .addImm(i);
      MachineInstr *StMI = BuildMI(*MI.getParent(), II, dl, TII.get(VE::STrii))
                               .addReg(FrameReg)
                               .addImm(0)
                               .addImm(0)
                               .addReg(TmpReg, getKillRegState(true));
      replaceFI(MF, II, *StMI, dl, 0, Offset, FrameReg);
      Offset += 8;
    }
    if (isKill)
      LastMI->addRegisterKilled(SrcLoReg, this, true);
    // store high part of VMP
    for (int i = 0; i < 3; ++i) {
      BuildMI(*MI.getParent(), II, dl, TII.get(VE::svm_smI), TmpReg)
          .addReg(SrcHiReg)
          .addImm(i);
      MachineInstr *StMI = BuildMI(*MI.getParent(), II, dl, TII.get(VE::STrii))
                               .addReg(FrameReg)
                               .addImm(0)
                               .addImm(0)
                               .addReg(TmpReg, getKillRegState(true));
      replaceFI(MF, II, *StMI, dl, 0, Offset, FrameReg);
      Offset += 8;
    }
    LastMI = BuildMI(*MI.getParent(), II, dl, TII.get(VE::svm_smI), TmpReg)
                 .addReg(SrcHiReg)
                 .addImm(3);
    if (isKill) {
      LastMI->addRegisterKilled(SrcHiReg, this, true);
      // Add implicit super-register kills to the particular MI.
      LastMI->addRegisterKilled(SrcReg, this, true);
    }
    MI.setDesc(TII.get(VE::STrii));
    MI.getOperand(3).ChangeToRegister(TmpReg, false, false, true);
  } else if (MI.getOpcode() == VE::LDVM512rii) {
    const TargetInstrInfo &TII = *Subtarget.getInstrInfo();
    Register DestReg = MI.getOperand(0).getReg();
    Register DestLoReg = getSubReg(DestReg, VE::sub_vm_odd);
    Register DestHiReg = getSubReg(DestReg, VE::sub_vm_even);
    // FIXME: it would be better to scavenge a register here instead of
    // reserving SX16 all of the time.
    Register TmpReg = VE::SX16;
    BuildMI(*MI.getParent(), II, dl, TII.get(VE::IMPLICIT_DEF), DestReg);
    for (int i = 0; i < 4; ++i) {
      MachineInstr *StMI =
          BuildMI(*MI.getParent(), II, dl, TII.get(VE::LDrii), TmpReg)
              .addReg(FrameReg)
              .addImm(0)
              .addImm(0);
      replaceFI(MF, II, *StMI, dl, 1, Offset, FrameReg);
      BuildMI(*MI.getParent(), II, dl, TII.get(VE::lvm_mmIs), DestLoReg)
          .addReg(DestLoReg)
          .addImm(i)
          .addReg(TmpReg, getKillRegState(true));
      Offset += 8;
    }
    for (int i = 0; i < 3; ++i) {
      MachineInstr *StMI =
          BuildMI(*MI.getParent(), II, dl, TII.get(VE::LDrii), TmpReg)
              .addReg(FrameReg)
              .addImm(0)
              .addImm(0);
      replaceFI(MF, II, *StMI, dl, 1, Offset, FrameReg);
      BuildMI(*MI.getParent(), II, dl, TII.get(VE::lvm_mmIs), DestHiReg)
          .addReg(DestHiReg)
          .addImm(i)
          .addReg(TmpReg, getKillRegState(true));
      Offset += 8;
    }
    MI.setDesc(TII.get(VE::LDrii));
    MI.getOperand(0).ChangeToRegister(TmpReg, true);
    BuildMI(*MI.getParent(), std::next(II), dl, TII.get(VE::lvm_mmIs),
            DestHiReg)
        .addReg(DestHiReg)
        .addImm(3)
        .addReg(TmpReg, getKillRegState(true));
  }

  replaceFI(MF, II, MI, dl, FIOperandNum, Offset, FrameReg);
}

unsigned VERegisterInfo::getRegPressureSetLimit(const MachineFunction &MF,
                                                unsigned Idx) const {
  return VEGenRegisterInfo::getRegPressureSetLimit(MF, Idx);
}

Register VERegisterInfo::getFrameRegister(const MachineFunction &MF) const {
  return VE::SX9;
}

// VE has no architectural need for stack realignment support,
// except that LLVM unfortunately currently implements overaligned
// stack objects by depending upon stack realignment support.
// If that ever changes, this can probably be deleted.
bool VERegisterInfo::canRealignStack(const MachineFunction &MF) const {
  if (!TargetRegisterInfo::canRealignStack(MF))
    return false;

  // VE always has a fixed frame pointer register, so don't need to
  // worry about needing to reserve it. [even if we don't have a frame
  // pointer for our frame, it still cannot be used for other things,
  // or register window traps will be SADNESS.]

  // If there's a reserved call frame, we can use VE to access locals.
  if (getFrameLowering(MF)->hasReservedCallFrame(MF))
    return true;

  // Otherwise, we'd need a base pointer, but those aren't implemented
  // for VE at the moment.

  return false;
}<|MERGE_RESOLUTION|>--- conflicted
+++ resolved
@@ -45,43 +45,23 @@
 
 const MCPhysReg *
 VERegisterInfo::getCalleeSavedRegs(const MachineFunction *MF) const {
-<<<<<<< HEAD
-  return CSR_SaveList;
-=======
   switch (MF->getFunction().getCallingConv()) {
   default:
     return CSR_SaveList;
   case CallingConv::PreserveAll:
     return CSR_preserve_all_SaveList;
-  case CallingConv::X86_RegCall:
-    return CSR_RegCall_SaveList;
-  }
->>>>>>> f334156b
+  }
 }
 
 const uint32_t *VERegisterInfo::getCallPreservedMask(const MachineFunction &MF,
                                                      CallingConv::ID CC) const {
   switch (CC) {
-<<<<<<< HEAD
-  case CallingConv::VE_VEC_EXPF:
-    return CSR_vec_expf_RegMask;
-  case CallingConv::VE_LLVM_GROW_STACK:
-    return CSR_llvm_grow_stack_RegMask;
-  case CallingConv::Fast:
-    // Some vregs, vmask regs saved
-    return CSR_RegCall_RegMask;
-=======
->>>>>>> f334156b
   default:
     // NCC default CC does not explictly mention vector (mask) regs - assume
     // that they are clobbered
     return CSR_RegMask;
   case CallingConv::PreserveAll:
     return CSR_preserve_all_RegMask;
-  case CallingConv::VE_VEC_EXPF:
-    return CSR_vec_expf_RegMask;
-  case CallingConv::X86_RegCall:
-    return CSR_RegCall_RegMask;
   }
 }
 
@@ -205,13 +185,6 @@
     if (MI.getOperand(4).isImm()) {
       int64_t val = MI.getOperand(4).getImm();
       // TODO: if 'val' is already assigned to a register, then use it
-<<<<<<< HEAD
-      VLReg = MF.getRegInfo().createVirtualRegister(&VE::I32RegClass);
-      BuildMI(*MI.getParent(), II, dl, TII.get(VE::LEA32zii), VLReg)
-          .addImm(0)
-          .addImm(0)
-          .addImm(val);
-=======
       // FIXME: it would be better to scavenge a register here instead of
       // reserving SX16 all of the time.
       SuperReg = VE::SX16;
@@ -219,7 +192,6 @@
       VLReg = TRI->getSubReg(SuperReg, VE::sub_i32);
       BuildMI(*MI.getParent(), II, dl, TII.get(VE::LEAzii), SuperReg)
           .addImm(0).addImm(0).addImm(val);
->>>>>>> f334156b
     } else {
       VLReg = MI.getOperand(4).getReg();
     }
