--- conflicted
+++ resolved
@@ -45,43 +45,27 @@
 
 const MCPhysReg *
 VERegisterInfo::getCalleeSavedRegs(const MachineFunction *MF) const {
-<<<<<<< HEAD
-  const Function &F = MF->getFunction();
-  CallingConv::ID CC = F.getCallingConv();
-
-  switch (CC) {
-  case CallingConv::X86_RegCall:
-    return CSR_RegCall_SaveList;
-  default:
-    return CSR_SaveList;
-=======
   switch (MF->getFunction().getCallingConv()) {
   default:
     return CSR_SaveList;
   case CallingConv::PreserveAll:
     return CSR_preserve_all_SaveList;
->>>>>>> 23ac16cf
+  case CallingConv::X86_RegCall:
+    return CSR_RegCall_SaveList;
   }
 }
 
 const uint32_t *VERegisterInfo::getCallPreservedMask(const MachineFunction &MF,
                                                      CallingConv::ID CC) const {
   switch (CC) {
-<<<<<<< HEAD
-  case CallingConv::X86_RegCall:
-    return CSR_RegCall_RegMask;
-  case CallingConv::VE_VEC_EXPF:
-    return CSR_vec_expf_RegMask;
-  case CallingConv::VE_LLVM_GROW_STACK:
-    return CSR_llvm_grow_stack_RegMask;
-  default:
-    return CSR_RegMask;
-=======
   default:
     return CSR_RegMask;
   case CallingConv::PreserveAll:
     return CSR_preserve_all_RegMask;
->>>>>>> 23ac16cf
+  case CallingConv::VE_VEC_EXPF:
+    return CSR_vec_expf_RegMask;
+  case CallingConv::X86_RegCall:
+    return CSR_RegCall_RegMask;
   }
 }
 
