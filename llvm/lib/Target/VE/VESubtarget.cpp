//===-- VESubtarget.cpp - VE Subtarget Information ------------------------===//
//
// Part of the LLVM Project, under the Apache License v2.0 with LLVM Exceptions.
// See https://llvm.org/LICENSE.txt for license information.
// SPDX-License-Identifier: Apache-2.0 WITH LLVM-exception
//
//===----------------------------------------------------------------------===//
//
// This file implements the VE specific subclass of TargetSubtargetInfo.
//
//===----------------------------------------------------------------------===//

#include "VESubtarget.h"
#include "VE.h"
#include "llvm/Support/MathExtras.h"
#include "llvm/Support/TargetRegistry.h"

using namespace llvm;

#define DEBUG_TYPE "ve-subtarget"

#define GET_SUBTARGETINFO_TARGET_DESC
#define GET_SUBTARGETINFO_CTOR
#include "VEGenSubtargetInfo.inc"

void VESubtarget::anchor() {}

VESubtarget &VESubtarget::initializeSubtargetDependencies(StringRef CPU,
                                                          StringRef FS) {
  // Determine default and user specified characteristics
  std::string CPUName = std::string(CPU);
  if (CPUName.empty())
    CPUName = "ve";

  // Parse features string.
  ParseSubtargetFeatures(CPUName, /*TuneCPU=*/CPU, FS);

  return *this;
}

VESubtarget::VESubtarget(const Triple &TT, const std::string &CPU,
                         const std::string &FS, const TargetMachine &TM)
<<<<<<< HEAD
    : VEGenSubtargetInfo(TT, CPU, FS), TargetTriple(TT), Vectorize(false),
=======
    : VEGenSubtargetInfo(TT, CPU, /*TuneCPU=*/CPU, FS), TargetTriple(TT),
>>>>>>> 68cb29ef
      InstrInfo(initializeSubtargetDependencies(CPU, FS)), TLInfo(TM, *this),
      FrameLowering(*this) {}

uint64_t VESubtarget::getAdjustedFrameSize(uint64_t frameSize) const {

  // VE stack frame:
  //
  //         +----------------------------------------+
  //         | Locals and temporaries                 |
  //         +----------------------------------------+
  //         | Parameter area for callee              |
  // 176(fp) |                                        |
  //         +----------------------------------------+
  //         | Register save area (RSA) for callee    |
  //         |                                        |
  //  16(fp) |                         20 * 8 bytes   |
  //         +----------------------------------------+
  //   8(fp) | Return address                         |
  //         +----------------------------------------+
  //   0(fp) | Frame pointer of caller                |
  // --------+----------------------------------------+--------
  //         | Locals and temporaries for callee      |
  //         +----------------------------------------+
  //         | Parameter area for callee of callee    |
  //         +----------------------------------------+
  //  16(sp) | RSA for callee of callee               |
  //         +----------------------------------------+
  //   8(sp) | Return address                         |
  //         +----------------------------------------+
  //   0(sp) | Frame pointer of callee                |
  //         +----------------------------------------+

  // RSA frame:
  //         +----------------------------------------------+
  // 168(fp) | %s33                                         |
  //         +----------------------------------------------+
  //         | %s19...%s32                                  |
  //         +----------------------------------------------+
  //  48(fp) | %s18                                         |
  //         +----------------------------------------------+
  //  40(fp) | Linkage area register (%s17)                 |
  //         +----------------------------------------------+
  //  32(fp) | Procedure linkage table register (%plt=%s16) |
  //         +----------------------------------------------+
  //  24(fp) | Global offset table register (%got=%s15)     |
  //         +----------------------------------------------+
  //  16(fp) | Thread pointer register (%tp=%s14)           |
  //         +----------------------------------------------+

  frameSize += 176;                     // for RSA, RA, and FP

  return frameSize;
}

bool VESubtarget::enableMachineScheduler() const { return true; }<|MERGE_RESOLUTION|>--- conflicted
+++ resolved
@@ -40,13 +40,9 @@
 
 VESubtarget::VESubtarget(const Triple &TT, const std::string &CPU,
                          const std::string &FS, const TargetMachine &TM)
-<<<<<<< HEAD
-    : VEGenSubtargetInfo(TT, CPU, FS), TargetTriple(TT), Vectorize(false),
-=======
     : VEGenSubtargetInfo(TT, CPU, /*TuneCPU=*/CPU, FS), TargetTriple(TT),
->>>>>>> 68cb29ef
-      InstrInfo(initializeSubtargetDependencies(CPU, FS)), TLInfo(TM, *this),
-      FrameLowering(*this) {}
+      Vectorize(false), InstrInfo(initializeSubtargetDependencies(CPU, FS)),
+      TLInfo(TM, *this), FrameLowering(*this) {}
 
 uint64_t VESubtarget::getAdjustedFrameSize(uint64_t frameSize) const {
 
