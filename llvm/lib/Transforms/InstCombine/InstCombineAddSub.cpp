//===- InstCombineAddSub.cpp ------------------------------------*- C++ -*-===//
//
// Part of the LLVM Project, under the Apache License v2.0 with LLVM Exceptions.
// See https://llvm.org/LICENSE.txt for license information.
// SPDX-License-Identifier: Apache-2.0 WITH LLVM-exception
//
//===----------------------------------------------------------------------===//
//
// This file implements the visit functions for add, fadd, sub, and fsub.
//
//===----------------------------------------------------------------------===//

#include "InstCombineInternal.h"
#include "llvm/ADT/APFloat.h"
#include "llvm/ADT/APInt.h"
#include "llvm/ADT/STLExtras.h"
#include "llvm/ADT/SmallVector.h"
#include "llvm/Analysis/InstructionSimplify.h"
#include "llvm/Analysis/ValueTracking.h"
#include "llvm/IR/Constant.h"
#include "llvm/IR/Constants.h"
#include "llvm/IR/InstrTypes.h"
#include "llvm/IR/Instruction.h"
#include "llvm/IR/Instructions.h"
#include "llvm/IR/Operator.h"
#include "llvm/IR/PatternMatch.h"
#include "llvm/IR/PredicatedInst.h"
#include "llvm/IR/VPBuilder.h"
#include "llvm/IR/MatcherCast.h"
#include "llvm/IR/Type.h"
#include "llvm/IR/Value.h"
#include "llvm/Support/AlignOf.h"
#include "llvm/Support/Casting.h"
#include "llvm/Support/KnownBits.h"
#include <cassert>
#include <utility>

using namespace llvm;
using namespace PatternMatch;

#define DEBUG_TYPE "instcombine"

namespace {

  /// Class representing coefficient of floating-point addend.
  /// This class needs to be highly efficient, which is especially true for
  /// the constructor. As of I write this comment, the cost of the default
  /// constructor is merely 4-byte-store-zero (Assuming compiler is able to
  /// perform write-merging).
  ///
  class FAddendCoef {
  public:
    // The constructor has to initialize a APFloat, which is unnecessary for
    // most addends which have coefficient either 1 or -1. So, the constructor
    // is expensive. In order to avoid the cost of the constructor, we should
    // reuse some instances whenever possible. The pre-created instances
    // FAddCombine::Add[0-5] embodies this idea.
    FAddendCoef() = default;
    ~FAddendCoef();

    // If possible, don't define operator+/operator- etc because these
    // operators inevitably call FAddendCoef's constructor which is not cheap.
    void operator=(const FAddendCoef &A);
    void operator+=(const FAddendCoef &A);
    void operator*=(const FAddendCoef &S);

    void set(short C) {
      assert(!insaneIntVal(C) && "Insane coefficient");
      IsFp = false; IntVal = C;
    }

    void set(const APFloat& C);

    void negate();

    bool isZero() const { return isInt() ? !IntVal : getFpVal().isZero(); }
    Value *getValue(Type *) const;

    bool isOne() const { return isInt() && IntVal == 1; }
    bool isTwo() const { return isInt() && IntVal == 2; }
    bool isMinusOne() const { return isInt() && IntVal == -1; }
    bool isMinusTwo() const { return isInt() && IntVal == -2; }

  private:
    bool insaneIntVal(int V) { return V > 4 || V < -4; }

    APFloat *getFpValPtr()
      { return reinterpret_cast<APFloat *>(&FpValBuf.buffer[0]); }

    const APFloat *getFpValPtr() const
      { return reinterpret_cast<const APFloat *>(&FpValBuf.buffer[0]); }

    const APFloat &getFpVal() const {
      assert(IsFp && BufHasFpVal && "Incorret state");
      return *getFpValPtr();
    }

    APFloat &getFpVal() {
      assert(IsFp && BufHasFpVal && "Incorret state");
      return *getFpValPtr();
    }

    bool isInt() const { return !IsFp; }

    // If the coefficient is represented by an integer, promote it to a
    // floating point.
    void convertToFpType(const fltSemantics &Sem);

    // Construct an APFloat from a signed integer.
    // TODO: We should get rid of this function when APFloat can be constructed
    //       from an *SIGNED* integer.
    APFloat createAPFloatFromInt(const fltSemantics &Sem, int Val);

    bool IsFp = false;

    // True iff FpValBuf contains an instance of APFloat.
    bool BufHasFpVal = false;

    // The integer coefficient of an individual addend is either 1 or -1,
    // and we try to simplify at most 4 addends from neighboring at most
    // two instructions. So the range of <IntVal> falls in [-4, 4]. APInt
    // is overkill of this end.
    short IntVal = 0;

    AlignedCharArrayUnion<APFloat> FpValBuf;
  };

  /// FAddend is used to represent floating-point addend. An addend is
  /// represented as <C, V>, where the V is a symbolic value, and C is a
  /// constant coefficient. A constant addend is represented as <C, 0>.
  class FAddend {
  public:
    FAddend() = default;

    void operator+=(const FAddend &T) {
      assert((Val == T.Val) && "Symbolic-values disagree");
      Coeff += T.Coeff;
    }

    Value *getSymVal() const { return Val; }
    const FAddendCoef &getCoef() const { return Coeff; }

    bool isConstant() const { return Val == nullptr; }
    bool isZero() const { return Coeff.isZero(); }

    void set(short Coefficient, Value *V) {
      Coeff.set(Coefficient);
      Val = V;
    }
    void set(const APFloat &Coefficient, Value *V) {
      Coeff.set(Coefficient);
      Val = V;
    }
    void set(const ConstantFP *Coefficient, Value *V) {
      Coeff.set(Coefficient->getValueAPF());
      Val = V;
    }

    void negate() { Coeff.negate(); }

    /// Drill down the U-D chain one step to find the definition of V, and
    /// try to break the definition into one or two addends.
    static unsigned drillValueDownOneStep(Value* V, FAddend &A0, FAddend &A1);

    /// Similar to FAddend::drillDownOneStep() except that the value being
    /// splitted is the addend itself.
    unsigned drillAddendDownOneStep(FAddend &Addend0, FAddend &Addend1) const;

  private:
    void Scale(const FAddendCoef& ScaleAmt) { Coeff *= ScaleAmt; }

    // This addend has the value of "Coeff * Val".
    Value *Val = nullptr;
    FAddendCoef Coeff;
  };

  /// FAddCombine is the class for optimizing an unsafe fadd/fsub along
  /// with its neighboring at most two instructions.
  ///
  class FAddCombine {
  public:
    FAddCombine(InstCombiner::BuilderTy &B) : Builder(B) {}

    Value *simplify(Instruction *FAdd);

  private:
    using AddendVect = SmallVector<const FAddend *, 4>;

    Value *simplifyFAdd(AddendVect& V, unsigned InstrQuota);

    /// Convert given addend to a Value
    Value *createAddendVal(const FAddend &A, bool& NeedNeg);

    /// Return the number of instructions needed to emit the N-ary addition.
    unsigned calcInstrNumber(const AddendVect& Vect);

    Value *createFSub(Value *Opnd0, Value *Opnd1);
    Value *createFAdd(Value *Opnd0, Value *Opnd1);
    Value *createFMul(Value *Opnd0, Value *Opnd1);
    Value *createFNeg(Value *V);
    Value *createNaryFAdd(const AddendVect& Opnds, unsigned InstrQuota);
    void createInstPostProc(Instruction *NewInst, bool NoNumber = false);

     // Debugging stuff are clustered here.
    #ifndef NDEBUG
      unsigned CreateInstrNum;
      void initCreateInstNum() { CreateInstrNum = 0; }
      void incCreateInstNum() { CreateInstrNum++; }
    #else
      void initCreateInstNum() {}
      void incCreateInstNum() {}
    #endif

    InstCombiner::BuilderTy &Builder;
    Instruction *Instr = nullptr;
  };

} // end anonymous namespace

//===----------------------------------------------------------------------===//
//
// Implementation of
//    {FAddendCoef, FAddend, FAddition, FAddCombine}.
//
//===----------------------------------------------------------------------===//
FAddendCoef::~FAddendCoef() {
  if (BufHasFpVal)
    getFpValPtr()->~APFloat();
}

void FAddendCoef::set(const APFloat& C) {
  APFloat *P = getFpValPtr();

  if (isInt()) {
    // As the buffer is meanless byte stream, we cannot call
    // APFloat::operator=().
    new(P) APFloat(C);
  } else
    *P = C;

  IsFp = BufHasFpVal = true;
}

void FAddendCoef::convertToFpType(const fltSemantics &Sem) {
  if (!isInt())
    return;

  APFloat *P = getFpValPtr();
  if (IntVal > 0)
    new(P) APFloat(Sem, IntVal);
  else {
    new(P) APFloat(Sem, 0 - IntVal);
    P->changeSign();
  }
  IsFp = BufHasFpVal = true;
}

APFloat FAddendCoef::createAPFloatFromInt(const fltSemantics &Sem, int Val) {
  if (Val >= 0)
    return APFloat(Sem, Val);

  APFloat T(Sem, 0 - Val);
  T.changeSign();

  return T;
}

void FAddendCoef::operator=(const FAddendCoef &That) {
  if (That.isInt())
    set(That.IntVal);
  else
    set(That.getFpVal());
}

void FAddendCoef::operator+=(const FAddendCoef &That) {
  enum APFloat::roundingMode RndMode = APFloat::rmNearestTiesToEven;
  if (isInt() == That.isInt()) {
    if (isInt())
      IntVal += That.IntVal;
    else
      getFpVal().add(That.getFpVal(), RndMode);
    return;
  }

  if (isInt()) {
    const APFloat &T = That.getFpVal();
    convertToFpType(T.getSemantics());
    getFpVal().add(T, RndMode);
    return;
  }

  APFloat &T = getFpVal();
  T.add(createAPFloatFromInt(T.getSemantics(), That.IntVal), RndMode);
}

void FAddendCoef::operator*=(const FAddendCoef &That) {
  if (That.isOne())
    return;

  if (That.isMinusOne()) {
    negate();
    return;
  }

  if (isInt() && That.isInt()) {
    int Res = IntVal * (int)That.IntVal;
    assert(!insaneIntVal(Res) && "Insane int value");
    IntVal = Res;
    return;
  }

  const fltSemantics &Semantic =
    isInt() ? That.getFpVal().getSemantics() : getFpVal().getSemantics();

  if (isInt())
    convertToFpType(Semantic);
  APFloat &F0 = getFpVal();

  if (That.isInt())
    F0.multiply(createAPFloatFromInt(Semantic, That.IntVal),
                APFloat::rmNearestTiesToEven);
  else
    F0.multiply(That.getFpVal(), APFloat::rmNearestTiesToEven);
}

void FAddendCoef::negate() {
  if (isInt())
    IntVal = 0 - IntVal;
  else
    getFpVal().changeSign();
}

Value *FAddendCoef::getValue(Type *Ty) const {
  return isInt() ?
    ConstantFP::get(Ty, float(IntVal)) :
    ConstantFP::get(Ty->getContext(), getFpVal());
}

// The definition of <Val>     Addends
// =========================================
//  A + B                     <1, A>, <1,B>
//  A - B                     <1, A>, <1,B>
//  0 - B                     <-1, B>
//  C * A,                    <C, A>
//  A + C                     <1, A> <C, NULL>
//  0 +/- 0                   <0, NULL> (corner case)
//
// Legend: A and B are not constant, C is constant
unsigned FAddend::drillValueDownOneStep
  (Value *Val, FAddend &Addend0, FAddend &Addend1) {
  Instruction *I = nullptr;
  if (!Val || !(I = dyn_cast<Instruction>(Val)))
    return 0;

  unsigned Opcode = I->getOpcode();

  if (Opcode == Instruction::FAdd || Opcode == Instruction::FSub) {
    ConstantFP *C0, *C1;
    Value *Opnd0 = I->getOperand(0);
    Value *Opnd1 = I->getOperand(1);
    if ((C0 = dyn_cast<ConstantFP>(Opnd0)) && C0->isZero())
      Opnd0 = nullptr;

    if ((C1 = dyn_cast<ConstantFP>(Opnd1)) && C1->isZero())
      Opnd1 = nullptr;

    if (Opnd0) {
      if (!C0)
        Addend0.set(1, Opnd0);
      else
        Addend0.set(C0, nullptr);
    }

    if (Opnd1) {
      FAddend &Addend = Opnd0 ? Addend1 : Addend0;
      if (!C1)
        Addend.set(1, Opnd1);
      else
        Addend.set(C1, nullptr);
      if (Opcode == Instruction::FSub)
        Addend.negate();
    }

    if (Opnd0 || Opnd1)
      return Opnd0 && Opnd1 ? 2 : 1;

    // Both operands are zero. Weird!
    Addend0.set(APFloat(C0->getValueAPF().getSemantics()), nullptr);
    return 1;
  }

  if (I->getOpcode() == Instruction::FMul) {
    Value *V0 = I->getOperand(0);
    Value *V1 = I->getOperand(1);
    if (ConstantFP *C = dyn_cast<ConstantFP>(V0)) {
      Addend0.set(C, V1);
      return 1;
    }

    if (ConstantFP *C = dyn_cast<ConstantFP>(V1)) {
      Addend0.set(C, V0);
      return 1;
    }
  }

  return 0;
}

// Try to break *this* addend into two addends. e.g. Suppose this addend is
// <2.3, V>, and V = X + Y, by calling this function, we obtain two addends,
// i.e. <2.3, X> and <2.3, Y>.
unsigned FAddend::drillAddendDownOneStep
  (FAddend &Addend0, FAddend &Addend1) const {
  if (isConstant())
    return 0;

  unsigned BreakNum = FAddend::drillValueDownOneStep(Val, Addend0, Addend1);
  if (!BreakNum || Coeff.isOne())
    return BreakNum;

  Addend0.Scale(Coeff);

  if (BreakNum == 2)
    Addend1.Scale(Coeff);

  return BreakNum;
}

Value *FAddCombine::simplify(Instruction *I) {
  assert(I->hasAllowReassoc() && I->hasNoSignedZeros() &&
         "Expected 'reassoc'+'nsz' instruction");

  // Currently we are not able to handle vector type.
  if (I->getType()->isVectorTy())
    return nullptr;

  assert((I->getOpcode() == Instruction::FAdd ||
          I->getOpcode() == Instruction::FSub) && "Expect add/sub");

  // Save the instruction before calling other member-functions.
  Instr = I;

  FAddend Opnd0, Opnd1, Opnd0_0, Opnd0_1, Opnd1_0, Opnd1_1;

  unsigned OpndNum = FAddend::drillValueDownOneStep(I, Opnd0, Opnd1);

  // Step 1: Expand the 1st addend into Opnd0_0 and Opnd0_1.
  unsigned Opnd0_ExpNum = 0;
  unsigned Opnd1_ExpNum = 0;

  if (!Opnd0.isConstant())
    Opnd0_ExpNum = Opnd0.drillAddendDownOneStep(Opnd0_0, Opnd0_1);

  // Step 2: Expand the 2nd addend into Opnd1_0 and Opnd1_1.
  if (OpndNum == 2 && !Opnd1.isConstant())
    Opnd1_ExpNum = Opnd1.drillAddendDownOneStep(Opnd1_0, Opnd1_1);

  // Step 3: Try to optimize Opnd0_0 + Opnd0_1 + Opnd1_0 + Opnd1_1
  if (Opnd0_ExpNum && Opnd1_ExpNum) {
    AddendVect AllOpnds;
    AllOpnds.push_back(&Opnd0_0);
    AllOpnds.push_back(&Opnd1_0);
    if (Opnd0_ExpNum == 2)
      AllOpnds.push_back(&Opnd0_1);
    if (Opnd1_ExpNum == 2)
      AllOpnds.push_back(&Opnd1_1);

    // Compute instruction quota. We should save at least one instruction.
    unsigned InstQuota = 0;

    Value *V0 = I->getOperand(0);
    Value *V1 = I->getOperand(1);
    InstQuota = ((!isa<Constant>(V0) && V0->hasOneUse()) &&
                 (!isa<Constant>(V1) && V1->hasOneUse())) ? 2 : 1;

    if (Value *R = simplifyFAdd(AllOpnds, InstQuota))
      return R;
  }

  if (OpndNum != 2) {
    // The input instruction is : "I=0.0 +/- V". If the "V" were able to be
    // splitted into two addends, say "V = X - Y", the instruction would have
    // been optimized into "I = Y - X" in the previous steps.
    //
    const FAddendCoef &CE = Opnd0.getCoef();
    return CE.isOne() ? Opnd0.getSymVal() : nullptr;
  }

  // step 4: Try to optimize Opnd0 + Opnd1_0 [+ Opnd1_1]
  if (Opnd1_ExpNum) {
    AddendVect AllOpnds;
    AllOpnds.push_back(&Opnd0);
    AllOpnds.push_back(&Opnd1_0);
    if (Opnd1_ExpNum == 2)
      AllOpnds.push_back(&Opnd1_1);

    if (Value *R = simplifyFAdd(AllOpnds, 1))
      return R;
  }

  // step 5: Try to optimize Opnd1 + Opnd0_0 [+ Opnd0_1]
  if (Opnd0_ExpNum) {
    AddendVect AllOpnds;
    AllOpnds.push_back(&Opnd1);
    AllOpnds.push_back(&Opnd0_0);
    if (Opnd0_ExpNum == 2)
      AllOpnds.push_back(&Opnd0_1);

    if (Value *R = simplifyFAdd(AllOpnds, 1))
      return R;
  }

  return nullptr;
}

Value *FAddCombine::simplifyFAdd(AddendVect& Addends, unsigned InstrQuota) {
  unsigned AddendNum = Addends.size();
  assert(AddendNum <= 4 && "Too many addends");

  // For saving intermediate results;
  unsigned NextTmpIdx = 0;
  FAddend TmpResult[3];

  // Points to the constant addend of the resulting simplified expression.
  // If the resulting expr has constant-addend, this constant-addend is
  // desirable to reside at the top of the resulting expression tree. Placing
  // constant close to supper-expr(s) will potentially reveal some optimization
  // opportunities in super-expr(s).
  const FAddend *ConstAdd = nullptr;

  // Simplified addends are placed <SimpVect>.
  AddendVect SimpVect;

  // The outer loop works on one symbolic-value at a time. Suppose the input
  // addends are : <a1, x>, <b1, y>, <a2, x>, <c1, z>, <b2, y>, ...
  // The symbolic-values will be processed in this order: x, y, z.
  for (unsigned SymIdx = 0; SymIdx < AddendNum; SymIdx++) {

    const FAddend *ThisAddend = Addends[SymIdx];
    if (!ThisAddend) {
      // This addend was processed before.
      continue;
    }

    Value *Val = ThisAddend->getSymVal();
    unsigned StartIdx = SimpVect.size();
    SimpVect.push_back(ThisAddend);

    // The inner loop collects addends sharing same symbolic-value, and these
    // addends will be later on folded into a single addend. Following above
    // example, if the symbolic value "y" is being processed, the inner loop
    // will collect two addends "<b1,y>" and "<b2,Y>". These two addends will
    // be later on folded into "<b1+b2, y>".
    for (unsigned SameSymIdx = SymIdx + 1;
         SameSymIdx < AddendNum; SameSymIdx++) {
      const FAddend *T = Addends[SameSymIdx];
      if (T && T->getSymVal() == Val) {
        // Set null such that next iteration of the outer loop will not process
        // this addend again.
        Addends[SameSymIdx] = nullptr;
        SimpVect.push_back(T);
      }
    }

    // If multiple addends share same symbolic value, fold them together.
    if (StartIdx + 1 != SimpVect.size()) {
      FAddend &R = TmpResult[NextTmpIdx ++];
      R = *SimpVect[StartIdx];
      for (unsigned Idx = StartIdx + 1; Idx < SimpVect.size(); Idx++)
        R += *SimpVect[Idx];

      // Pop all addends being folded and push the resulting folded addend.
      SimpVect.resize(StartIdx);
      if (Val) {
        if (!R.isZero()) {
          SimpVect.push_back(&R);
        }
      } else {
        // Don't push constant addend at this time. It will be the last element
        // of <SimpVect>.
        ConstAdd = &R;
      }
    }
  }

  assert((NextTmpIdx <= array_lengthof(TmpResult) + 1) &&
         "out-of-bound access");

  if (ConstAdd)
    SimpVect.push_back(ConstAdd);

  Value *Result;
  if (!SimpVect.empty())
    Result = createNaryFAdd(SimpVect, InstrQuota);
  else {
    // The addition is folded to 0.0.
    Result = ConstantFP::get(Instr->getType(), 0.0);
  }

  return Result;
}

Value *FAddCombine::createNaryFAdd
  (const AddendVect &Opnds, unsigned InstrQuota) {
  assert(!Opnds.empty() && "Expect at least one addend");

  // Step 1: Check if the # of instructions needed exceeds the quota.

  unsigned InstrNeeded = calcInstrNumber(Opnds);
  if (InstrNeeded > InstrQuota)
    return nullptr;

  initCreateInstNum();

  // step 2: Emit the N-ary addition.
  // Note that at most three instructions are involved in Fadd-InstCombine: the
  // addition in question, and at most two neighboring instructions.
  // The resulting optimized addition should have at least one less instruction
  // than the original addition expression tree. This implies that the resulting
  // N-ary addition has at most two instructions, and we don't need to worry
  // about tree-height when constructing the N-ary addition.

  Value *LastVal = nullptr;
  bool LastValNeedNeg = false;

  // Iterate the addends, creating fadd/fsub using adjacent two addends.
  for (const FAddend *Opnd : Opnds) {
    bool NeedNeg;
    Value *V = createAddendVal(*Opnd, NeedNeg);
    if (!LastVal) {
      LastVal = V;
      LastValNeedNeg = NeedNeg;
      continue;
    }

    if (LastValNeedNeg == NeedNeg) {
      LastVal = createFAdd(LastVal, V);
      continue;
    }

    if (LastValNeedNeg)
      LastVal = createFSub(V, LastVal);
    else
      LastVal = createFSub(LastVal, V);

    LastValNeedNeg = false;
  }

  if (LastValNeedNeg) {
    LastVal = createFNeg(LastVal);
  }

#ifndef NDEBUG
  assert(CreateInstrNum == InstrNeeded &&
         "Inconsistent in instruction numbers");
#endif

  return LastVal;
}

Value *FAddCombine::createFSub(Value *Opnd0, Value *Opnd1) {
  Value *V = Builder.CreateFSub(Opnd0, Opnd1);
  if (Instruction *I = dyn_cast<Instruction>(V))
    createInstPostProc(I);
  return V;
}

Value *FAddCombine::createFNeg(Value *V) {
  Value *NewV = Builder.CreateFNeg(V);
  if (Instruction *I = dyn_cast<Instruction>(NewV))
    createInstPostProc(I, true); // fneg's don't receive instruction numbers.
  return NewV;
}

Value *FAddCombine::createFAdd(Value *Opnd0, Value *Opnd1) {
  Value *V = Builder.CreateFAdd(Opnd0, Opnd1);
  if (Instruction *I = dyn_cast<Instruction>(V))
    createInstPostProc(I);
  return V;
}

Value *FAddCombine::createFMul(Value *Opnd0, Value *Opnd1) {
  Value *V = Builder.CreateFMul(Opnd0, Opnd1);
  if (Instruction *I = dyn_cast<Instruction>(V))
    createInstPostProc(I);
  return V;
}

void FAddCombine::createInstPostProc(Instruction *NewInstr, bool NoNumber) {
  NewInstr->setDebugLoc(Instr->getDebugLoc());

  // Keep track of the number of instruction created.
  if (!NoNumber)
    incCreateInstNum();

  // Propagate fast-math flags
  NewInstr->setFastMathFlags(Instr->getFastMathFlags());
}

// Return the number of instruction needed to emit the N-ary addition.
// NOTE: Keep this function in sync with createAddendVal().
unsigned FAddCombine::calcInstrNumber(const AddendVect &Opnds) {
  unsigned OpndNum = Opnds.size();
  unsigned InstrNeeded = OpndNum - 1;

  // The number of addends in the form of "(-1)*x".
  unsigned NegOpndNum = 0;

  // Adjust the number of instructions needed to emit the N-ary add.
  for (const FAddend *Opnd : Opnds) {
    if (Opnd->isConstant())
      continue;

    // The constant check above is really for a few special constant
    // coefficients.
    if (isa<UndefValue>(Opnd->getSymVal()))
      continue;

    const FAddendCoef &CE = Opnd->getCoef();
    if (CE.isMinusOne() || CE.isMinusTwo())
      NegOpndNum++;

    // Let the addend be "c * x". If "c == +/-1", the value of the addend
    // is immediately available; otherwise, it needs exactly one instruction
    // to evaluate the value.
    if (!CE.isMinusOne() && !CE.isOne())
      InstrNeeded++;
  }
  return InstrNeeded;
}

// Input Addend        Value           NeedNeg(output)
// ================================================================
// Constant C          C               false
// <+/-1, V>           V               coefficient is -1
// <2/-2, V>          "fadd V, V"      coefficient is -2
// <C, V>             "fmul V, C"      false
//
// NOTE: Keep this function in sync with FAddCombine::calcInstrNumber.
Value *FAddCombine::createAddendVal(const FAddend &Opnd, bool &NeedNeg) {
  const FAddendCoef &Coeff = Opnd.getCoef();

  if (Opnd.isConstant()) {
    NeedNeg = false;
    return Coeff.getValue(Instr->getType());
  }

  Value *OpndVal = Opnd.getSymVal();

  if (Coeff.isMinusOne() || Coeff.isOne()) {
    NeedNeg = Coeff.isMinusOne();
    return OpndVal;
  }

  if (Coeff.isTwo() || Coeff.isMinusTwo()) {
    NeedNeg = Coeff.isMinusTwo();
    return createFAdd(OpndVal, OpndVal);
  }

  NeedNeg = false;
  return createFMul(OpndVal, Coeff.getValue(Instr->getType()));
}

// Checks if any operand is negative and we can convert add to sub.
// This function checks for following negative patterns
//   ADD(XOR(OR(Z, NOT(C)), C)), 1) == NEG(AND(Z, C))
//   ADD(XOR(AND(Z, C), C), 1) == NEG(OR(Z, ~C))
//   XOR(AND(Z, C), (C + 1)) == NEG(OR(Z, ~C)) if C is even
static Value *checkForNegativeOperand(BinaryOperator &I,
                                      InstCombiner::BuilderTy &Builder) {
  Value *LHS = I.getOperand(0), *RHS = I.getOperand(1);

  // This function creates 2 instructions to replace ADD, we need at least one
  // of LHS or RHS to have one use to ensure benefit in transform.
  if (!LHS->hasOneUse() && !RHS->hasOneUse())
    return nullptr;

  Value *X = nullptr, *Y = nullptr, *Z = nullptr;
  const APInt *C1 = nullptr, *C2 = nullptr;

  // if ONE is on other side, swap
  if (match(RHS, m_Add(m_Value(X), m_One())))
    std::swap(LHS, RHS);

  if (match(LHS, m_Add(m_Value(X), m_One()))) {
    // if XOR on other side, swap
    if (match(RHS, m_Xor(m_Value(Y), m_APInt(C1))))
      std::swap(X, RHS);

    if (match(X, m_Xor(m_Value(Y), m_APInt(C1)))) {
      // X = XOR(Y, C1), Y = OR(Z, C2), C2 = NOT(C1) ==> X == NOT(AND(Z, C1))
      // ADD(ADD(X, 1), RHS) == ADD(X, ADD(RHS, 1)) == SUB(RHS, AND(Z, C1))
      if (match(Y, m_Or(m_Value(Z), m_APInt(C2))) && (*C2 == ~(*C1))) {
        Value *NewAnd = Builder.CreateAnd(Z, *C1);
        return Builder.CreateSub(RHS, NewAnd, "sub");
      } else if (match(Y, m_And(m_Value(Z), m_APInt(C2))) && (*C1 == *C2)) {
        // X = XOR(Y, C1), Y = AND(Z, C2), C2 == C1 ==> X == NOT(OR(Z, ~C1))
        // ADD(ADD(X, 1), RHS) == ADD(X, ADD(RHS, 1)) == SUB(RHS, OR(Z, ~C1))
        Value *NewOr = Builder.CreateOr(Z, ~(*C1));
        return Builder.CreateSub(RHS, NewOr, "sub");
      }
    }
  }

  // Restore LHS and RHS
  LHS = I.getOperand(0);
  RHS = I.getOperand(1);

  // if XOR is on other side, swap
  if (match(RHS, m_Xor(m_Value(Y), m_APInt(C1))))
    std::swap(LHS, RHS);

  // C2 is ODD
  // LHS = XOR(Y, C1), Y = AND(Z, C2), C1 == (C2 + 1) => LHS == NEG(OR(Z, ~C2))
  // ADD(LHS, RHS) == SUB(RHS, OR(Z, ~C2))
  if (match(LHS, m_Xor(m_Value(Y), m_APInt(C1))))
    if (C1->countTrailingZeros() == 0)
      if (match(Y, m_And(m_Value(Z), m_APInt(C2))) && *C1 == (*C2 + 1)) {
        Value *NewOr = Builder.CreateOr(Z, ~(*C2));
        return Builder.CreateSub(RHS, NewOr, "sub");
      }
  return nullptr;
}

/// Wrapping flags may allow combining constants separated by an extend.
static Instruction *foldNoWrapAdd(BinaryOperator &Add,
                                  InstCombiner::BuilderTy &Builder) {
  Value *Op0 = Add.getOperand(0), *Op1 = Add.getOperand(1);
  Type *Ty = Add.getType();
  Constant *Op1C;
  if (!match(Op1, m_Constant(Op1C)))
    return nullptr;

  // Try this match first because it results in an add in the narrow type.
  // (zext (X +nuw C2)) + C1 --> zext (X + (C2 + trunc(C1)))
  Value *X;
  const APInt *C1, *C2;
  if (match(Op1, m_APInt(C1)) &&
      match(Op0, m_OneUse(m_ZExt(m_NUWAdd(m_Value(X), m_APInt(C2))))) &&
      C1->isNegative() && C1->sge(-C2->sext(C1->getBitWidth()))) {
    Constant *NewC =
        ConstantInt::get(X->getType(), *C2 + C1->trunc(C2->getBitWidth()));
    return new ZExtInst(Builder.CreateNUWAdd(X, NewC), Ty);
  }

  // More general combining of constants in the wide type.
  // (sext (X +nsw NarrowC)) + C --> (sext X) + (sext(NarrowC) + C)
  Constant *NarrowC;
  if (match(Op0, m_OneUse(m_SExt(m_NSWAdd(m_Value(X), m_Constant(NarrowC)))))) {
    Constant *WideC = ConstantExpr::getSExt(NarrowC, Ty);
    Constant *NewC = ConstantExpr::getAdd(WideC, Op1C);
    Value *WideX = Builder.CreateSExt(X, Ty);
    return BinaryOperator::CreateAdd(WideX, NewC);
  }
  // (zext (X +nuw NarrowC)) + C --> (zext X) + (zext(NarrowC) + C)
  if (match(Op0, m_OneUse(m_ZExt(m_NUWAdd(m_Value(X), m_Constant(NarrowC)))))) {
    Constant *WideC = ConstantExpr::getZExt(NarrowC, Ty);
    Constant *NewC = ConstantExpr::getAdd(WideC, Op1C);
    Value *WideX = Builder.CreateZExt(X, Ty);
    return BinaryOperator::CreateAdd(WideX, NewC);
  }

  return nullptr;
}

Instruction *InstCombiner::foldAddWithConstant(BinaryOperator &Add) {
  Value *Op0 = Add.getOperand(0), *Op1 = Add.getOperand(1);
  Constant *Op1C;
  if (!match(Op1, m_Constant(Op1C)))
    return nullptr;

  if (Instruction *NV = foldBinOpIntoSelectOrPhi(Add))
    return NV;

  Value *X;
  Constant *Op00C;

  // add (sub C1, X), C2 --> sub (add C1, C2), X
  if (match(Op0, m_Sub(m_Constant(Op00C), m_Value(X))))
    return BinaryOperator::CreateSub(ConstantExpr::getAdd(Op00C, Op1C), X);

  Value *Y;

  // add (sub X, Y), -1 --> add (not Y), X
  if (match(Op0, m_OneUse(m_Sub(m_Value(X), m_Value(Y)))) &&
      match(Op1, m_AllOnes()))
    return BinaryOperator::CreateAdd(Builder.CreateNot(Y), X);

  // zext(bool) + C -> bool ? C + 1 : C
  if (match(Op0, m_ZExt(m_Value(X))) &&
      X->getType()->getScalarSizeInBits() == 1)
    return SelectInst::Create(X, AddOne(Op1C), Op1);
  // sext(bool) + C -> bool ? C - 1 : C
  if (match(Op0, m_SExt(m_Value(X))) &&
      X->getType()->getScalarSizeInBits() == 1)
    return SelectInst::Create(X, SubOne(Op1C), Op1);

  // ~X + C --> (C-1) - X
  if (match(Op0, m_Not(m_Value(X))))
    return BinaryOperator::CreateSub(SubOne(Op1C), X);

  const APInt *C;
  if (!match(Op1, m_APInt(C)))
    return nullptr;

  // (X | C2) + C --> (X | C2) ^ C2 iff (C2 == -C)
  const APInt *C2;
  if (match(Op0, m_Or(m_Value(), m_APInt(C2))) && *C2 == -*C)
    return BinaryOperator::CreateXor(Op0, ConstantInt::get(Add.getType(), *C2));

  if (C->isSignMask()) {
    // If wrapping is not allowed, then the addition must set the sign bit:
    // X + (signmask) --> X | signmask
    if (Add.hasNoSignedWrap() || Add.hasNoUnsignedWrap())
      return BinaryOperator::CreateOr(Op0, Op1);

    // If wrapping is allowed, then the addition flips the sign bit of LHS:
    // X + (signmask) --> X ^ signmask
    return BinaryOperator::CreateXor(Op0, Op1);
  }

  // Is this add the last step in a convoluted sext?
  // add(zext(xor i16 X, -32768), -32768) --> sext X
  Type *Ty = Add.getType();
  if (match(Op0, m_ZExt(m_Xor(m_Value(X), m_APInt(C2)))) &&
      C2->isMinSignedValue() && C2->sext(Ty->getScalarSizeInBits()) == *C)
    return CastInst::Create(Instruction::SExt, X, Ty);

  if (C->isOneValue() && Op0->hasOneUse()) {
    // add (sext i1 X), 1 --> zext (not X)
    // TODO: The smallest IR representation is (select X, 0, 1), and that would
    // not require the one-use check. But we need to remove a transform in
    // visitSelect and make sure that IR value tracking for select is equal or
    // better than for these ops.
    if (match(Op0, m_SExt(m_Value(X))) &&
        X->getType()->getScalarSizeInBits() == 1)
      return new ZExtInst(Builder.CreateNot(X), Ty);

    // Shifts and add used to flip and mask off the low bit:
    // add (ashr (shl i32 X, 31), 31), 1 --> and (not X), 1
    const APInt *C3;
    if (match(Op0, m_AShr(m_Shl(m_Value(X), m_APInt(C2)), m_APInt(C3))) &&
        C2 == C3 && *C2 == Ty->getScalarSizeInBits() - 1) {
      Value *NotX = Builder.CreateNot(X);
      return BinaryOperator::CreateAnd(NotX, ConstantInt::get(Ty, 1));
    }
  }

  return nullptr;
}

// Matches multiplication expression Op * C where C is a constant. Returns the
// constant value in C and the other operand in Op. Returns true if such a
// match is found.
static bool MatchMul(Value *E, Value *&Op, APInt &C) {
  const APInt *AI;
  if (match(E, m_Mul(m_Value(Op), m_APInt(AI)))) {
    C = *AI;
    return true;
  }
  if (match(E, m_Shl(m_Value(Op), m_APInt(AI)))) {
    C = APInt(AI->getBitWidth(), 1);
    C <<= *AI;
    return true;
  }
  return false;
}

// Matches remainder expression Op % C where C is a constant. Returns the
// constant value in C and the other operand in Op. Returns the signedness of
// the remainder operation in IsSigned. Returns true if such a match is
// found.
static bool MatchRem(Value *E, Value *&Op, APInt &C, bool &IsSigned) {
  const APInt *AI;
  IsSigned = false;
  if (match(E, m_SRem(m_Value(Op), m_APInt(AI)))) {
    IsSigned = true;
    C = *AI;
    return true;
  }
  if (match(E, m_URem(m_Value(Op), m_APInt(AI)))) {
    C = *AI;
    return true;
  }
  if (match(E, m_And(m_Value(Op), m_APInt(AI))) && (*AI + 1).isPowerOf2()) {
    C = *AI + 1;
    return true;
  }
  return false;
}

// Matches division expression Op / C with the given signedness as indicated
// by IsSigned, where C is a constant. Returns the constant value in C and the
// other operand in Op. Returns true if such a match is found.
static bool MatchDiv(Value *E, Value *&Op, APInt &C, bool IsSigned) {
  const APInt *AI;
  if (IsSigned && match(E, m_SDiv(m_Value(Op), m_APInt(AI)))) {
    C = *AI;
    return true;
  }
  if (!IsSigned) {
    if (match(E, m_UDiv(m_Value(Op), m_APInt(AI)))) {
      C = *AI;
      return true;
    }
    if (match(E, m_LShr(m_Value(Op), m_APInt(AI)))) {
      C = APInt(AI->getBitWidth(), 1);
      C <<= *AI;
      return true;
    }
  }
  return false;
}

// Returns whether C0 * C1 with the given signedness overflows.
static bool MulWillOverflow(APInt &C0, APInt &C1, bool IsSigned) {
  bool overflow;
  if (IsSigned)
    (void)C0.smul_ov(C1, overflow);
  else
    (void)C0.umul_ov(C1, overflow);
  return overflow;
}

// Simplifies X % C0 + (( X / C0 ) % C1) * C0 to X % (C0 * C1), where (C0 * C1)
// does not overflow.
Value *InstCombiner::SimplifyAddWithRemainder(BinaryOperator &I) {
  Value *LHS = I.getOperand(0), *RHS = I.getOperand(1);
  Value *X, *MulOpV;
  APInt C0, MulOpC;
  bool IsSigned;
  // Match I = X % C0 + MulOpV * C0
  if (((MatchRem(LHS, X, C0, IsSigned) && MatchMul(RHS, MulOpV, MulOpC)) ||
       (MatchRem(RHS, X, C0, IsSigned) && MatchMul(LHS, MulOpV, MulOpC))) &&
      C0 == MulOpC) {
    Value *RemOpV;
    APInt C1;
    bool Rem2IsSigned;
    // Match MulOpC = RemOpV % C1
    if (MatchRem(MulOpV, RemOpV, C1, Rem2IsSigned) &&
        IsSigned == Rem2IsSigned) {
      Value *DivOpV;
      APInt DivOpC;
      // Match RemOpV = X / C0
      if (MatchDiv(RemOpV, DivOpV, DivOpC, IsSigned) && X == DivOpV &&
          C0 == DivOpC && !MulWillOverflow(C0, C1, IsSigned)) {
        Value *NewDivisor = ConstantInt::get(X->getType(), C0 * C1);
        return IsSigned ? Builder.CreateSRem(X, NewDivisor, "srem")
                        : Builder.CreateURem(X, NewDivisor, "urem");
      }
    }
  }

  return nullptr;
}

/// Fold
///   (1 << NBits) - 1
/// Into:
///   ~(-(1 << NBits))
/// Because a 'not' is better for bit-tracking analysis and other transforms
/// than an 'add'. The new shl is always nsw, and is nuw if old `and` was.
static Instruction *canonicalizeLowbitMask(BinaryOperator &I,
                                           InstCombiner::BuilderTy &Builder) {
  Value *NBits;
  if (!match(&I, m_Add(m_OneUse(m_Shl(m_One(), m_Value(NBits))), m_AllOnes())))
    return nullptr;

  Constant *MinusOne = Constant::getAllOnesValue(NBits->getType());
  Value *NotMask = Builder.CreateShl(MinusOne, NBits, "notmask");
  // Be wary of constant folding.
  if (auto *BOp = dyn_cast<BinaryOperator>(NotMask)) {
    // Always NSW. But NUW propagates from `add`.
    BOp->setHasNoSignedWrap();
    BOp->setHasNoUnsignedWrap(I.hasNoUnsignedWrap());
  }

  return BinaryOperator::CreateNot(NotMask, I.getName());
}

static Instruction *foldToUnsignedSaturatedAdd(BinaryOperator &I) {
  assert(I.getOpcode() == Instruction::Add && "Expecting add instruction");
  Type *Ty = I.getType();
  auto getUAddSat = [&]() {
    return Intrinsic::getDeclaration(I.getModule(), Intrinsic::uadd_sat, Ty);
  };

  // add (umin X, ~Y), Y --> uaddsat X, Y
  Value *X, *Y;
  if (match(&I, m_c_Add(m_c_UMin(m_Value(X), m_Not(m_Value(Y))),
                        m_Deferred(Y))))
    return CallInst::Create(getUAddSat(), { X, Y });

  // add (umin X, ~C), C --> uaddsat X, C
  const APInt *C, *NotC;
  if (match(&I, m_Add(m_UMin(m_Value(X), m_APInt(NotC)), m_APInt(C))) &&
      *C == ~*NotC)
    return CallInst::Create(getUAddSat(), { X, ConstantInt::get(Ty, *C) });

  return nullptr;
}

Instruction *
InstCombiner::canonicalizeCondSignextOfHighBitExtractToSignextHighBitExtract(
    BinaryOperator &I) {
  assert((I.getOpcode() == Instruction::Add ||
          I.getOpcode() == Instruction::Or ||
          I.getOpcode() == Instruction::Sub) &&
         "Expecting add/or/sub instruction");

  // We have a subtraction/addition between a (potentially truncated) *logical*
  // right-shift of X and a "select".
  Value *X, *Select;
  Instruction *LowBitsToSkip, *Extract;
  if (!match(&I, m_c_BinOp(m_TruncOrSelf(m_CombineAnd(
                               m_LShr(m_Value(X), m_Instruction(LowBitsToSkip)),
                               m_Instruction(Extract))),
                           m_Value(Select))))
    return nullptr;

  // `add`/`or` is commutative; but for `sub`, "select" *must* be on RHS.
  if (I.getOpcode() == Instruction::Sub && I.getOperand(1) != Select)
    return nullptr;

  Type *XTy = X->getType();
  bool HadTrunc = I.getType() != XTy;

  // If there was a truncation of extracted value, then we'll need to produce
  // one extra instruction, so we need to ensure one instruction will go away.
  if (HadTrunc && !match(&I, m_c_BinOp(m_OneUse(m_Value()), m_Value())))
    return nullptr;

  // Extraction should extract high NBits bits, with shift amount calculated as:
  //   low bits to skip = shift bitwidth - high bits to extract
  // The shift amount itself may be extended, and we need to look past zero-ext
  // when matching NBits, that will matter for matching later.
  Constant *C;
  Value *NBits;
  if (!match(
          LowBitsToSkip,
          m_ZExtOrSelf(m_Sub(m_Constant(C), m_ZExtOrSelf(m_Value(NBits))))) ||
      !match(C, m_SpecificInt_ICMP(ICmpInst::Predicate::ICMP_EQ,
                                   APInt(C->getType()->getScalarSizeInBits(),
                                         X->getType()->getScalarSizeInBits()))))
    return nullptr;

  // Sign-extending value can be zero-extended if we `sub`tract it,
  // or sign-extended otherwise.
  auto SkipExtInMagic = [&I](Value *&V) {
    if (I.getOpcode() == Instruction::Sub)
      match(V, m_ZExtOrSelf(m_Value(V)));
    else
      match(V, m_SExtOrSelf(m_Value(V)));
  };

  // Now, finally validate the sign-extending magic.
  // `select` itself may be appropriately extended, look past that.
  SkipExtInMagic(Select);

  ICmpInst::Predicate Pred;
  const APInt *Thr;
  Value *SignExtendingValue, *Zero;
  bool ShouldSignext;
  // It must be a select between two values we will later establish to be a
  // sign-extending value and a zero constant. The condition guarding the
  // sign-extension must be based on a sign bit of the same X we had in `lshr`.
  if (!match(Select, m_Select(m_ICmp(Pred, m_Specific(X), m_APInt(Thr)),
                              m_Value(SignExtendingValue), m_Value(Zero))) ||
      !isSignBitCheck(Pred, *Thr, ShouldSignext))
    return nullptr;

  // icmp-select pair is commutative.
  if (!ShouldSignext)
    std::swap(SignExtendingValue, Zero);

  // If we should not perform sign-extension then we must add/or/subtract zero.
  if (!match(Zero, m_Zero()))
    return nullptr;
  // Otherwise, it should be some constant, left-shifted by the same NBits we
  // had in `lshr`. Said left-shift can also be appropriately extended.
  // Again, we must look past zero-ext when looking for NBits.
  SkipExtInMagic(SignExtendingValue);
  Constant *SignExtendingValueBaseConstant;
  if (!match(SignExtendingValue,
             m_Shl(m_Constant(SignExtendingValueBaseConstant),
                   m_ZExtOrSelf(m_Specific(NBits)))))
    return nullptr;
  // If we `sub`, then the constant should be one, else it should be all-ones.
  if (I.getOpcode() == Instruction::Sub
          ? !match(SignExtendingValueBaseConstant, m_One())
          : !match(SignExtendingValueBaseConstant, m_AllOnes()))
    return nullptr;

  auto *NewAShr = BinaryOperator::CreateAShr(X, LowBitsToSkip,
                                             Extract->getName() + ".sext");
  NewAShr->copyIRFlags(Extract); // Preserve `exact`-ness.
  if (!HadTrunc)
    return NewAShr;

  Builder.Insert(NewAShr);
  return TruncInst::CreateTruncOrBitCast(NewAShr, I.getType());
}

Instruction *InstCombiner::visitAdd(BinaryOperator &I) {
  if (Value *V = SimplifyAddInst(I.getOperand(0), I.getOperand(1),
                                 I.hasNoSignedWrap(), I.hasNoUnsignedWrap(),
                                 SQ.getWithInstruction(&I)))
    return replaceInstUsesWith(I, V);

  if (SimplifyAssociativeOrCommutative(I))
    return &I;

  if (Instruction *X = foldVectorBinop(I))
    return X;

  // (A*B)+(A*C) -> A*(B+C) etc
  if (Value *V = SimplifyUsingDistributiveLaws(I))
    return replaceInstUsesWith(I, V);

  if (Instruction *X = foldAddWithConstant(I))
    return X;

  if (Instruction *X = foldNoWrapAdd(I, Builder))
    return X;

  // FIXME: This should be moved into the above helper function to allow these
  // transforms for general constant or constant splat vectors.
  Value *LHS = I.getOperand(0), *RHS = I.getOperand(1);
  Type *Ty = I.getType();
  if (ConstantInt *CI = dyn_cast<ConstantInt>(RHS)) {
    Value *XorLHS = nullptr; ConstantInt *XorRHS = nullptr;
    if (match(LHS, m_Xor(m_Value(XorLHS), m_ConstantInt(XorRHS)))) {
      unsigned TySizeBits = Ty->getScalarSizeInBits();
      const APInt &RHSVal = CI->getValue();
      unsigned ExtendAmt = 0;
      // If we have ADD(XOR(AND(X, 0xFF), 0x80), 0xF..F80), it's a sext.
      // If we have ADD(XOR(AND(X, 0xFF), 0xF..F80), 0x80), it's a sext.
      if (XorRHS->getValue() == -RHSVal) {
        if (RHSVal.isPowerOf2())
          ExtendAmt = TySizeBits - RHSVal.logBase2() - 1;
        else if (XorRHS->getValue().isPowerOf2())
          ExtendAmt = TySizeBits - XorRHS->getValue().logBase2() - 1;
      }

      if (ExtendAmt) {
        APInt Mask = APInt::getHighBitsSet(TySizeBits, ExtendAmt);
        if (!MaskedValueIsZero(XorLHS, Mask, 0, &I))
          ExtendAmt = 0;
      }

      if (ExtendAmt) {
        Constant *ShAmt = ConstantInt::get(Ty, ExtendAmt);
        Value *NewShl = Builder.CreateShl(XorLHS, ShAmt, "sext");
        return BinaryOperator::CreateAShr(NewShl, ShAmt);
      }

      // If this is a xor that was canonicalized from a sub, turn it back into
      // a sub and fuse this add with it.
      if (LHS->hasOneUse() && (XorRHS->getValue()+1).isPowerOf2()) {
        KnownBits LHSKnown = computeKnownBits(XorLHS, 0, &I);
        if ((XorRHS->getValue() | LHSKnown.Zero).isAllOnesValue())
          return BinaryOperator::CreateSub(ConstantExpr::getAdd(XorRHS, CI),
                                           XorLHS);
      }
      // (X + signmask) + C could have gotten canonicalized to (X^signmask) + C,
      // transform them into (X + (signmask ^ C))
      if (XorRHS->getValue().isSignMask())
        return BinaryOperator::CreateAdd(XorLHS,
                                         ConstantExpr::getXor(XorRHS, CI));
    }
  }

  if (Ty->isIntOrIntVectorTy(1))
    return BinaryOperator::CreateXor(LHS, RHS);

  // X + X --> X << 1
  if (LHS == RHS) {
    auto *Shl = BinaryOperator::CreateShl(LHS, ConstantInt::get(Ty, 1));
    Shl->setHasNoSignedWrap(I.hasNoSignedWrap());
    Shl->setHasNoUnsignedWrap(I.hasNoUnsignedWrap());
    return Shl;
  }

  Value *A, *B;
  if (match(LHS, m_Neg(m_Value(A)))) {
    // -A + -B --> -(A + B)
    if (match(RHS, m_Neg(m_Value(B))))
      return BinaryOperator::CreateNeg(Builder.CreateAdd(A, B));

    // -A + B --> B - A
    return BinaryOperator::CreateSub(RHS, A);
  }

  // A + -B  -->  A - B
  if (match(RHS, m_Neg(m_Value(B))))
    return BinaryOperator::CreateSub(LHS, B);

  if (Value *V = checkForNegativeOperand(I, Builder))
    return replaceInstUsesWith(I, V);

  // (A + 1) + ~B --> A - B
  // ~B + (A + 1) --> A - B
  // (~B + A) + 1 --> A - B
  // (A + ~B) + 1 --> A - B
  if (match(&I, m_c_BinOp(m_Add(m_Value(A), m_One()), m_Not(m_Value(B)))) ||
      match(&I, m_BinOp(m_c_Add(m_Not(m_Value(B)), m_Value(A)), m_One())))
    return BinaryOperator::CreateSub(A, B);

  // X % C0 + (( X / C0 ) % C1) * C0 => X % (C0 * C1)
  if (Value *V = SimplifyAddWithRemainder(I)) return replaceInstUsesWith(I, V);

  // A+B --> A|B iff A and B have no bits set in common.
  if (haveNoCommonBitsSet(LHS, RHS, DL, &AC, &I, &DT))
    return BinaryOperator::CreateOr(LHS, RHS);

  // FIXME: We already did a check for ConstantInt RHS above this.
  // FIXME: Is this pattern covered by another fold? No regression tests fail on
  // removal.
  if (ConstantInt *CRHS = dyn_cast<ConstantInt>(RHS)) {
    // (X & FF00) + xx00  -> (X+xx00) & FF00
    Value *X;
    ConstantInt *C2;
    if (LHS->hasOneUse() &&
        match(LHS, m_And(m_Value(X), m_ConstantInt(C2))) &&
        CRHS->getValue() == (CRHS->getValue() & C2->getValue())) {
      // See if all bits from the first bit set in the Add RHS up are included
      // in the mask.  First, get the rightmost bit.
      const APInt &AddRHSV = CRHS->getValue();

      // Form a mask of all bits from the lowest bit added through the top.
      APInt AddRHSHighBits(~((AddRHSV & -AddRHSV)-1));

      // See if the and mask includes all of these bits.
      APInt AddRHSHighBitsAnd(AddRHSHighBits & C2->getValue());

      if (AddRHSHighBits == AddRHSHighBitsAnd) {
        // Okay, the xform is safe.  Insert the new add pronto.
        Value *NewAdd = Builder.CreateAdd(X, CRHS, LHS->getName());
        return BinaryOperator::CreateAnd(NewAdd, C2);
      }
    }
  }

  // add (select X 0 (sub n A)) A  -->  select X A n
  {
    SelectInst *SI = dyn_cast<SelectInst>(LHS);
    Value *A = RHS;
    if (!SI) {
      SI = dyn_cast<SelectInst>(RHS);
      A = LHS;
    }
    if (SI && SI->hasOneUse()) {
      Value *TV = SI->getTrueValue();
      Value *FV = SI->getFalseValue();
      Value *N;

      // Can we fold the add into the argument of the select?
      // We check both true and false select arguments for a matching subtract.
      if (match(FV, m_Zero()) && match(TV, m_Sub(m_Value(N), m_Specific(A))))
        // Fold the add into the true select value.
        return SelectInst::Create(SI->getCondition(), N, A);

      if (match(TV, m_Zero()) && match(FV, m_Sub(m_Value(N), m_Specific(A))))
        // Fold the add into the false select value.
        return SelectInst::Create(SI->getCondition(), A, N);
    }
  }

  if (Instruction *Ext = narrowMathIfNoOverflow(I))
    return Ext;

  // (add (xor A, B) (and A, B)) --> (or A, B)
  // (add (and A, B) (xor A, B)) --> (or A, B)
  if (match(&I, m_c_BinOp(m_Xor(m_Value(A), m_Value(B)),
                          m_c_And(m_Deferred(A), m_Deferred(B)))))
    return BinaryOperator::CreateOr(A, B);

  // (add (or A, B) (and A, B)) --> (add A, B)
  // (add (and A, B) (or A, B)) --> (add A, B)
  if (match(&I, m_c_BinOp(m_Or(m_Value(A), m_Value(B)),
                          m_c_And(m_Deferred(A), m_Deferred(B))))) {
    // Replacing operands in-place to preserve nuw/nsw flags.
    replaceOperand(I, 0, A);
    replaceOperand(I, 1, B);
    return &I;
  }

  // TODO(jingyue): Consider willNotOverflowSignedAdd and
  // willNotOverflowUnsignedAdd to reduce the number of invocations of
  // computeKnownBits.
  bool Changed = false;
  if (!I.hasNoSignedWrap() && willNotOverflowSignedAdd(LHS, RHS, I)) {
    Changed = true;
    I.setHasNoSignedWrap(true);
  }
  if (!I.hasNoUnsignedWrap() && willNotOverflowUnsignedAdd(LHS, RHS, I)) {
    Changed = true;
    I.setHasNoUnsignedWrap(true);
  }

  if (Instruction *V = canonicalizeLowbitMask(I, Builder))
    return V;

  if (Instruction *V =
          canonicalizeCondSignextOfHighBitExtractToSignextHighBitExtract(I))
    return V;

  if (Instruction *SatAdd = foldToUnsignedSaturatedAdd(I))
    return SatAdd;

  return Changed ? &I : nullptr;
}

/// Eliminate an op from a linear interpolation (lerp) pattern.
static Instruction *factorizeLerp(BinaryOperator &I,
                                  InstCombiner::BuilderTy &Builder) {
  Value *X, *Y, *Z;
  if (!match(&I, m_c_FAdd(m_OneUse(m_c_FMul(m_Value(Y),
                                            m_OneUse(m_FSub(m_FPOne(),
                                                            m_Value(Z))))),
                          m_OneUse(m_c_FMul(m_Value(X), m_Deferred(Z))))))
    return nullptr;

  // (Y * (1.0 - Z)) + (X * Z) --> Y + Z * (X - Y) [8 commuted variants]
  Value *XY = Builder.CreateFSubFMF(X, Y, &I);
  Value *MulZ = Builder.CreateFMulFMF(Z, XY, &I);
  return BinaryOperator::CreateFAddFMF(Y, MulZ, &I);
}

/// Factor a common operand out of fadd/fsub of fmul/fdiv.
static Instruction *factorizeFAddFSub(BinaryOperator &I,
                                      InstCombiner::BuilderTy &Builder) {
  assert((I.getOpcode() == Instruction::FAdd ||
          I.getOpcode() == Instruction::FSub) && "Expecting fadd/fsub");
  assert(I.hasAllowReassoc() && I.hasNoSignedZeros() &&
         "FP factorization requires FMF");

  if (Instruction *Lerp = factorizeLerp(I, Builder))
    return Lerp;

  Value *Op0 = I.getOperand(0), *Op1 = I.getOperand(1);
  Value *X, *Y, *Z;
  bool IsFMul;
  if ((match(Op0, m_OneUse(m_FMul(m_Value(X), m_Value(Z)))) &&
       match(Op1, m_OneUse(m_c_FMul(m_Value(Y), m_Specific(Z))))) ||
      (match(Op0, m_OneUse(m_FMul(m_Value(Z), m_Value(X)))) &&
       match(Op1, m_OneUse(m_c_FMul(m_Value(Y), m_Specific(Z))))))
    IsFMul = true;
  else if (match(Op0, m_OneUse(m_FDiv(m_Value(X), m_Value(Z)))) &&
           match(Op1, m_OneUse(m_FDiv(m_Value(Y), m_Specific(Z)))))
    IsFMul = false;
  else
    return nullptr;

  // (X * Z) + (Y * Z) --> (X + Y) * Z
  // (X * Z) - (Y * Z) --> (X - Y) * Z
  // (X / Z) + (Y / Z) --> (X + Y) / Z
  // (X / Z) - (Y / Z) --> (X - Y) / Z
  bool IsFAdd = I.getOpcode() == Instruction::FAdd;
  Value *XY = IsFAdd ? Builder.CreateFAddFMF(X, Y, &I)
                     : Builder.CreateFSubFMF(X, Y, &I);

  // Bail out if we just created a denormal constant.
  // TODO: This is copied from a previous implementation. Is it necessary?
  const APFloat *C;
  if (match(XY, m_APFloat(C)) && !C->isNormal())
    return nullptr;

  return IsFMul ? BinaryOperator::CreateFMulFMF(XY, Z, &I)
                : BinaryOperator::CreateFDivFMF(XY, Z, &I);
}

Instruction *InstCombiner::visitFAdd(BinaryOperator &I) {
  if (Value *V = SimplifyFAddInst(I.getOperand(0), I.getOperand(1),
                                  I.getFastMathFlags(),
                                  SQ.getWithInstruction(&I)))
    return replaceInstUsesWith(I, V);

  if (SimplifyAssociativeOrCommutative(I))
    return &I;

  if (Instruction *X = foldVectorBinop(I))
    return X;

  if (Instruction *FoldedFAdd = foldBinOpIntoSelectOrPhi(I))
    return FoldedFAdd;

  // (-X) + Y --> Y - X
  Value *X, *Y;
  if (match(&I, m_c_FAdd(m_FNeg(m_Value(X)), m_Value(Y))))
    return BinaryOperator::CreateFSubFMF(Y, X, &I);

  // Similar to above, but look through fmul/fdiv for the negated term.
  // (-X * Y) + Z --> Z - (X * Y) [4 commuted variants]
  Value *Z;
  if (match(&I, m_c_FAdd(m_OneUse(m_c_FMul(m_FNeg(m_Value(X)), m_Value(Y))),
                         m_Value(Z)))) {
    Value *XY = Builder.CreateFMulFMF(X, Y, &I);
    return BinaryOperator::CreateFSubFMF(Z, XY, &I);
  }
  // (-X / Y) + Z --> Z - (X / Y) [2 commuted variants]
  // (X / -Y) + Z --> Z - (X / Y) [2 commuted variants]
  if (match(&I, m_c_FAdd(m_OneUse(m_FDiv(m_FNeg(m_Value(X)), m_Value(Y))),
                         m_Value(Z))) ||
      match(&I, m_c_FAdd(m_OneUse(m_FDiv(m_Value(X), m_FNeg(m_Value(Y)))),
                         m_Value(Z)))) {
    Value *XY = Builder.CreateFDivFMF(X, Y, &I);
    return BinaryOperator::CreateFSubFMF(Z, XY, &I);
  }

  // Check for (fadd double (sitofp x), y), see if we can merge this into an
  // integer add followed by a promotion.
  Value *LHS = I.getOperand(0), *RHS = I.getOperand(1);
  if (SIToFPInst *LHSConv = dyn_cast<SIToFPInst>(LHS)) {
    Value *LHSIntVal = LHSConv->getOperand(0);
    Type *FPType = LHSConv->getType();

    // TODO: This check is overly conservative. In many cases known bits
    // analysis can tell us that the result of the addition has less significant
    // bits than the integer type can hold.
    auto IsValidPromotion = [](Type *FTy, Type *ITy) {
      Type *FScalarTy = FTy->getScalarType();
      Type *IScalarTy = ITy->getScalarType();

      // Do we have enough bits in the significand to represent the result of
      // the integer addition?
      unsigned MaxRepresentableBits =
          APFloat::semanticsPrecision(FScalarTy->getFltSemantics());
      return IScalarTy->getIntegerBitWidth() <= MaxRepresentableBits;
    };

    // (fadd double (sitofp x), fpcst) --> (sitofp (add int x, intcst))
    // ... if the constant fits in the integer value.  This is useful for things
    // like (double)(x & 1234) + 4.0 -> (double)((X & 1234)+4) which no longer
    // requires a constant pool load, and generally allows the add to be better
    // instcombined.
    if (ConstantFP *CFP = dyn_cast<ConstantFP>(RHS))
      if (IsValidPromotion(FPType, LHSIntVal->getType())) {
        Constant *CI =
          ConstantExpr::getFPToSI(CFP, LHSIntVal->getType());
        if (LHSConv->hasOneUse() &&
            ConstantExpr::getSIToFP(CI, I.getType()) == CFP &&
            willNotOverflowSignedAdd(LHSIntVal, CI, I)) {
          // Insert the new integer add.
          Value *NewAdd = Builder.CreateNSWAdd(LHSIntVal, CI, "addconv");
          return new SIToFPInst(NewAdd, I.getType());
        }
      }

    // (fadd double (sitofp x), (sitofp y)) --> (sitofp (add int x, y))
    if (SIToFPInst *RHSConv = dyn_cast<SIToFPInst>(RHS)) {
      Value *RHSIntVal = RHSConv->getOperand(0);
      // It's enough to check LHS types only because we require int types to
      // be the same for this transform.
      if (IsValidPromotion(FPType, LHSIntVal->getType())) {
        // Only do this if x/y have the same type, if at least one of them has a
        // single use (so we don't increase the number of int->fp conversions),
        // and if the integer add will not overflow.
        if (LHSIntVal->getType() == RHSIntVal->getType() &&
            (LHSConv->hasOneUse() || RHSConv->hasOneUse()) &&
            willNotOverflowSignedAdd(LHSIntVal, RHSIntVal, I)) {
          // Insert the new integer add.
          Value *NewAdd = Builder.CreateNSWAdd(LHSIntVal, RHSIntVal, "addconv");
          return new SIToFPInst(NewAdd, I.getType());
        }
      }
    }
  }

  // Handle specials cases for FAdd with selects feeding the operation
  if (Value *V = SimplifySelectsFeedingBinaryOp(I, LHS, RHS))
    return replaceInstUsesWith(I, V);

  if (I.hasAllowReassoc() && I.hasNoSignedZeros()) {
    if (Instruction *F = factorizeFAddFSub(I, Builder))
      return F;
    if (Value *V = FAddCombine(Builder).simplify(&I))
      return replaceInstUsesWith(I, V);
  }

  return nullptr;
}

/// Optimize pointer differences into the same array into a size.  Consider:
///  &A[10] - &A[0]: we should compile this to "10".  LHS/RHS are the pointer
/// operands to the ptrtoint instructions for the LHS/RHS of the subtract.
Value *InstCombiner::OptimizePointerDifference(Value *LHS, Value *RHS,
                                               Type *Ty, bool IsNUW) {
  // If LHS is a gep based on RHS or RHS is a gep based on LHS, we can optimize
  // this.
  bool Swapped = false;
  GEPOperator *GEP1 = nullptr, *GEP2 = nullptr;

  // For now we require one side to be the base pointer "A" or a constant
  // GEP derived from it.
  if (GEPOperator *LHSGEP = dyn_cast<GEPOperator>(LHS)) {
    // (gep X, ...) - X
    if (LHSGEP->getOperand(0) == RHS) {
      GEP1 = LHSGEP;
      Swapped = false;
    } else if (GEPOperator *RHSGEP = dyn_cast<GEPOperator>(RHS)) {
      // (gep X, ...) - (gep X, ...)
      if (LHSGEP->getOperand(0)->stripPointerCasts() ==
            RHSGEP->getOperand(0)->stripPointerCasts()) {
        GEP2 = RHSGEP;
        GEP1 = LHSGEP;
        Swapped = false;
      }
    }
  }

  if (GEPOperator *RHSGEP = dyn_cast<GEPOperator>(RHS)) {
    // X - (gep X, ...)
    if (RHSGEP->getOperand(0) == LHS) {
      GEP1 = RHSGEP;
      Swapped = true;
    } else if (GEPOperator *LHSGEP = dyn_cast<GEPOperator>(LHS)) {
      // (gep X, ...) - (gep X, ...)
      if (RHSGEP->getOperand(0)->stripPointerCasts() ==
            LHSGEP->getOperand(0)->stripPointerCasts()) {
        GEP2 = LHSGEP;
        GEP1 = RHSGEP;
        Swapped = true;
      }
    }
  }

  if (!GEP1)
    // No GEP found.
    return nullptr;

  if (GEP2) {
    // (gep X, ...) - (gep X, ...)
    //
    // Avoid duplicating the arithmetic if there are more than one non-constant
    // indices between the two GEPs and either GEP has a non-constant index and
    // multiple users. If zero non-constant index, the result is a constant and
    // there is no duplication. If one non-constant index, the result is an add
    // or sub with a constant, which is no larger than the original code, and
    // there's no duplicated arithmetic, even if either GEP has multiple
    // users. If more than one non-constant indices combined, as long as the GEP
    // with at least one non-constant index doesn't have multiple users, there
    // is no duplication.
    unsigned NumNonConstantIndices1 = GEP1->countNonConstantIndices();
    unsigned NumNonConstantIndices2 = GEP2->countNonConstantIndices();
    if (NumNonConstantIndices1 + NumNonConstantIndices2 > 1 &&
        ((NumNonConstantIndices1 > 0 && !GEP1->hasOneUse()) ||
         (NumNonConstantIndices2 > 0 && !GEP2->hasOneUse()))) {
      return nullptr;
    }
  }

  // Emit the offset of the GEP and an intptr_t.
  Value *Result = EmitGEPOffset(GEP1);

  // If this is a single inbounds GEP and the original sub was nuw,
  // then the final multiplication is also nuw. We match an extra add zero
  // here, because that's what EmitGEPOffset() generates.
  Instruction *I;
  if (IsNUW && !GEP2 && !Swapped && GEP1->isInBounds() &&
      match(Result, m_Add(m_Instruction(I), m_Zero())) &&
      I->getOpcode() == Instruction::Mul)
    I->setHasNoUnsignedWrap();

  // If we had a constant expression GEP on the other side offsetting the
  // pointer, subtract it from the offset we have.
  if (GEP2) {
    Value *Offset = EmitGEPOffset(GEP2);
    Result = Builder.CreateSub(Result, Offset);
  }

  // If we have p - gep(p, ...)  then we have to negate the result.
  if (Swapped)
    Result = Builder.CreateNeg(Result, "diff.neg");

  return Builder.CreateIntCast(Result, Ty, true);
}

Instruction *InstCombiner::visitSub(BinaryOperator &I) {
  if (Value *V = SimplifySubInst(I.getOperand(0), I.getOperand(1),
                                 I.hasNoSignedWrap(), I.hasNoUnsignedWrap(),
                                 SQ.getWithInstruction(&I)))
    return replaceInstUsesWith(I, V);

  if (Instruction *X = foldVectorBinop(I))
    return X;

  // (A*B)-(A*C) -> A*(B-C) etc
  if (Value *V = SimplifyUsingDistributiveLaws(I))
    return replaceInstUsesWith(I, V);

  // If this is a 'B = x-(-A)', change to B = x+A.
  Value *Op0 = I.getOperand(0), *Op1 = I.getOperand(1);
  if (Value *V = dyn_castNegVal(Op1)) {
    BinaryOperator *Res = BinaryOperator::CreateAdd(Op0, V);

    if (const auto *BO = dyn_cast<BinaryOperator>(Op1)) {
      assert(BO->getOpcode() == Instruction::Sub &&
             "Expected a subtraction operator!");
      if (BO->hasNoSignedWrap() && I.hasNoSignedWrap())
        Res->setHasNoSignedWrap(true);
    } else {
      if (cast<Constant>(Op1)->isNotMinSignedValue() && I.hasNoSignedWrap())
        Res->setHasNoSignedWrap(true);
    }

    return Res;
  }

  if (I.getType()->isIntOrIntVectorTy(1))
    return BinaryOperator::CreateXor(Op0, Op1);

  // Replace (-1 - A) with (~A).
  if (match(Op0, m_AllOnes()))
    return BinaryOperator::CreateNot(Op1);

  // (~X) - (~Y) --> Y - X
  Value *X, *Y;
  if (match(Op0, m_Not(m_Value(X))) && match(Op1, m_Not(m_Value(Y))))
    return BinaryOperator::CreateSub(Y, X);

  // (X + -1) - Y --> ~Y + X
  if (match(Op0, m_OneUse(m_Add(m_Value(X), m_AllOnes()))))
    return BinaryOperator::CreateAdd(Builder.CreateNot(Op1), X);

  // Y - (X + 1) --> ~X + Y
  if (match(Op1, m_OneUse(m_Add(m_Value(X), m_One()))))
    return BinaryOperator::CreateAdd(Builder.CreateNot(X), Op0);

  // Y - ~X --> (X + 1) + Y
  if (match(Op1, m_OneUse(m_Not(m_Value(X))))) {
    return BinaryOperator::CreateAdd(
        Builder.CreateAdd(Op0, ConstantInt::get(I.getType(), 1)), X);
  }

  if (Constant *C = dyn_cast<Constant>(Op0)) {
    // -f(x) -> f(-x) if possible.
    if (match(C, m_Zero()))
      if (Value *Neg = freelyNegateValue(Op1))
        return replaceInstUsesWith(I, Neg);

    Value *X;
    if (match(Op1, m_ZExt(m_Value(X))) && X->getType()->isIntOrIntVectorTy(1))
      // C - (zext bool) --> bool ? C - 1 : C
      return SelectInst::Create(X, SubOne(C), C);
    if (match(Op1, m_SExt(m_Value(X))) && X->getType()->isIntOrIntVectorTy(1))
      // C - (sext bool) --> bool ? C + 1 : C
      return SelectInst::Create(X, AddOne(C), C);

    // C - ~X == X + (1+C)
    if (match(Op1, m_Not(m_Value(X))))
      return BinaryOperator::CreateAdd(X, AddOne(C));

    // Try to fold constant sub into select arguments.
    if (SelectInst *SI = dyn_cast<SelectInst>(Op1))
      if (Instruction *R = FoldOpIntoSelect(I, SI))
        return R;

    // Try to fold constant sub into PHI values.
    if (PHINode *PN = dyn_cast<PHINode>(Op1))
      if (Instruction *R = foldOpIntoPhi(I, PN))
        return R;

    Constant *C2;

    // C-(C2-X) --> X+(C-C2)
    if (match(Op1, m_Sub(m_Constant(C2), m_Value(X))))
      return BinaryOperator::CreateAdd(X, ConstantExpr::getSub(C, C2));

    // C-(X+C2) --> (C-C2)-X
    if (match(Op1, m_Add(m_Value(X), m_Constant(C2))))
      return BinaryOperator::CreateSub(ConstantExpr::getSub(C, C2), X);
  }

  const APInt *Op0C;
  if (match(Op0, m_APInt(Op0C))) {
    if (Op0C->isNullValue() && Op1->hasOneUse()) {
      Value *LHS, *RHS;
      SelectPatternFlavor SPF = matchSelectPattern(Op1, LHS, RHS).Flavor;
      if (SPF == SPF_ABS || SPF == SPF_NABS) {
        // This is a negate of an ABS/NABS pattern. Just swap the operands
        // of the select.
        cast<SelectInst>(Op1)->swapValues();
        // Don't swap prof metadata, we didn't change the branch behavior.
        return replaceInstUsesWith(I, Op1);
      }
    }

    // Turn this into a xor if LHS is 2^n-1 and the remaining bits are known
    // zero.
    if (Op0C->isMask()) {
      KnownBits RHSKnown = computeKnownBits(Op1, 0, &I);
      if ((*Op0C | RHSKnown.Zero).isAllOnesValue())
        return BinaryOperator::CreateXor(Op1, Op0);
    }
  }

  {
    Value *Y;
    // X-(X+Y) == -Y    X-(Y+X) == -Y
    if (match(Op1, m_c_Add(m_Specific(Op0), m_Value(Y))))
      return BinaryOperator::CreateNeg(Y);

    // (X-Y)-X == -Y
    if (match(Op0, m_Sub(m_Specific(Op1), m_Value(Y))))
      return BinaryOperator::CreateNeg(Y);
  }

  // (sub (or A, B) (and A, B)) --> (xor A, B)
  {
    Value *A, *B;
    if (match(Op1, m_And(m_Value(A), m_Value(B))) &&
        match(Op0, m_c_Or(m_Specific(A), m_Specific(B))))
      return BinaryOperator::CreateXor(A, B);
  }

  // (sub (and A, B) (or A, B)) --> neg (xor A, B)
  {
    Value *A, *B;
    if (match(Op0, m_And(m_Value(A), m_Value(B))) &&
        match(Op1, m_c_Or(m_Specific(A), m_Specific(B))) &&
        (Op0->hasOneUse() || Op1->hasOneUse()))
      return BinaryOperator::CreateNeg(Builder.CreateXor(A, B));
  }

  // (sub (or A, B), (xor A, B)) --> (and A, B)
  {
    Value *A, *B;
    if (match(Op1, m_Xor(m_Value(A), m_Value(B))) &&
        match(Op0, m_c_Or(m_Specific(A), m_Specific(B))))
      return BinaryOperator::CreateAnd(A, B);
  }

  // (sub (xor A, B) (or A, B)) --> neg (and A, B)
  {
    Value *A, *B;
    if (match(Op0, m_Xor(m_Value(A), m_Value(B))) &&
        match(Op1, m_c_Or(m_Specific(A), m_Specific(B))) &&
        (Op0->hasOneUse() || Op1->hasOneUse()))
      return BinaryOperator::CreateNeg(Builder.CreateAnd(A, B));
  }

  {
    Value *Y;
    // ((X | Y) - X) --> (~X & Y)
    if (match(Op0, m_OneUse(m_c_Or(m_Value(Y), m_Specific(Op1)))))
      return BinaryOperator::CreateAnd(
          Y, Builder.CreateNot(Op1, Op1->getName() + ".not"));
  }

  {
    // (sub (and Op1, (neg X)), Op1) --> neg (and Op1, (add X, -1))
    Value *X;
    if (match(Op0, m_OneUse(m_c_And(m_Specific(Op1),
                                    m_OneUse(m_Neg(m_Value(X))))))) {
      return BinaryOperator::CreateNeg(Builder.CreateAnd(
          Op1, Builder.CreateAdd(X, Constant::getAllOnesValue(I.getType()))));
    }
  }

  {
    // (sub (and Op1, C), Op1) --> neg (and Op1, ~C)
    Constant *C;
    if (match(Op0, m_OneUse(m_And(m_Specific(Op1), m_Constant(C))))) {
      return BinaryOperator::CreateNeg(
          Builder.CreateAnd(Op1, Builder.CreateNot(C)));
    }
  }

  {
    // If we have a subtraction between some value and a select between
    // said value and something else, sink subtraction into select hands, i.e.:
    //   sub (select %Cond, %TrueVal, %FalseVal), %Op1
    //     ->
    //   select %Cond, (sub %TrueVal, %Op1), (sub %FalseVal, %Op1)
    //  or
    //   sub %Op0, (select %Cond, %TrueVal, %FalseVal)
    //     ->
    //   select %Cond, (sub %Op0, %TrueVal), (sub %Op0, %FalseVal)
    // This will result in select between new subtraction and 0.
    auto SinkSubIntoSelect =
        [Ty = I.getType()](Value *Select, Value *OtherHandOfSub,
                           auto SubBuilder) -> Instruction * {
      Value *Cond, *TrueVal, *FalseVal;
      if (!match(Select, m_OneUse(m_Select(m_Value(Cond), m_Value(TrueVal),
                                           m_Value(FalseVal)))))
        return nullptr;
      if (OtherHandOfSub != TrueVal && OtherHandOfSub != FalseVal)
        return nullptr;
      // While it is really tempting to just create two subtractions and let
      // InstCombine fold one of those to 0, it isn't possible to do so
      // because of worklist visitation order. So ugly it is.
      bool OtherHandOfSubIsTrueVal = OtherHandOfSub == TrueVal;
      Value *NewSub = SubBuilder(OtherHandOfSubIsTrueVal ? FalseVal : TrueVal);
      Constant *Zero = Constant::getNullValue(Ty);
      SelectInst *NewSel =
          SelectInst::Create(Cond, OtherHandOfSubIsTrueVal ? Zero : NewSub,
                             OtherHandOfSubIsTrueVal ? NewSub : Zero);
      // Preserve prof metadata if any.
      NewSel->copyMetadata(cast<Instruction>(*Select));
      return NewSel;
    };
    if (Instruction *NewSel = SinkSubIntoSelect(
            /*Select=*/Op0, /*OtherHandOfSub=*/Op1,
            [Builder = &Builder, Op1](Value *OtherHandOfSelect) {
              return Builder->CreateSub(OtherHandOfSelect,
                                        /*OtherHandOfSub=*/Op1);
            }))
      return NewSel;
    if (Instruction *NewSel = SinkSubIntoSelect(
            /*Select=*/Op1, /*OtherHandOfSub=*/Op0,
            [Builder = &Builder, Op0](Value *OtherHandOfSelect) {
              return Builder->CreateSub(/*OtherHandOfSub=*/Op0,
                                        OtherHandOfSelect);
            }))
      return NewSel;
  }

  // (X - (X & Y))   -->   (X & ~Y)
  if (match(Op1, m_c_And(m_Specific(Op0), m_Value(Y))) &&
      (Op1->hasOneUse() || isa<Constant>(Y)))
    return BinaryOperator::CreateAnd(
        Op0, Builder.CreateNot(Y, Y->getName() + ".not"));

  if (Op1->hasOneUse()) {
    Value *Y = nullptr, *Z = nullptr;
    Constant *C = nullptr;

    // (X - (Y - Z))  -->  (X + (Z - Y)).
    if (match(Op1, m_Sub(m_Value(Y), m_Value(Z))))
      return BinaryOperator::CreateAdd(Op0,
                                      Builder.CreateSub(Z, Y, Op1->getName()));

    // Subtracting -1/0 is the same as adding 1/0:
    // sub [nsw] Op0, sext(bool Y) -> add [nsw] Op0, zext(bool Y)
    // 'nuw' is dropped in favor of the canonical form.
    if (match(Op1, m_SExt(m_Value(Y))) &&
        Y->getType()->getScalarSizeInBits() == 1) {
      Value *Zext = Builder.CreateZExt(Y, I.getType());
      BinaryOperator *Add = BinaryOperator::CreateAdd(Op0, Zext);
      Add->setHasNoSignedWrap(I.hasNoSignedWrap());
      return Add;
    }
    // sub [nsw] X, zext(bool Y) -> add [nsw] X, sext(bool Y)
    // 'nuw' is dropped in favor of the canonical form.
    if (match(Op1, m_ZExt(m_Value(Y))) && Y->getType()->isIntOrIntVectorTy(1)) {
      Value *Sext = Builder.CreateSExt(Y, I.getType());
      BinaryOperator *Add = BinaryOperator::CreateAdd(Op0, Sext);
      Add->setHasNoSignedWrap(I.hasNoSignedWrap());
      return Add;
    }

    // X - A*-B -> X + A*B
    // X - -A*B -> X + A*B
    Value *A, *B;
    if (match(Op1, m_c_Mul(m_Value(A), m_Neg(m_Value(B)))))
      return BinaryOperator::CreateAdd(Op0, Builder.CreateMul(A, B));

    // X - A*C -> X + A*-C
    // No need to handle commuted multiply because multiply handling will
    // ensure constant will be move to the right hand side.
    if (match(Op1, m_Mul(m_Value(A), m_Constant(C))) && !isa<ConstantExpr>(C)) {
      Value *NewMul = Builder.CreateMul(A, ConstantExpr::getNeg(C));
      return BinaryOperator::CreateAdd(Op0, NewMul);
    }
  }

  {
    // ~A - Min/Max(~A, O) -> Max/Min(A, ~O) - A
    // ~A - Min/Max(O, ~A) -> Max/Min(A, ~O) - A
    // Min/Max(~A, O) - ~A -> A - Max/Min(A, ~O)
    // Min/Max(O, ~A) - ~A -> A - Max/Min(A, ~O)
    // So long as O here is freely invertible, this will be neutral or a win.
    Value *LHS, *RHS, *A;
    Value *NotA = Op0, *MinMax = Op1;
    SelectPatternFlavor SPF = matchSelectPattern(MinMax, LHS, RHS).Flavor;
    if (!SelectPatternResult::isMinOrMax(SPF)) {
      NotA = Op1;
      MinMax = Op0;
      SPF = matchSelectPattern(MinMax, LHS, RHS).Flavor;
    }
    if (SelectPatternResult::isMinOrMax(SPF) &&
        match(NotA, m_Not(m_Value(A))) && (NotA == LHS || NotA == RHS)) {
      if (NotA == LHS)
        std::swap(LHS, RHS);
      // LHS is now O above and expected to have at least 2 uses (the min/max)
      // NotA is epected to have 2 uses from the min/max and 1 from the sub.
      if (isFreeToInvert(LHS, !LHS->hasNUsesOrMore(3)) &&
          !NotA->hasNUsesOrMore(4)) {
        // Note: We don't generate the inverse max/min, just create the not of
        // it and let other folds do the rest.
        Value *Not = Builder.CreateNot(MinMax);
        if (NotA == Op0)
          return BinaryOperator::CreateSub(Not, A);
        else
          return BinaryOperator::CreateSub(A, Not);
      }
    }
  }

  // Optimize pointer differences into the same array into a size.  Consider:
  //  &A[10] - &A[0]: we should compile this to "10".
  Value *LHSOp, *RHSOp;
  if (match(Op0, m_PtrToInt(m_Value(LHSOp))) &&
      match(Op1, m_PtrToInt(m_Value(RHSOp))))
    if (Value *Res = OptimizePointerDifference(LHSOp, RHSOp, I.getType(),
                                               I.hasNoUnsignedWrap()))
      return replaceInstUsesWith(I, Res);

  // trunc(p)-trunc(q) -> trunc(p-q)
  if (match(Op0, m_Trunc(m_PtrToInt(m_Value(LHSOp)))) &&
      match(Op1, m_Trunc(m_PtrToInt(m_Value(RHSOp)))))
    if (Value *Res = OptimizePointerDifference(LHSOp, RHSOp, I.getType(),
                                               /* IsNUW */ false))
      return replaceInstUsesWith(I, Res);

  // Canonicalize a shifty way to code absolute value to the common pattern.
  // There are 2 potential commuted variants.
  // We're relying on the fact that we only do this transform when the shift has
  // exactly 2 uses and the xor has exactly 1 use (otherwise, we might increase
  // instructions).
  Value *A;
  const APInt *ShAmt;
  Type *Ty = I.getType();
  if (match(Op1, m_AShr(m_Value(A), m_APInt(ShAmt))) &&
      Op1->hasNUses(2) && *ShAmt == Ty->getScalarSizeInBits() - 1 &&
      match(Op0, m_OneUse(m_c_Xor(m_Specific(A), m_Specific(Op1))))) {
    // B = ashr i32 A, 31 ; smear the sign bit
    // sub (xor A, B), B  ; flip bits if negative and subtract -1 (add 1)
    // --> (A < 0) ? -A : A
    Value *Cmp = Builder.CreateICmpSLT(A, ConstantInt::getNullValue(Ty));
    // Copy the nuw/nsw flags from the sub to the negate.
    Value *Neg = Builder.CreateNeg(A, "", I.hasNoUnsignedWrap(),
                                   I.hasNoSignedWrap());
    return SelectInst::Create(Cmp, Neg, A);
  }

  if (Instruction *V =
          canonicalizeCondSignextOfHighBitExtractToSignextHighBitExtract(I))
    return V;

  if (Instruction *Ext = narrowMathIfNoOverflow(I))
    return Ext;

  bool Changed = false;
  if (!I.hasNoSignedWrap() && willNotOverflowSignedSub(Op0, Op1, I)) {
    Changed = true;
    I.setHasNoSignedWrap(true);
  }
  if (!I.hasNoUnsignedWrap() && willNotOverflowUnsignedSub(Op0, Op1, I)) {
    Changed = true;
    I.setHasNoUnsignedWrap(true);
  }

  return Changed ? &I : nullptr;
}

/// This eliminates floating-point negation in either 'fneg(X)' or
/// 'fsub(-0.0, X)' form by combining into a constant operand.
template<typename MatchContextType>
static Instruction *foldFNegIntoConstant(Instruction &I) {
  Value *X;
  Constant *C;

  MatchContextType MC(cast<Value>(&I));
  MatchContextBuilder<MatchContextType> MCBuilder(MC);

  // Fold negation into constant operand. This is limited with one-use because
  // fneg is assumed better for analysis and cheaper in codegen than fmul/fdiv.
  // FIXME: It's arguable whether these should be m_OneUse or not. The current
  // belief is that the FNeg allows for better reassociation opportunities.
  // -(X * C) --> X * (-C)
  if (MC.try_match(&I, m_FNeg(m_OneUse(m_FMul(m_Value(X), m_Constant(C))))))
    return MCBuilder.CreateFMulFMF(X, ConstantExpr::getFNeg(C), &I);
  // -(X / C) --> X / (-C)
  if (MC.try_match(&I, m_FNeg(m_OneUse(m_FDiv(m_Value(X), m_Constant(C))))))
    return MCBuilder.CreateFDivFMF(X, ConstantExpr::getFNeg(C), &I);
  // -(C / X) --> (-C) / X
  if (MC.try_match(&I, m_FNeg(m_OneUse(m_FDiv(m_Constant(C), m_Value(X))))))
    return MCBuilder.CreateFDivFMF(ConstantExpr::getFNeg(C), X, &I);

  // With NSZ [ counter-example with -0.0: -(-0.0 + 0.0) != 0.0 + -0.0 ]:
  // -(X + C) --> -X + -C --> -C - X
  if (I.hasNoSignedZeros() &&
      MC.try_match(&I, m_FNeg(m_OneUse(m_FAdd(m_Value(X), m_Constant(C))))))
    return MCBuilder.CreateFSubFMF(ConstantExpr::getFNeg(C), X, &I);

  return nullptr;
}

static Instruction *hoistFNegAboveFMulFDiv(Instruction &I,
                                           InstCombiner::BuilderTy &Builder) {
  Value *FNeg;
  if (!match(&I, m_FNeg(m_Value(FNeg))))
    return nullptr;

  Value *X, *Y;
  if (match(FNeg, m_OneUse(m_FMul(m_Value(X), m_Value(Y)))))
    return BinaryOperator::CreateFMulFMF(Builder.CreateFNegFMF(X, &I), Y, &I);

  if (match(FNeg, m_OneUse(m_FDiv(m_Value(X), m_Value(Y)))))
    return BinaryOperator::CreateFDivFMF(Builder.CreateFNegFMF(X, &I), Y, &I);

  return nullptr;
}

Instruction *InstCombiner::visitFNeg(UnaryOperator &I) {
  Value *Op = I.getOperand(0);

  if (Value *V = SimplifyFNegInst(Op, I.getFastMathFlags(),
                                  SQ.getWithInstruction(&I)))
    return replaceInstUsesWith(I, V);

  if (Instruction *X = foldFNegIntoConstant<EmptyContext>(I))
    return X;

  Value *X, *Y;

  // If we can ignore the sign of zeros: -(X - Y) --> (Y - X)
  if (I.hasNoSignedZeros() &&
      match(Op, m_OneUse(m_FSub(m_Value(X), m_Value(Y)))))
    return BinaryOperator::CreateFSubFMF(Y, X, &I);

  if (Instruction *R = hoistFNegAboveFMulFDiv(I, Builder))
    return R;

  return nullptr;
}

Instruction *InstCombiner::visitPredicatedFSub(PredicatedBinaryOperator& I) {
  auto * Inst = cast<Instruction>(&I);
  PredicatedContext PC(&I);
  if (Value *V = SimplifyPredicatedFSubInst(I.getOperand(0), I.getOperand(1),
                                  I.getFastMathFlags(),
                                  SQ.getWithInstruction(Inst), PC))
    return replaceInstUsesWith(*Inst, V);

  return visitFSubGeneric<Instruction, PredicatedContext>(*Inst);
}

Instruction *InstCombiner::visitFSub(BinaryOperator &I) {
  if (Value *V = SimplifyFSubInst(I.getOperand(0), I.getOperand(1),
                                  I.getFastMathFlags(),
                                  SQ.getWithInstruction(&I)))
    return replaceInstUsesWith(I, V);

  if (Instruction *X = foldVectorBinop(I))
    return X;

  return visitFSubGeneric<BinaryOperator, EmptyContext>(I);
}

template<typename BinaryOpTy, typename MatchContextType>
Instruction *InstCombiner::visitFSubGeneric(BinaryOpTy &I) {
  MatchContextType MC(cast<Value>(&I));
  MatchContextBuilder<MatchContextType> MCBuilder(MC);
<<<<<<< HEAD

  // Subtraction from -0.0 is the canonical form of fneg.
  // fsub nsz 0, X ==> fsub nsz -0.0, X
  Value *Op0 = I.getOperand(0), *Op1 = I.getOperand(1);
  if (I.hasNoSignedZeros() && MC.try_match(Op0, m_PosZeroFP()))
    return MCBuilder.CreateFNegFMF(Op1, &I);
=======
>>>>>>> 7c0ce964

  // Subtraction from -0.0 is the canonical form of fneg.
  // fsub -0.0, X ==> fneg X
  // fsub nsz 0.0, X ==> fneg nsz X
  //
  // FIXME This matcher does not respect FTZ or DAZ yet:
  // fsub -0.0, Denorm ==> +-0
  // fneg Denorm ==> -Denorm
  Value *Op;
  if (MC.try_match(&I, m_FNeg(m_Value(Op))))
    return MCBuilder.CreateFNegFMF(Op, &I);

  if (Instruction *X = foldFNegIntoConstant<MatchContextType>(I))
    return X;

  if (Instruction *R = hoistFNegAboveFMulFDiv(I, Builder))
    return R;

  Value *X, *Y;
  Constant *C;

<<<<<<< HEAD
  // Fold negation into constant operand. This is limited with one-use because
  // fneg is assumed better for analysis and cheaper in codegen than fmul/fdiv.
  // -(X * C) --> X * (-C)
  if (MC.try_match(&I, m_FNeg(m_OneUse(m_FMul(m_Value(X), m_Constant(C))))))
    return MCBuilder.CreateFMulFMF(X, ConstantExpr::getFNeg(C), &I);
  // -(X / C) --> X / (-C)
  if (MC.try_match(&I, m_FNeg(m_OneUse(m_FDiv(m_Value(X), m_Constant(C))))))
    return MCBuilder.CreateFDivFMF(X, ConstantExpr::getFNeg(C), &I);
  // -(C / X) --> (-C) / X
  if (MC.try_match(&I, m_FNeg(m_OneUse(m_FDiv(m_Constant(C), m_Value(X))))))
    return MCBuilder.CreateFDivFMF(ConstantExpr::getFNeg(C), X, &I);

=======
  Value *Op0 = I.getOperand(0), *Op1 = I.getOperand(1);
>>>>>>> 7c0ce964
  // If Op0 is not -0.0 or we can ignore -0.0: Z - (X - Y) --> Z + (Y - X)
  // Canonicalize to fadd to make analysis easier.
  // This can also help codegen because fadd is commutative.
  // Note that if this fsub was really an fneg, the fadd with -0.0 will get
  // killed later. We still limit that particular transform with 'hasOneUse'
  // because an fneg is assumed better/cheaper than a generic fsub.
  if (I.hasNoSignedZeros() || CannotBeNegativeZero(Op0, SQ.TLI)) {
    if (MC.try_match(Op1, m_OneUse(m_FSub(m_Value(X), m_Value(Y))))) {
      Value *NewSub = MCBuilder.CreateFSubFMF(Builder, Y, X, &I);
      return MCBuilder.CreateFAddFMF(Op0, NewSub, &I);
    }
  }

  // (-X) - Op1 --> -(X + Op1)
  if (I.hasNoSignedZeros() && !isa<ConstantExpr>(Op0) &&
      MC.try_match(Op0, m_OneUse(m_FNeg(m_Value(X))))) {
    Value *FAdd = MCBuilder.CreateFAddFMF(Builder, X, Op1, &I);
    return MCBuilder.CreateFNegFMF(FAdd, &I);
  }

  if (isa<Constant>(Op0))
    if (SelectInst *SI = dyn_cast<SelectInst>(Op1))
      if (Instruction *NV = FoldOpIntoSelect(I, SI))
        return NV;

  // X - C --> X + (-C)
  // But don't transform constant expressions because there's an inverse fold
  // for X + (-Y) --> X - Y.
  if (MC.try_match(Op1, m_Constant(C)) && !isa<ConstantExpr>(Op1))
    return MCBuilder.CreateFAddFMF(Op0, ConstantExpr::getFNeg(C), &I);

  // X - (-Y) --> X + Y
  if (MC.try_match(Op1, m_FNeg(m_Value(Y))))
    return MCBuilder.CreateFAddFMF(Op0, Y, &I);

  // Similar to above, but look through a cast of the negated value:
  // X - (fptrunc(-Y)) --> X + fptrunc(Y)
  Type *Ty = I.getType();
  if (MC.try_match(Op1, m_OneUse(m_FPTrunc(m_FNeg(m_Value(Y))))))
    return MCBuilder.CreateFAddFMF(Op0, MCBuilder.CreateFPTrunc(Builder, Y, Ty), &I);

  // X - (fpext(-Y)) --> X + fpext(Y)
  if (MC.try_match(Op1, m_OneUse(m_FPExt(m_FNeg(m_Value(Y))))))
    return MCBuilder.CreateFAddFMF(Op0, MCBuilder.CreateFPExt(Builder, Y, Ty), &I);

  // Similar to above, but look through fmul/fdiv of the negated value:
  // Op0 - (-X * Y) --> Op0 + (X * Y)
  // Op0 - (Y * -X) --> Op0 + (X * Y)
  if (match(Op1, m_OneUse(m_c_FMul(m_FNeg(m_Value(X)), m_Value(Y))))) {
    Value *FMul = Builder.CreateFMulFMF(X, Y, &I);
    return BinaryOperator::CreateFAddFMF(Op0, FMul, &I);
  }
  // Op0 - (-X / Y) --> Op0 + (X / Y)
  // Op0 - (X / -Y) --> Op0 + (X / Y)
  if (match(Op1, m_OneUse(m_FDiv(m_FNeg(m_Value(X)), m_Value(Y)))) ||
      match(Op1, m_OneUse(m_FDiv(m_Value(X), m_FNeg(m_Value(Y)))))) {
    Value *FDiv = Builder.CreateFDivFMF(X, Y, &I);
    return BinaryOperator::CreateFAddFMF(Op0, FDiv, &I);
  }

  // Handle special cases for FSub with selects feeding the operation
  if (auto * PlainBinOp = dyn_cast<BinaryOperator>(&I))
    if (Value *V = SimplifySelectsFeedingBinaryOp(*PlainBinOp, Op0, Op1))
      return replaceInstUsesWith(I, V);

  if (I.hasAllowReassoc() && I.hasNoSignedZeros()) {
    // (Y - X) - Y --> -X
    if (MC.try_match(Op0, m_FSub(m_Specific(Op1), m_Value(X))))
      return MCBuilder.CreateFNegFMF(X, &I);

    // Y - (X + Y) --> -X
    // Y - (Y + X) --> -X
    if (MC.try_match(Op1, m_c_FAdd(m_Specific(Op0), m_Value(X))))
      return MCBuilder.CreateFNegFMF(X, &I);

    // (X * C) - X --> X * (C - 1.0)
    if (MC.try_match(Op0, m_FMul(m_Specific(Op1), m_Constant(C)))) {
      Constant *CSubOne = ConstantExpr::getFSub(C, ConstantFP::get(Ty, 1.0));
      return MCBuilder.CreateFMulFMF(Op1, CSubOne, &I);
    }
    // X - (X * C) --> X * (1.0 - C)
    if (MC.try_match(Op1, m_FMul(m_Specific(Op0), m_Constant(C)))) {
      Constant *OneSubC = ConstantExpr::getFSub(ConstantFP::get(Ty, 1.0), C);
      return MCBuilder.CreateFMulFMF(Op0, OneSubC, &I);
    }

    if (auto * PlainBinOp = dyn_cast<BinaryOperator>(&I)) {
      if (Instruction *F = factorizeFAddFSub(*PlainBinOp, Builder))
        return F;
    }

    // TODO: This performs reassociative folds for FP ops. Some fraction of the
    // functionality has been subsumed by simple pattern matching here and in
    // InstSimplify. We should let a dedicated reassociation pass handle more
    // complex pattern matching and remove this from InstCombine.
    if (Value *V = FAddCombine(Builder).simplify(&I))
      return replaceInstUsesWith(I, V);

    // (X - Y) - Op1 --> X - (Y + Op1)
    if (match(Op0, m_OneUse(m_FSub(m_Value(X), m_Value(Y))))) {
      Value *FAdd = Builder.CreateFAddFMF(Y, Op1, &I);
      return BinaryOperator::CreateFSubFMF(X, FAdd, &I);
    }
  }

  return nullptr;
}<|MERGE_RESOLUTION|>--- conflicted
+++ resolved
@@ -2154,15 +2154,6 @@
 Instruction *InstCombiner::visitFSubGeneric(BinaryOpTy &I) {
   MatchContextType MC(cast<Value>(&I));
   MatchContextBuilder<MatchContextType> MCBuilder(MC);
-<<<<<<< HEAD
-
-  // Subtraction from -0.0 is the canonical form of fneg.
-  // fsub nsz 0, X ==> fsub nsz -0.0, X
-  Value *Op0 = I.getOperand(0), *Op1 = I.getOperand(1);
-  if (I.hasNoSignedZeros() && MC.try_match(Op0, m_PosZeroFP()))
-    return MCBuilder.CreateFNegFMF(Op1, &I);
-=======
->>>>>>> 7c0ce964
 
   // Subtraction from -0.0 is the canonical form of fneg.
   // fsub -0.0, X ==> fneg X
@@ -2184,22 +2175,7 @@
   Value *X, *Y;
   Constant *C;
 
-<<<<<<< HEAD
-  // Fold negation into constant operand. This is limited with one-use because
-  // fneg is assumed better for analysis and cheaper in codegen than fmul/fdiv.
-  // -(X * C) --> X * (-C)
-  if (MC.try_match(&I, m_FNeg(m_OneUse(m_FMul(m_Value(X), m_Constant(C))))))
-    return MCBuilder.CreateFMulFMF(X, ConstantExpr::getFNeg(C), &I);
-  // -(X / C) --> X / (-C)
-  if (MC.try_match(&I, m_FNeg(m_OneUse(m_FDiv(m_Value(X), m_Constant(C))))))
-    return MCBuilder.CreateFDivFMF(X, ConstantExpr::getFNeg(C), &I);
-  // -(C / X) --> (-C) / X
-  if (MC.try_match(&I, m_FNeg(m_OneUse(m_FDiv(m_Constant(C), m_Value(X))))))
-    return MCBuilder.CreateFDivFMF(ConstantExpr::getFNeg(C), X, &I);
-
-=======
   Value *Op0 = I.getOperand(0), *Op1 = I.getOperand(1);
->>>>>>> 7c0ce964
   // If Op0 is not -0.0 or we can ignore -0.0: Z - (X - Y) --> Z + (Y - X)
   // Canonicalize to fadd to make analysis easier.
   // This can also help codegen because fadd is commutative.
