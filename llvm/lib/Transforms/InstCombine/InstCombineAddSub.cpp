--- conflicted
+++ resolved
@@ -2270,30 +2270,9 @@
       return MCBuilder.CreateFSubFMF(XZ, YW, &I);
     }
 
-<<<<<<< HEAD
     auto *BinOp = dyn_cast<BinaryOperator>(&I);
     if (BinOp) {
       auto *F = factorizeFAddFSub(*BinOp, Builder);
-=======
-    auto m_FaddRdx = [](Value *&Sum, Value *&Vec) {
-      return m_OneUse(
-          m_Intrinsic<Intrinsic::experimental_vector_reduce_v2_fadd>(
-              m_Value(Sum), m_Value(Vec)));
-    };
-    Value *A0, *A1, *V0, *V1;
-    if (match(Op0, m_FaddRdx(A0, V0)) && match(Op1, m_FaddRdx(A1, V1)) &&
-        V0->getType() == V1->getType()) {
-      // Difference of sums is sum of differences:
-      // add_rdx(A0, V0) - add_rdx(A1, V1) --> add_rdx(A0, V0 - V1) - A1
-      Value *Sub = Builder.CreateFSubFMF(V0, V1, &I);
-      Value *Rdx = Builder.CreateIntrinsic(
-          Intrinsic::experimental_vector_reduce_v2_fadd,
-          {A0->getType(), Sub->getType()}, {A0, Sub}, &I);
-      return BinaryOperator::CreateFSubFMF(Rdx, A1, &I);
-    }
-
-    if (Instruction *F = factorizeFAddFSub(I, Builder))
->>>>>>> 6219a874
       return F;
     }
 
