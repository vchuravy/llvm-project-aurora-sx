--- conflicted
+++ resolved
@@ -2197,11 +2197,7 @@
   // (-X) - Op1 --> -(X + Op1)
   if (I.hasNoSignedZeros() && !isa<ConstantExpr>(Op0) &&
       MC.try_match(Op0, m_OneUse(m_FNeg(m_Value(X))))) {
-<<<<<<< HEAD
-    Value *FAdd = MCBuilder.CreateFAddFMF(X, Op1, &I);
-=======
     Value *FAdd = MCBuilder.CreateFAddFMF(Builder, X, Op1, &I);
->>>>>>> c39a1e0f
     return MCBuilder.CreateFNegFMF(FAdd, &I);
   }
 
