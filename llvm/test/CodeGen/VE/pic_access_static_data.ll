--- conflicted
+++ resolved
@@ -27,9 +27,6 @@
   %2 = select i1 %1, i32 100, i32 0
   store i32 %2, i32* @dst, align 4
   ret void
-<<<<<<< HEAD
-}
-=======
 }
 
 ; Function Attrs: nounwind
@@ -74,5 +71,4 @@
   ret i32 0
 }
 
-declare i32 @printf(i8* nocapture readonly, ...)
->>>>>>> 25544ce2
+declare i32 @printf(i8* nocapture readonly, ...)