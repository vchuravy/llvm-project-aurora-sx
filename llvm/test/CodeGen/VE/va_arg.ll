--- conflicted
+++ resolved
@@ -10,9 +10,9 @@
 @.str.7 = private unnamed_addr constant [6 x i8] c"h=%p\0A\00", align 1
 @.str.8 = private unnamed_addr constant [7 x i8] c"i=%ld\0A\00", align 1
 @.str.9 = private unnamed_addr constant [7 x i8] c"j=%lf\0A\00", align 1
-<<<<<<< HEAD
 @.str.10 = private unnamed_addr constant [8 x i8] c"k=%lld\0A\00", align 1
 @.str.11 = private unnamed_addr constant [8 x i8] c"l=%llu\0A\00", align 1
+@.str.12 = private unnamed_addr constant [7 x i8] c"j=%Lf\0A\00", align 1
 
 define i32 @func(i32, ...) {
 ; CHECK-LABEL: func:
@@ -146,9 +146,6 @@
   call i32 (i32, ...) @func(i32 0, i16 1, i8 2, i32 3, i16 4, i8 5, float 6.0, i8* null, i64 8, double 9.0, i128 10, i128 11)
   ret i32 0
 }
-=======
-@.str.10 = private unnamed_addr constant [7 x i8] c"j=%Lf\0A\00", align 1
->>>>>>> 68cb29ef
 
 define i32 @func_vainout(i32, ...) {
 ; CHECK-LABEL: func_vainout:
@@ -201,7 +198,7 @@
   %pf7 = call i32 (i8*, ...) @printf(i8* getelementptr inbounds ([6 x i8], [6 x i8]* @.str.7, i64 0, i64 0), i8* %p7)
   %pf8 = call i32 (i8*, ...) @printf(i8* getelementptr inbounds ([7 x i8], [7 x i8]* @.str.8, i64 0, i64 0), i64 %p8)
   %pf9 = call i32 (i8*, ...) @printf(i8* getelementptr inbounds ([7 x i8], [7 x i8]* @.str.9, i64 0, i64 0), double %p9)
-  %pf10 = call i32 (i8*, ...) @printf(i8* getelementptr inbounds ([7 x i8], [7 x i8]* @.str.10, i64 0, i64 0), fp128 %p10)
+  %pf10 = call i32 (i8*, ...) @printf(i8* getelementptr inbounds ([7 x i8], [7 x i8]* @.str.12, i64 0, i64 0), fp128 %p10)
   %pf11 = call i32 (i8*, ...) @printf(i8* getelementptr inbounds ([7 x i8], [7 x i8]* @.str.9, i64 0, i64 0), double %p11)
   ret i32 0
 }
